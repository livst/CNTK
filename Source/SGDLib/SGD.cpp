//
// Copyright (c) Microsoft. All rights reserved.
// Copyright (c) 2016, NVIDIA CORPORATION. All rights reserved.
// Licensed under the MIT license. See LICENSE.md file in the project root for full license information.
//
// SGD.cpp -- implements SGD with all bells and whistles, parallelization, randomization, etc.
//

#define _CRT_SECURE_NO_WARNINGS // "secure" CRT not available on all platforms  --add this at the top of all CPP files that give "function or variable may be unsafe" warnings

#include "Basics.h"
#include "SGD.h"
#include "NonlinearityNodes.h"          // for DropoutNode
#include "SpecialPurposeNodes.h"        // for SequenceWithSoftmaxNode
#include "DataReaderHelpers.h"
#include "MatrixQuantizerImpl.h"
#include "InputAndParamNodes.h"
#include "AccumulatorAggregation.h"

#ifdef CNTK_PARALLEL_TRAINING_SUPPORT
//static inline bool operator==(const std::pair<double,size_t>& a, double b) { assert(b==0); return a.first == b; }
// ^^ workaround until this line in AggregateGradientsImpl() gets updated: assert(headerCPU->evalErrors[i] == 0);
#include "AllReduceDistGradAggregator.h"
#include "BlockMomentumSGD.h"
#include "V2BlockMomentumSGD.h"
#include "V2AllReduceDistGradAggregator.h"
#endif

#include "ASGDHelper.h"

#include "SimpleDistGradAggregator.h"
#include "V2SimpleDistGradAggregator.h"
#include "ProgressTracing.h"
#include "LatticeFreeMMINode.h"

#include <map>
#include <set>

namespace Microsoft { namespace MSR { namespace CNTK {

using namespace std;

// =======================================================================
// class SGD
// =======================================================================

template SGD<float>::SGD(const ConfigParameters&);
template SGD<double>::SGD(const ConfigParameters&);
template SGD<float>::SGD(const ScriptableObjects::IConfigRecord&);
template SGD<double>::SGD(const ScriptableObjects::IConfigRecord&);

// -----------------------------------------------------------------------
// Train() -- perform a multi-epoch training end-to-end with checkpointing
// -----------------------------------------------------------------------

template <class ElemType>
void SGD<ElemType>::Train(shared_ptr<ComputationNetwork> net, DEVICEID_TYPE deviceId,
                          IDataReader* trainSetDataReader,
                          IDataReader* validationSetDataReader, int startEpoch, bool loadNetworkFromCheckpoint)
{
    // log the device we are computing on
    LOGPRINTF(stderr, "\nModel has %d nodes. Using ", (int)net->GetTotalNumberOfNodes());
    if (net->GetDeviceId() < 0)
        fprintf(stderr, "CPU.\n");
    else
        fprintf(stderr, "GPU %d.\n", (int) net->GetDeviceId());

    // TODO: BUGBUG: if not starting from checkpoint, need to synchronize initial model
    // strategy should be to run the initializer above on mpiRank==0, and then broadcast parameters.

    startEpoch = max(startEpoch, 0);
    m_needAdaptRegularization = false;

    // set tracing flags
    net->EnableNodeTracing(m_traceNodeNamesReal, m_traceNodeNamesCategory, m_traceNodeNamesSparse);

    TrainOrAdaptModel(startEpoch, net, loadNetworkFromCheckpoint, net, nullptr, trainSetDataReader, validationSetDataReader);
}

// -----------------------------------------------------------------------
// Adapt() -- similar to Train(), but for purpose of adapting
// -----------------------------------------------------------------------

template <class ElemType>
void SGD<ElemType>::Adapt(wstring origModelFileName, wstring refNodeName,
                          IDataReader* trainSetDataReader,
                          IDataReader* validationSetDataReader,
                          const DEVICEID_TYPE deviceId, const bool makeMode)
{
    int startEpoch = DetermineStartEpoch(makeMode);
    if (startEpoch == m_maxEpochs)
    {
        LOGPRINTF(stderr, "No further training is necessary.\n");
        return;
    }

    ComputationNetworkPtr net;
    bool networkLoadedFromCheckpoint = false;
    if (startEpoch >= 0)
    {
        wstring modelFileName = GetModelNameForEpoch(int(startEpoch) - 1);
        LOGPRINTF(stderr, "Starting from checkpoint. Loading network from '%ls'.\n", modelFileName.c_str());
        net = ComputationNetwork::CreateFromFile<ElemType>(deviceId, modelFileName);
        networkLoadedFromCheckpoint = true;
    }
    else
    {
        LOGPRINTF(stderr, "Load Network From the original model file %ls.\n", origModelFileName.c_str());
        net = ComputationNetwork::CreateFromFile<ElemType>(deviceId, origModelFileName);
    }

    startEpoch = max(startEpoch, 0);

    ComputationNetworkPtr refNet;
    m_needAdaptRegularization = m_adaptationRegType != AdaptationRegType::None && m_adaptationRegWeight > 0;
    if (m_needAdaptRegularization)
    {
        LOGPRINTF(stderr, "Load reference Network From the original model file %ls.\n", origModelFileName.c_str());
        refNet = ComputationNetwork::CreateFromFile<ElemType>(deviceId, origModelFileName);
    }

    ComputationNodeBasePtr refNode;
    if (m_needAdaptRegularization && m_adaptationRegType == AdaptationRegType::KL)
    {
        LOGPRINTF(stderr, "Checking refNodeName %ls.\n", origModelFileName.c_str());
        if (refNodeName == L"")
            InvalidArgument("refNodeName does not exist and is needed when adaptationRegType is KL.");
        refNode = refNet->GetNodeFromName(refNodeName);
    }

    TrainOrAdaptModel(startEpoch, net, networkLoadedFromCheckpoint, refNet, refNode, trainSetDataReader, validationSetDataReader);
}

// -----------------------------------------------------------------------
// TrainOrAdaptModel() -- main training end-to-end, given a start model
// -----------------------------------------------------------------------

static double MomentumPerMB(double momentumPerSample, size_t minibatchSize);

template <class ElemType>
void SGD<ElemType>::TrainOrAdaptModel(int startEpoch, ComputationNetworkPtr net,
                                      bool networkLoadedFromCheckpoint,
                                      ComputationNetworkPtr refNet,
                                      ComputationNodeBasePtr refNode,
                                      IDataReader* trainSetDataReader,
                                      IDataReader* validationSetDataReader)
{
    let& criterionNodes = GetTrainCriterionNodes(net);

    fprintf(stderr, "\n");
    if (criterionNodes.size() == 1)
    {
        LOGPRINTF(stderr, "Training criterion:   %ls = %ls\n", criterionNodes.front()->NodeName().c_str(), criterionNodes.front()->OperationName().c_str());
    }
    else
    {
        LOGPRINTF(stderr, "Training criteria:\n");
        for (const auto& node : criterionNodes)
        {
            LOGPRINTF(stderr, "\t%ls = %ls\n", node->NodeName().c_str(), node->OperationName().c_str());
        }
        if (criterionNodes.empty())
        {
            LOGPRINTF(stderr, "\t(none)\n");
            InvalidArgument("TrainOrAdaptModel: No criterion node was specified.");
        }
    }

    // This code is only relevant for the new (V2) readers. It exist because of
    // a shortcoming in DecimateMinibatchInPlace, which does not yet work when inputs 
    // in the same minibatch have different layouts, which is something only V2 readers can
    // produce. 
    if (m_enableDistributedMBReadingNotSpecified && m_mpi != nullptr && !trainSetDataReader->IsLegacyReader())
    {
        // we're running a parallel training with a v2 reader, 
        // auto-enable distributed reading
        if (m_traceLevel > 0)
            LOGPRINTF(stderr, "\"distributedMBReading\" is not explicitly specified, defaulting to 'true'.\n");
        m_enableDistributedMBReading = true;
    }

    // determine evaluationNodes from GetEvalCriterionNodes(), ensuring each criterion is only logged once
    std::vector<ComputationNodeBasePtr> evaluationNodes;
    {
        auto originalEvaluationNodes = GetEvalCriterionNodes(net);
        set<ComputationNodeBasePtr> criteriaLogged; // set to make sure we don't double-log criteria
        for (const auto& node : criterionNodes)
            criteriaLogged.insert(node);

        for (const auto& node : originalEvaluationNodes)
            if (criteriaLogged.insert(node).second)
                evaluationNodes.push_back(node);

        if (evaluationNodes.size() == 1)
        {
            LOGPRINTF(stderr, "Evaluation criterion: %ls = %ls\n", evaluationNodes.front()->NodeName().c_str(), evaluationNodes.front()->OperationName().c_str());
        }
        else if (!evaluationNodes.empty())
        {
            fprintf(stderr, "\n");
            LOGPRINTF(stderr, "Evaluation criteria:\n");
            for (const auto& node : evaluationNodes)
            {
                LOGPRINTF(stderr, "\t%ls = %ls\n", node->NodeName().c_str(), node->OperationName().c_str());
            }
        }
    }

    std::vector<ComputationNodeBasePtr> additionalNodesToEvaluate;
    auto& outputNodes = net->OutputNodes();
    additionalNodesToEvaluate.insert(additionalNodesToEvaluate.end(), outputNodes.cbegin(), outputNodes.cend());

    auto preComputeNodesList = net->GetNodesRequiringPreComputation();
    additionalNodesToEvaluate.insert(additionalNodesToEvaluate.end(), preComputeNodesList.cbegin(), preComputeNodesList.cend());

    // allocate memory for forward and backward computation
    net->AllocateAllMatrices(evaluationNodes, additionalNodesToEvaluate, criterionNodes[0]); // TODO: use criterionNodes.front() throughout

    // get feature and label nodes into an array of matrices that will be passed to GetMinibatch()
    // TODO: instead, remember the nodes directly, to be able to handle both float and double nodes; current version will crash for mixed networks
    StreamMinibatchInputs* inputMatrices = new StreamMinibatchInputs();
    // TODO: ^^ change to shared_ptr or unique_ptr
    let& featureNodes = net->FeatureNodes();
    let& labelNodes = net->LabelNodes();
    // BUGBUG: ^^ should not get all feature/label nodes, but only the ones referenced in a criterion
    for (size_t pass = 0; pass < 2; pass++)
    {
        auto& nodes = (pass == 0) ? featureNodes : labelNodes;
        for (const auto & node : nodes)
            inputMatrices->AddInput(node->NodeName(), node->ValuePtr(), node->GetMBLayout(), node->GetSampleLayout());
    }

    // get hmm file for sequence training
    bool isSequenceTrainingCriterion = (criterionNodes[0]->OperationName() == L"SequenceWithSoftmax");
    if (isSequenceTrainingCriterion)
    {
        // SequenceWithSoftmaxNode<ElemType>* node = static_cast<SequenceWithSoftmaxNode<ElemType>*>(criterionNodes[0]);
        auto node = dynamic_pointer_cast<SequenceWithSoftmaxNode<ElemType>>(criterionNodes[0]);
        auto hmm = node->gethmm();
        trainSetDataReader->GetHmmData(hmm);
    }

    // used for KLD regularized adaptation. For all other adaptation techniques
    // use MEL to edit the model and using normal training algorithm
    // TODO: Should this be done in SGD::Adapt()?
    // TODO: Redo this leveraging that we now have shared_ptrs. It is probably even OK if both networks share feature nodes.
    // TODO: Then we can also share the MBLayout; which currently is copied by value.
    std::vector<ComputationNodeBasePtr> refFeatureNodes; // we keep the original network's features here
    if (m_needAdaptRegularization && m_adaptationRegType == AdaptationRegType::KL && refNode != nullptr)
    {
        refNet->InvalidateCompiledNetwork(); // prepare to re-compile
        // replace input nodes in ref network by input nodes of the main network
        refFeatureNodes.resize(featureNodes.size());
        for (size_t i = 0; i < featureNodes.size(); i++)
        {
            // we need to keep this info to undo this later
            // TODO: After the change to shared_ptrs, this may no longer be necessary.
            refFeatureNodes[i] = refNet->GetNodeFromName(featureNodes[i]->NodeName()); // remember so that we can restore them later
            refNet->ReplaceNode(featureNodes[i]->NodeName(), featureNodes[i]);
        }
        //const_cast<MBLayoutPtr&>(refNet->GetMBLayoutPtrOfNetwork()) = net->GetMBLayoutPtrOfNetwork(); // WORKAROUND
        refNet->CompileNetwork();

        // allocate memory for forward computation
        refNet->AllocateAllMatrices({refNode}, {}, nullptr);
    }

    // initializing weights and gradient holder
    // only one criterion so far TODO: support multiple ones?
    auto& learnableNodes = net->LearnableParameterNodes(criterionNodes[0]);
    list<Matrix<ElemType>> smoothedGradients;
    vector<double> smoothedCounts; // currently used by FSAdaGradUpdate()
    size_t numParameters = 0;

    vector<wstring> nodesToUpdateDescriptions; // for logging only
    for (auto nodeIter = learnableNodes.begin(); nodeIter != learnableNodes.end(); nodeIter++)
    {
        ComputationNodePtr node = dynamic_pointer_cast<ComputationNode<ElemType>>(*nodeIter);
        // Note: We don't actually need the smoothedGradients if !IsParameterUpdateRequired().
        // However, this is hard to fix since lots of code assumes smoothedGradients to be in the same order as learnableNodes.
        // V2 API fixes this.
        smoothedGradients.push_back(Matrix<ElemType>(node->Value().GetNumRows(),
                                                     node->Value().GetNumCols(),
                                                     net->GetDeviceId()));
        smoothedCounts.push_back(0);
        if (node->IsParameterUpdateRequired())
        {
            nodesToUpdateDescriptions.push_back(node->NodeDescription() + L" : [" + msra::strfun::utf16(string(node->GetSampleLayout())) + L"]");
            numParameters += node->GetSampleLayout().GetNumElements();
        }
    }
    size_t numNeedsGradient = 0;
    for (let node : net->GetEvalOrder(criterionNodes[0]))
    {
        if (node->NeedsGradient())
            numNeedsGradient++;
    }
    fprintf(stderr, "\n");
    LOGPRINTF(stderr, "Training %.0f parameters in %d ",
              (double)numParameters, (int)nodesToUpdateDescriptions.size());
    if (m_traceLevel == 0)
        fprintf(stderr, "parameter tensors.\n");
    else
    {
        fprintf(stderr, "out of %d parameter tensors and %d nodes with gradient:\n\n",
            (int)learnableNodes.size(), (int)numNeedsGradient);
        for (let nodeDescription : nodesToUpdateDescriptions)
        {
            LOGPRINTF(stderr, "\t%ls\n", nodeDescription.c_str());
        }
    }

    // one blank line before training progress log
    fprintf(stderr, "\n");

    double avgCriterion, lrControlCriterion;
    lrControlCriterion = avgCriterion = numeric_limits<double>::infinity();
    size_t epochsNotCountedInAvgCriterion = startEpoch % m_learnRateAdjustInterval;

    std::vector<wstring> evalNodeNames;
    for (size_t i = 0; i < evaluationNodes.size(); i++)
        evalNodeNames.push_back(evaluationNodes[i]->NodeName());

    double learnRatePerSample = 0.5f / m_mbSize[startEpoch];

    double learningRateAdjustmentFactor = 1.0f;
    vector<double> prevLearnRates;
    prevLearnRates.resize(m_numPrevLearnRates);
    for (int i = 0; i < m_numPrevLearnRates; i++)
        prevLearnRates[i] = -1.0;

    m_prevChosenMinibatchSize = m_mbSize[startEpoch];

    int currentNumGradientBits = 0; // this remembers the last #gradient bits we set for dataParallelSGD (init val 0 has no meaning, just keep compiler happy)
    if (GetParallelizationMethod() == ParallelizationMethod::dataParallelSGD)
    {
        currentNumGradientBits = m_numGradientBits[startEpoch]; // remember so that we can detect a change
        InitDistGradAgg(evaluationNodes.size(), currentNumGradientBits, net->GetDeviceId(), m_traceLevel);
    }
    else if (GetParallelizationMethod() == ParallelizationMethod::modelAveragingSGD || 
             GetParallelizationMethod() == ParallelizationMethod::blockMomentumSGD)
    {
        InitModelAggregationHandler(m_syncStatsTrace, net->GetDeviceId());
    }

    // precompute mean and invStdDev nodes and save initial model
    // When no precompute, only save if we did not load the model from a 
    // checkpoint but instead built it from a network description
    if (PreCompute(net, trainSetDataReader, featureNodes, labelNodes, inputMatrices) || !networkLoadedFromCheckpoint)
    {
        // Synchronize all ranks before writing the model to ensure that
        // everyone is done loading the model
        if (m_mpi != nullptr)
        {
            m_mpi->WaitAll();
        }

        // In case of parallel training only the main node should we saving the model to prevent
        // the parallel training nodes from colliding to write the same file
        if ((m_mpi == nullptr) || m_mpi->IsMainNode())
            net->Save(GetModelNameForEpoch(int(startEpoch) - 1));
    }

    size_t totalTrainingSamplesSeen = 0; // aggregated over all epochs, for logging purposes only

    bool learnRateInitialized = false;
    double prevCriterion = numeric_limits<double>::infinity();
    if (startEpoch > 0)
    {
        learnRateInitialized = TryLoadCheckPointInfo(startEpoch - 1,
                                                     /*out*/ totalTrainingSamplesSeen,
                                                     /*out*/ learnRatePerSample,
                                                     smoothedGradients,
                                                     smoothedCounts,
                                                     /*out*/ prevCriterion,
                                                     /*out*/ m_prevChosenMinibatchSize);
        if (learnRateInitialized)
            prevLearnRates[startEpoch % m_numPrevLearnRates] = learnRatePerSample;
    }

    if (m_autoLearnRateSearchType == LearningRateSearchAlgorithm::AdjustAfterEpoch &&
        !learnRateInitialized && m_learningRatesParam.size() <= startEpoch)
    {
        InvalidArgument(
            "When using \"AdjustAfterEpoch\", there must either exist a checkpoint file, "
            "or an explicit learning rate must be specified in config for the starting epoch.");
    }

    // TODO this assumes training is picked up with nodes with zero parameters
    double prevDropoutRate = 0;
    double prevNormalizationTimeConstant = 0;
    double prevNormalizationBlendTimeConstant = 0;

    bool learnRateReduced = false;

    // pass user config on memory allocation for convolution operations to the Network
    ComputationNetwork::SetMaxTempMemSizeForCNN(net, criterionNodes[0], m_maxTempMemSizeInSamplesForCNN);
    if (m_needAdaptRegularization && m_adaptationRegType == AdaptationRegType::KL && refNode)
    {
        ComputationNetwork::SetMaxTempMemSizeForCNN(refNet, refNode, m_maxTempMemSizeInSamplesForCNN);
    }

    // likewise for sequence training parameters
    if (isSequenceTrainingCriterion)
    {
        ComputationNetwork::SetSeqParam<ElemType>(net, criterionNodes[0], m_hSmoothingWeight, m_frameDropThresh, m_doReferenceAlign,
                                                  m_seqGammarCalcAMF, m_seqGammarCalcLMF, m_seqGammarCalcWP, m_seqGammarCalcbMMIFactor, m_seqGammarCalcUsesMBR);
    }

    // Multiverso Warpper for ASGD logic init
    if (m_parallelizationMethod == ParallelizationMethod::dataParallelASGD)
    {
        m_pASGDHelper.reset(NewASGDHelper<ElemType>(learnableNodes,
                                         m_mpi->NumNodesInUse(),
                                         m_isAsyncBufferEnabled,
                                         m_isSimulateMA,
                                         m_adjustLearningRateAtBeginning,
                                         m_adjustCoefficient,
                                         m_adjustPerMinibatches,
                                         m_traceLevel,
                                         m_syncStatsTrace));
        m_pASGDHelper->InitModel(learnableNodes);
    }

    // --- MAIN EPOCH LOOP
    for (int i = startEpoch; i < (int) m_maxEpochs; i++) // TODO: why is this an int, and not a size_t?
    {
        // Synchronize all ranks before proceeding to ensure that
        // rank 0 has finished writing the previous model file
        SynchronizeWorkers();

        // (re-)initialize 1-bit SGD
        if (GetParallelizationMethod() == ParallelizationMethod::dataParallelSGD &&
            currentNumGradientBits != m_numGradientBits[i])
        {
            currentNumGradientBits = m_numGradientBits[i];
            InitDistGradAgg(evaluationNodes.size(), currentNumGradientBits, net->GetDeviceId(), m_traceLevel);
        }

        Timer timer;
        timer.Start();

        // set dropout rate for this epoch
        // We use the same seed across workers until parallel training kicks in to ensure that the workers have identical models
        size_t parallelWorkerIdx = ((m_mpi == nullptr) || !UsingParallelTrain(i)) ? 0 : m_mpi->CurrentNodeRank();
        size_t randSeedBase = (parallelWorkerIdx * m_maxEpochs) + i;
        ComputationNetwork::SetDropoutRate<ElemType>(net, criterionNodes[0], m_dropoutRates[i], prevDropoutRate);
        ComputationNetwork::SetIRngUserSeed<ElemType>(net, criterionNodes[0], randSeedBase);
        ComputationNetwork::SetBatchNormalizationTimeConstants<ElemType>(net, criterionNodes[0], 
                                                                         m_batchNormalizationTimeConstant[i], prevNormalizationTimeConstant,
                                                                         m_batchNormalizationBlendTimeConstant[i], prevNormalizationBlendTimeConstant);
        
        // learning rate adjustment
        if (m_autoLearnRateSearchType == LearningRateSearchAlgorithm::None || i < m_learningRatesParam.size())
        {
            // BUGBUG: GetNumParallelSequences() returns 1 under certain situations; it seems when restarting from checkpoint
            learnRatePerSample = GetLearningRatePerSample(i /*BUGBUG workaround:*/, trainSetDataReader->GetNumParallelSequencesForFixingBPTTMode());
        }
        else if (m_autoLearnRateSearchType == LearningRateSearchAlgorithm::SearchBeforeEpoch)
        {
            double largestPrevLearnRatePerSample = prevLearnRates[0];
            for (int j = 1; j < m_numPrevLearnRates; j++)
            {
                largestPrevLearnRatePerSample = max(largestPrevLearnRatePerSample, prevLearnRates[j]);
            }

            // return a reasonable learning rate based on the initial minibatchSize
            double newLearningRatePerSample = SearchForBestLearnRate(net, refNet, refNode, i, learnRatePerSample,
                                                                     trainSetDataReader, featureNodes, labelNodes,
                                                                     criterionNodes, evaluationNodes, inputMatrices,
                                                                     learnableNodes, smoothedGradients, smoothedCounts,
                                                                     learnRateInitialized, largestPrevLearnRatePerSample);
            learningRateAdjustmentFactor = newLearningRatePerSample / learnRatePerSample;
            learnRatePerSample = newLearningRatePerSample;

            // save per sample learn rate to support changeable minibatchSize
            prevLearnRates[i % m_numPrevLearnRates] = learnRatePerSample;
        }

        learnRateInitialized = true;

        if (learnRatePerSample < m_minLearnRate)
        {
            LOGPRINTF(stderr, "Learn Rate Per Sample for Epoch[%d] = %.8g is less than minLearningRatePerSample %.8g. Training complete.\n",
                      i + 1, learnRatePerSample, m_minLearnRate);
            if (m_autoLearnRateSearchType != LearningRateSearchAlgorithm::None)
            {
                // In case of parallel training only the main node should we saving the model to prevent
                // the parallel training nodes from colliding to write the same file
                if ((m_mpi == nullptr) || m_mpi->IsMainNode())
                    net->Save(m_modelPath);
            }
            break;
        }

        size_t chosenMinibatchSize;
        size_t actualMinibatchSize;

        // Through the command line or config file the user can set minibatch sizes on a per epoch
        // basis for a set number of epochs.  For epochs after that point, m_mbSize.size(), either
        // we just keep using
        // the last minibatch size, or we use tuning to try and find a better one.
        if (m_autoAdjustMinibatch && i >= m_mbSize.size())
        {
            size_t numFramesToUseInSearch = m_numSamples4Search[i];
            if (m_epochSize != requestDataSize)
            {
                // ensure the numFramesToUseInSearch does not exceed the total number of frames in the epoch
                numFramesToUseInSearch = min(numFramesToUseInSearch, m_epochSize);
            }

            // Use tuning to try and find a better minibatch size
            chosenMinibatchSize = AdaptiveMinibatchSizing(net, refNet, refNode, i,
                                                          numFramesToUseInSearch,
                                                          trainSetDataReader, learnRatePerSample,
                                                          m_mbSize[i], featureNodes, labelNodes,
                                                          criterionNodes, evaluationNodes,
                                                          inputMatrices, learnableNodes,
                                                          smoothedGradients, smoothedCounts, learningRateAdjustmentFactor);
            if (m_traceLevel < 1 && chosenMinibatchSize != m_prevChosenMinibatchSize)
                LOGPRINTF(stderr, "Minibatch size adapted to %d.\n", (int)chosenMinibatchSize);
            m_prevChosenMinibatchSize = chosenMinibatchSize;
        }
        else
        {
            // use the explicitly set minibatch size
            chosenMinibatchSize = m_mbSize[i];
        }

        // For legacy readers, in BPTT mode the minibatch size was not the real minibatch size but truncation.
        // Because of that we have to fix up the real minibatch size multiplying the number of parallel sequences by the truncation lenght.
        // This is not require any more for the new readers.
        if (trainSetDataReader->IsLegacyReader())
            actualMinibatchSize = FixUpEffectiveMBSize(chosenMinibatchSize /*BUGBUG workaround:*/, trainSetDataReader->GetNumParallelSequencesForFixingBPTTMode());
        else
            actualMinibatchSize = chosenMinibatchSize;

        double momentumPerSample = GetMomentumPerSample(i /*BUGBUG workaround:*/, trainSetDataReader->GetNumParallelSequencesForFixingBPTTMode());
        // time constant = number of samples after which a contribution has been reduced to e^-1
        double momentumAsTimeConstant = momentumPerSample == 0.0
                                        ? 0.0
                                        : momentumPerSample >= 1.0
                                            ? 0.0
                                            : -1.0 / log(momentumPerSample);
        if (m_traceLevel > 0)
        {
            fprintf(stderr, "\n");
            LOGPRINTF(stderr, "Starting Epoch %d: learning rate per sample = %f  effective momentum = %f  momentum as time constant = %.1f samples\n",
                      i + 1, learnRatePerSample, MomentumPerMB(momentumPerSample, actualMinibatchSize), momentumAsTimeConstant);
        }

        EpochCriterion epochCriterion; // criterion values are returned in this
        std::vector<EpochCriterion> epochEvalErrors(evaluationNodes.size());
        TrainOneEpoch(net,
                      refNet,
                      refNode,
                      i,
                      m_epochSize,
                      trainSetDataReader,
                      learnRatePerSample,
                      chosenMinibatchSize,
                      featureNodes,
                      labelNodes,
                      criterionNodes,
                      evaluationNodes,
                      inputMatrices,
                      learnableNodes, smoothedGradients, smoothedCounts,
                      epochCriterion, epochEvalErrors);
        totalTrainingSamplesSeen += epochCriterion.second; // aggregate #training samples, for logging purposes only

        timer.Stop();
        double epochTime = timer.ElapsedSeconds();

        if (m_useEvalCriterionControlLR && epochEvalErrors.size() > 0)
            lrControlCriterion = epochEvalErrors[0].Average();
        else
            lrControlCriterion = epochCriterion.Average();

        LOGPRINTF(stderr, "Finished Epoch[%2d of %d]: [Training] ", i + 1, (int)m_maxEpochs);
        epochCriterion.LogCriterion(criterionNodes[0]->NodeName());

        m_lastFinishedEpochTrainLoss = epochCriterion.Average();
        for (size_t j = 0; j < epochEvalErrors.size(); j++)
            epochEvalErrors[j].LogCriterion(evaluationNodes[j]->NodeName());
        fprintf(stderr, "totalSamplesSeen = %d; learningRatePerSample = %.8g; epochTime=%.6gs\n", (int)totalTrainingSamplesSeen, learnRatePerSample, epochTime);
#if 0
        // TODO: This was only printed if >1 eval criterion. Why? Needed?
        LOGPRINTF(stderr, "Finished Epoch[%2d of %d]:     Criterion Node [%ls] Per Sample = %.8g\n",
            i + 1, (int)m_maxEpochs, criterionNodes[0]->NodeName().c_str(), epochCriterion.Average());

        for (size_t j = 0; j < epochEvalErrors.size(); j++)
        {
            LOGPRINTF(stderr, "Finished Epoch[%2d of %d]:     Evaluation Node [%ls] Per Sample = %.8g\n",
                i + 1, (int) m_maxEpochs, evalNodeNames[j].c_str(), epochEvalErrors[j].Average());
        }
#endif

        if (validationSetDataReader != trainSetDataReader && validationSetDataReader != nullptr)
        {
<<<<<<< HEAD
            SimpleEvaluator<ElemType> evalforvalidation(net, m_mpi, m_enableDistributedMBReading, 100, 0, 0, m_useTwoPassTraining ? m_maxSamplesInRAM : SIZE_MAX, 1, m_useTwoPassTraining);
=======
            // TODO(dataASGD) making evaluator becoming nondistributed one when using ASGD, since Multiverso has another background thread using MPI.
            //                Making the evaluation serial (non-distributed) will slowdown training especially when validation set is large.
            SimpleEvaluator<ElemType> evalforvalidation(net, UsingAsyncGradientAggregation(i + 1) ?nullptr : m_mpi, m_enableDistributedMBReading);
>>>>>>> c95b4a4c
            vector<wstring> cvSetTrainAndEvalNodes;
            if (criterionNodes.size() > 0)
            {
                cvSetTrainAndEvalNodes.push_back(criterionNodes[0]->NodeName());
            }
            for (let node : evaluationNodes)
            {
                cvSetTrainAndEvalNodes.push_back(node->NodeName());
            }

            // BUGBUG: We should not use the training MB size. The training MB size is constrained by both convergence and memory. Eval is only constrained by memory.
            let vScore = evalforvalidation.Evaluate(validationSetDataReader, cvSetTrainAndEvalNodes, m_mbSize[i]);
            LOGPRINTF(stderr, "Finished Epoch[%2d of %d]: [Validate] ", i + 1, (int)m_maxEpochs);
            for (size_t k = 0; k < vScore.size() /*&& k < 2*/; k++)
                vScore[k].LogCriterion(cvSetTrainAndEvalNodes[k], /*addSemicolon=*/k + 1 < vScore.size());
                //fprintf(stderr, "%s %ls = %.8f * %d", k ? ";" : "", cvSetTrainAndEvalNodes[k].c_str(), vScore[k].Average(), (int)vScore[k].second);
            fprintf(stderr, "\n");

            if (m_useCVSetControlLRIfCVExists)
            {
                if (m_useEvalCriterionControlLR && vScore.size() > 1)
                    lrControlCriterion = vScore[1].Average(); // use the first of possibly multiple eval criteria
                else
                    lrControlCriterion = vScore[0].Average(); // the first one is the training criterion
            }
        }

        // broadcast epochCriterion to make sure each processor will have the same learning rate schedule
        if ((GetParallelizationMethod() == ParallelizationMethod::modelAveragingSGD 
            ||
            GetParallelizationMethod() == ParallelizationMethod::blockMomentumSGD) 
            && (m_mpi->NumNodesInUse() > 1))
        {
            m_mpi->Bcast(&epochCriterion.first,  1, m_mpi->MainNodeRank());
            m_mpi->Bcast(&epochCriterion.second, 1, m_mpi->MainNodeRank());
            m_mpi->Bcast(&lrControlCriterion,    1, m_mpi->MainNodeRank());
        }

        bool loadedPrevModel = false;
        size_t epochsSinceLastLearnRateAdjust = i % m_learnRateAdjustInterval + 1;
        if (avgCriterion == numeric_limits<double>::infinity())
        {
            avgCriterion = lrControlCriterion;
        }
        else
        {
            avgCriterion = ((epochsSinceLastLearnRateAdjust - 1 - epochsNotCountedInAvgCriterion) *
                                avgCriterion +
                            lrControlCriterion) /
                           (epochsSinceLastLearnRateAdjust - epochsNotCountedInAvgCriterion);
        }

        if (m_autoLearnRateSearchType == LearningRateSearchAlgorithm::AdjustAfterEpoch &&
            m_learningRatesParam.size() <= i && epochsSinceLastLearnRateAdjust == m_learnRateAdjustInterval)
        {
            if (std::isnan(avgCriterion) || (prevCriterion - avgCriterion < 0 && prevCriterion != numeric_limits<double>::infinity()))
            {
                if (m_loadBestModel)
                {
                    // roll back
                    auto bestModelPath = GetModelNameForEpoch(i - m_learnRateAdjustInterval);
                    LOGPRINTF(stderr, "Loading (rolling back to) previous model with best training-criterion value: %ls.\n", bestModelPath.c_str());
                    net->RereadPersistableParameters<ElemType>(bestModelPath);
                    LoadCheckPointInfo(i - m_learnRateAdjustInterval,
                                       /*out*/ totalTrainingSamplesSeen,
                                       /*out*/ learnRatePerSample,
                                       smoothedGradients,
                                       smoothedCounts,
                                       /*out*/ prevCriterion,
                                       /*out*/ m_prevChosenMinibatchSize);
                    loadedPrevModel = true;
                }
            }

            if (m_continueReduce)
            {
                if (std::isnan(avgCriterion) ||
                    (prevCriterion - avgCriterion <= m_reduceLearnRateIfImproveLessThan * prevCriterion &&
                     prevCriterion != numeric_limits<double>::infinity()))
                {
                    if (learnRateReduced == false)
                    {
                        learnRateReduced = true;
                    }
                    else
                    {
                        // In case of parallel training only the main node should we saving the model to prevent
                        // the parallel training nodes from colliding to write the same file
                        if ((m_mpi == nullptr) || m_mpi->IsMainNode())
                            net->Save(GetModelNameForEpoch(i, true));

                        LOGPRINTF(stderr, "Finished training and saved final model\n\n");
                        break;
                    }
                }

                if (learnRateReduced)
                {
                    learnRatePerSample *= m_learnRateDecreaseFactor;
                    LOGPRINTF(stderr, "learnRatePerSample reduced to %.8g\n", learnRatePerSample);
                }
            }
            else
            {
                if (std::isnan(avgCriterion) ||
                    (prevCriterion - avgCriterion <= m_reduceLearnRateIfImproveLessThan * prevCriterion &&
                     prevCriterion != numeric_limits<double>::infinity()))
                {

                    learnRatePerSample *= m_learnRateDecreaseFactor;
                    LOGPRINTF(stderr, "learnRatePerSample reduced to %.8g\n", learnRatePerSample);
                }
                else if (prevCriterion - avgCriterion > m_increaseLearnRateIfImproveMoreThan * prevCriterion &&
                         prevCriterion != numeric_limits<double>::infinity())
                {
                    learnRatePerSample *= m_learnRateIncreaseFactor;
                    LOGPRINTF(stderr, "learnRatePerSample increased to %.8g\n", learnRatePerSample);
                }
            }
        }
        else
        {
            if (std::isnan(avgCriterion))
                RuntimeError("The training criterion is not a number (NAN).");
        }

        // not loading previous values then set them
        if (!loadedPrevModel && epochsSinceLastLearnRateAdjust == m_learnRateAdjustInterval)
        {
            prevCriterion = avgCriterion;
            epochsNotCountedInAvgCriterion = 0;
        }

        // Synchronize all ranks before proceeding to ensure that
        // nobody tries reading the checkpoint file at the same time
        // as rank 0 deleting it below
        SynchronizeWorkers();

        // Persist model and check-point info
        if ((m_mpi == nullptr) || m_mpi->IsMainNode())
        {
            if (loadedPrevModel)
            {
                // If previous best model is loaded, we will first remove epochs that lead to worse results
                for (int j = 1; j < m_learnRateAdjustInterval; j++)
                {
                    int epochToDelete = i - j;
                    LOGPRINTF(stderr, "SGD: removing model and checkpoint files for epoch %d after rollback to epoch %lu\n", epochToDelete + 1, (unsigned long)(i - m_learnRateAdjustInterval) + 1);  // report 1 based epoch number
                    _wunlink(GetModelNameForEpoch(epochToDelete).c_str());
                    _wunlink(GetCheckPointFileNameForEpoch(epochToDelete).c_str());
                }

                // Set i back to the loaded model
                i -= m_learnRateAdjustInterval;
                LOGPRINTF(stderr, "SGD: revoke back to and update checkpoint file for epoch %d\n", i+1); // report 1 based epoch number
                SaveCheckPointInfo(i, totalTrainingSamplesSeen, learnRatePerSample, smoothedGradients, smoothedCounts, prevCriterion, chosenMinibatchSize);
            }
            else
            {
                SaveCheckPointInfo(i, totalTrainingSamplesSeen, learnRatePerSample, smoothedGradients, smoothedCounts, prevCriterion, chosenMinibatchSize);
                auto modelName = GetModelNameForEpoch(i);
                if (m_traceLevel > 0)
                    LOGPRINTF(stderr, "SGD: Saving checkpoint model '%ls'\n", modelName.c_str());
                net->Save(modelName);
                if (!m_keepCheckPointFiles)
                {
                    // delete previous checkpoint file to save space
                    if (m_autoLearnRateSearchType == LearningRateSearchAlgorithm::AdjustAfterEpoch && m_loadBestModel)
                    {
                        if (epochsSinceLastLearnRateAdjust != 1)
                        {
                            _wunlink(GetCheckPointFileNameForEpoch(i - 1).c_str());
                        }
                        if (epochsSinceLastLearnRateAdjust == m_learnRateAdjustInterval)
                        {
                            _wunlink(GetCheckPointFileNameForEpoch(i - m_learnRateAdjustInterval).c_str());
                        }
                    }
                    else
                    {
                        _wunlink(GetCheckPointFileNameForEpoch(i - 1).c_str());
                    }
                }
            }
        }
        else
        {
            if (loadedPrevModel)
            {
                // Set i back to the loaded model
                i -= m_learnRateAdjustInterval;
            }
        }

        if (learnRatePerSample < 1e-12)
        {
            LOGPRINTF(stderr, "learnRate per sample is reduced to %.8g which is below 1e-12. stop training.\n",
                      learnRatePerSample);
        }
    }
    // --- END OF MAIN EPOCH LOOP

    // Synchronize all ranks before proceeding to ensure that
    // rank 0 has finished writing the model file
    // TODO[DataASGD]: should othet other rank waiting in async-mode
    SynchronizeWorkers();

    // progress tracing for compute cluster management
    ProgressTracing::TraceProgressPercentage(m_maxEpochs, 0.0, true);
    ProgressTracing::TraceTrainLoss(m_lastFinishedEpochTrainLoss);

    // since we linked feature nodes. we need to remove it from the deletion
    if (m_needAdaptRegularization && m_adaptationRegType == AdaptationRegType::KL && refNode != nullptr)
    {
        for (size_t i = 0; i < refFeatureNodes.size(); i++)
        {
            // note we need to handle deletion carefully
            refNet->ReplaceNode(refFeatureNodes[i]->NodeName(), refFeatureNodes[i]);
        }
    }

    delete inputMatrices;
    if (m_parallelizationMethod == ParallelizationMethod::dataParallelASGD)
        m_pASGDHelper.reset();
}

// -----------------------------------------------------------------------
// TrainOneEpoch() -- train one epoch
// -----------------------------------------------------------------------

template <class ElemType>
size_t SGD<ElemType>::TrainOneEpoch(ComputationNetworkPtr net,
                                    ComputationNetworkPtr refNet,
                                    const ComputationNodeBasePtr& refNode,
                                    const int epochNumber,
                                    const size_t epochSize,
                                    IDataReader* trainSetDataReader,
                                    const double learnRatePerSample,
                                    size_t tunedMBSize,
                                    const std::vector<ComputationNodeBasePtr>& featureNodes,
                                    const std::vector<ComputationNodeBasePtr>& labelNodes,
                                    const std::vector<ComputationNodeBasePtr>& criterionNodes,
                                    const std::vector<ComputationNodeBasePtr>& evaluationNodes,
                                    StreamMinibatchInputs* inputMatrices, // TODO: why is this a pointer?
                                    const std::list<ComputationNodeBasePtr>& learnableNodes,
                                    std::list<Matrix<ElemType>>& smoothedGradients, vector<double>& smoothedCounts,
                                    /*out*/ EpochCriterion& epochCriterion,
                                    /*out*/ std::vector<EpochCriterion>& epochEvalErrors,
                                    const std::string& prefixMsg,
                                    const size_t maxNumberOfSamples)
{
    ScopedNetworkOperationMode modeGuard(net, NetworkOperationMode::training);

    // bring our 'out' values into consistent state
    epochCriterion = EpochCriterion(0);
    epochEvalErrors.assign(epochEvalErrors.size(), EpochCriterion(0));

    double totalTimeInMBs = 0; // use double since timer has sub-microsecond time resolution

    // initialize statistics
    size_t totalEpochSamples = 0;

    int numMBsRun = 0;
    int numMBsRunSinceLastLogged = 0;

    bool useGradientAggregation = UsingGradientAggregation(epochNumber);
    bool useModelAggregation = UsingModelAggregation(epochNumber);
    bool useAsyncGradientAggregation = UsingAsyncGradientAggregation(epochNumber);
    bool useParallelTrain = UsingParallelTrain(epochNumber);

    // Find all evaluation nodes that accumulate error on their own.
    auto evaluationNodesWhichAccumulateResult = net->ExtractNodesWhichAccumulateResult(
        set<ComputationNodeBasePtr>(evaluationNodes.begin(), evaluationNodes.end()));
    auto ContainsAccumulatedResult = [&evaluationNodesWhichAccumulateResult](ComputationNodeBasePtr node) {
        return evaluationNodesWhichAccumulateResult.find(node) != evaluationNodesWhichAccumulateResult.end();
    };

    // MA-related variables
    size_t nSamplesSinceLastModelSync = 0;
    size_t blockSizePerWorker = 0;
    if (useParallelTrain && m_pMASGDHelper)
    {
        m_pMASGDHelper->OnEpochStart(learnableNodes);
        blockSizePerWorker = m_modelAggregationBlockSize / m_mpi->NumNodesInUse();
    }

    std::vector<Matrix<ElemType>*> learnParamsGradients;
    Profiler profiler(m_numMBsToCUDAProfile);

    // resetting this, so profiling is performed for one epoch only
    m_numMBsToCUDAProfile = 0;

    bool useDistributedMBReading = useParallelTrain &&
                                   m_enableDistributedMBReading &&
                                   trainSetDataReader->SupportsDistributedMBRead();
    if (useDistributedMBReading)
    {
        trainSetDataReader->StartDistributedMinibatchLoop(tunedMBSize, epochNumber, m_mpi->CurrentNodeRank(),
            m_mpi->NumNodesInUse(), inputMatrices->GetStreamDescriptions(), epochSize);
    }
    else
    {
        trainSetDataReader->StartMinibatchLoop(tunedMBSize, epochNumber, inputMatrices->GetStreamDescriptions(), epochSize);
    }

    net->StartEvaluateMinibatchLoop(evaluationNodes);
    net->StartEvaluateMinibatchLoop(criterionNodes);
    if (m_needAdaptRegularization && m_adaptationRegType == AdaptationRegType::KL && refNode)
    {
        refNet->StartEvaluateMinibatchLoop(refNode);
    }

    // prepare for sub-minibatching
    // Sub-minibatching is used if a single minibatch is too large to fit into GPU RAM.
    DataReaderHelpers::SubminibatchDispatcher<ElemType> smbDispatcher;
    size_t numSubminibatchesNeeded = DataReaderHelpers::GetNumSubminibatchesNeeded<ElemType>(trainSetDataReader, m_maxSamplesInRAM, m_numSubminiBatches, tunedMBSize);

    // this is non-trivial, we need a manager object to handle this
    if (numSubminibatchesNeeded > 1 || m_useTwoPassTraining)
        smbDispatcher.Init(net, learnableNodes, criterionNodes, evaluationNodes, m_useTwoPassTraining);

    // The following is a special feature only supported by the Kaldi2Reader for more efficient sequence training.
    // This attemps to compute the error signal for the whole utterance, which will
    // be fed to the neural network as features. Currently it is a workaround
    // for the two-forward-pass sequence and ctc training, which allows
    // processing more utterances at the same time.
    // TODO: move the two-forward-pass support out of the reader, make a first-class citizen.
    AttemptUtteranceDerivativeFeatures(net, trainSetDataReader, featureNodes, inputMatrices);

    if (m_traceLevel > 0)
    {
        fprintf(stderr, "\n");
        LOGPRINTF(stderr, "Starting minibatch loop");
        if (useGradientAggregation)
        {
            fprintf(stderr, ", DataParallelSGD training (myRank = %d, numNodes = %d, numGradientBits = %d)",
                    (int) m_mpi->CurrentNodeRank(), (int) m_mpi->NumNodesInUse(), (int) m_numGradientBits[epochNumber]);

            if (m_bufferedAsyncGradientAggregation)
                fprintf(stderr, ", BufferedAsyncGradientAggregation is ENABLED");
        }

        if (useAsyncGradientAggregation)
        {
            fprintf(stderr, ", DataParallelASGD training (myRank = %d, numNodes = %d, SamplesSyncToServer = %d)",
                (int)m_mpi->CurrentNodeRank(), (int)m_mpi->NumNodesInUse(), (int) m_nSyncSamplesPerWorker[epochNumber]);

            fprintf(stderr, ", Distributed Evaluation is DISABLED");

            if (m_isAsyncBufferEnabled)
                fprintf(stderr, ", BufferedAsyncGradientAggregation is ENABLED");
        }

        if (useDistributedMBReading)
            fprintf(stderr, ", distributed reading is ENABLED");

        if (numSubminibatchesNeeded > 1 || m_useTwoPassTraining)
        {
            if (m_maxSamplesInRAM < SIZE_MAX)
                fprintf(stderr, ", with maximum %d samples in RAM", (int)m_maxSamplesInRAM);
            else
                fprintf(stderr, ", with %d subminibatch", (int)numSubminibatchesNeeded);
        }
        fprintf(stderr, ".\n");
    }

    Timer timer;
    timer.Start();

    // NOTE: the following two local matrices are not used in distGradAgg path
    // assume only one training criterion node for each epoch.
    // The criterion values are accumulated here over the minibatches (without having to pull them off the GPU).
    CriterionAccumulator<ElemType> localEpochCriterion(criterionNodes, net->GetDeviceId());
    CriterionAccumulator<ElemType> localEpochEvalErrors(
        evaluationNodes, net->GetDeviceId(),
        {evaluationNodesWhichAccumulateResult.begin(), evaluationNodesWhichAccumulateResult.end()});

    // --- MAIN MINIBATCH LOOP

    // for differential logging, we keep the previous criterion values around
    EpochCriterion         epochCriterionLastLogged  = epochCriterion;
    vector<EpochCriterion> epochEvalErrorsLastLogged = epochEvalErrors;
<<<<<<< HEAD
    // NOTE: For ResNet, the regularization in BatchNormalization should be disable.
=======

    // NOTE: For ResNet, the regularization in BatchNormalization should be disabled.
>>>>>>> c95b4a4c
    if (m_disableRegInBatchNormalization) {
        let bnNodes = net->GetNodesWithType(L"BatchNormalization");
        for (auto &node : bnNodes)
        {
            let bnNode = dynamic_pointer_cast<BatchNormalizationNode<ElemType>>(node);
            bnNode->DisableRegInBatchNormalization();
        }
    }

    // In case adaptive minibatch/learning rates are used, the training can be limited by the maxNumberOfSamples.
    bool maxNumSamplesExceeded = false;
    size_t epochStartSample = 0;
    bool shouldCheckEarlyExit = (maxNumberOfSamples != SIZE_MAX);
    if (shouldCheckEarlyExit)
    {
        // SparsePC, LibSCV and DSS readers do not implement GetCurrentSamplePosition()
        // for those adaptive minibatch size is not supported, thus specifying adaptive 
        // minibatch for them will cause an error message.
        epochStartSample = trainSetDataReader->GetCurrentSamplePosition();
    }

    bool noMoreSamplesToProcess = false;
    auto lfMMINode = dynamic_cast<LatticeFreeMMINode<ElemType>*>(criterionNodes[0].get());
    bool isFirstMinibatch = true;
    for (;;)
    {
        // Per-minibatch performance measurements; only enabled when perfTraceLevel > 0
        Timer fineGrainedPerfMeasurementTimer;
        double readTime = 0;
        double computeTime = 0;
        double parameterUpdateTime = 0;
        double parameterSyncTime = 0; // perf communication time between syncs.
        if (m_perfTraceLevel > 0)
            fineGrainedPerfMeasurementTimer.Start();

        // get minibatch
        // TODO: is it guaranteed that the GPU is already completed at this point, is it safe to overwrite the buffers?
        size_t actualMBSize = 0;
        bool wasDataRead = DataReaderHelpers::GetMinibatchIntoNetwork<ElemType>(*trainSetDataReader, net, criterionNodes[0],
<<<<<<< HEAD
                                                                                useDistributedMBReading, useParallelTrain, *inputMatrices, actualMBSize, m_mpi, m_useTwoPassTraining);
=======
                                                                                useDistributedMBReading, useParallelTrain, *inputMatrices, actualMBSize, m_mpi);

        if (maxNumSamplesExceeded) // Dropping data.
            wasDataRead = false;

>>>>>>> c95b4a4c
        if (!wasDataRead && (!useDistributedMBReading || noMoreSamplesToProcess)) // in case of distributed reading, we do a few more loops until all ranks have completed
            break;                                                                // end of epoch

        if (m_perfTraceLevel > 0)
        {
            fineGrainedPerfMeasurementTimer.Stop();
            readTime = fineGrainedPerfMeasurementTimer.ElapsedSeconds();
            fineGrainedPerfMeasurementTimer.Start();
        }

        // Note: If !wasDataRead then the data that GetMinibatchIntoNetwork() was supposed to full in are undefined.
        // Must not touch them.

        if (!wasDataRead)
            actualMBSize = 0; // (undefined if !wasDataRead)

        nSamplesSinceLastModelSync += actualMBSize;

        // Dropout nodes have an implicit input in the form of the random mask that is applied to its explicit input
        // This mask is regerated every minibatch and hence dropout nodes with a non-zero dropout rate must me marked outdated
        // w.r.t. inputs to force evaluation in each minibatch
        MarkDropoutNodesEvalTimeStampAsOutdated(net, criterionNodes[0]);

        // node data was changed
        // TODO: move this to that function as well--just tired to pass everything as arguments
        // TODO: We should do this right after the GetMinibatch() call, since that's where these changed.
        //       Need to check whether that would cause unintended side effects.
        // TODO: original code did not call this for actualMBSize == 0
        ComputationNetwork::BumpEvalTimeStamp(featureNodes);
        ComputationNetwork::BumpEvalTimeStamp(labelNodes);

        if (actualMBSize > 0)
        {
            assert(wasDataRead);
#ifndef EVALDLL
            if (m_doGradientCheck && GradientCheck(net, criterionNodes, learnableNodes, 0) == false)
                LogicError("cannot pass gradient checker");
#endif
            // TODO: currently we only support one node for regularization
            if (m_needAdaptRegularization && m_adaptationRegType == AdaptationRegType::KL && refNode)
            {
                size_t actualMBSize2 = refNet->DetermineActualMBSizeFromFeatures();
                refNet->GetMBLayoutPtrOfNetwork()->CopyFrom(net->GetMBLayoutPtrOfNetwork()); // TODO: This is UNTESTED (before this was missing, seemingly inconsistently)

                if (actualMBSize2 != actualMBSize)
                    LogicError("TrainOneEpoch: refNet has different MB size than main net??");

                refNet->ForwardProp(refNode);
                Matrix<ElemType>::ScaleAndAdd((ElemType) m_adaptationRegWeight,
                                              dynamic_pointer_cast<ComputationNode<ElemType>>(refNode)->Value(),
                                              (ElemType)(1.0 - m_adaptationRegWeight),
                                              dynamic_pointer_cast<ComputationNode<ElemType>>(labelNodes[0])->Value());
            }

            // do forward and back propagation

            // We optionally break the minibatch into sub-minibatches.
            // This, when enabled, is used when a full minibatch does not fit into GPU RAM.
            if (m_useTwoPassTraining)
            {
                if (m_maxSamplesInRAM >= SIZE_MAX)
                    LogicError("m_maxSamplesInRAM should not be larger than SIZE_MAX when m_useTwoPassTraining is true.");

                numSubminibatchesNeeded = (actualMBSize + m_maxSamplesInRAM - 1) / m_maxSamplesInRAM;
                if (lfMMINode)
                {
                    lfMMINode->SetTotalFrameNumberofCurrentMinibatch(actualMBSize);
                }
            }
            
            size_t actualNumSubminibatches = numSubminibatchesNeeded <= 1 ? 1 : smbDispatcher.GetMinibatchIntoCache(*trainSetDataReader, *net, *inputMatrices, numSubminibatchesNeeded);
            for (size_t ismb = 0; ismb < actualNumSubminibatches; ismb++)
            {
                if (actualNumSubminibatches > 1)
                {
                    smbDispatcher.GetSubMinibatchToNet(ismb); // get sub-minibatch from full-size one
                    ComputationNetwork::BumpEvalTimeStamp(featureNodes);
                    ComputationNetwork::BumpEvalTimeStamp(labelNodes);
                }

                // ===========================================================
                // forward prop for evaluate eval nodes
                // ===========================================================

                // compute eval node first since when gradient is computed the forward function values
                // may be changed and need to be recomputed when gradient and function value share the same matrix
                net->ForwardProp(evaluationNodes); // the bulk of this evaluation is reused in ComputeGradient() below

                // ===========================================================
                // forward prop for training criterion
                // ===========================================================

                net->ForwardProp(criterionNodes[0]);

                // ===========================================================
                // backprop
                // ===========================================================

                if (!(m_useTwoPassTraining && lfMMINode && actualNumSubminibatches > 1))
                {
                    if (learnRatePerSample > 0.01 * m_minLearnRate) // only compute gradient when learning rate is large enough
                        net->Backprop(criterionNodes[0]);

                    // house-keeping for sub-minibatching
                    if (actualNumSubminibatches > 1)
                        smbDispatcher.DoneWithCurrentSubMinibatch(ismb); // page state out
                }
            }                                                        // end sub-minibatch loop

            if (m_useTwoPassTraining && lfMMINode && actualNumSubminibatches > 1 && learnRatePerSample > 0.01 * m_minLearnRate)
            {
                for (size_t ismb = 0; ismb < actualNumSubminibatches; ismb++)
                {
                    smbDispatcher.GetSubMinibatchToNet(ismb); // get sub-minibatch from full-size one
                    ComputationNetwork::BumpEvalTimeStamp(featureNodes);
                    ComputationNetwork::BumpEvalTimeStamp(labelNodes);

                    net->ForwardProp(evaluationNodes); // the bulk of this evaluation is reused in ComputeGradient() below
                    net->ForwardProp(criterionNodes[0]);

                    net->Backprop(criterionNodes[0]);

                    // house-keeping for sub-minibatching
                    smbDispatcher.DoneWithCurrentSubMinibatch(ismb); // page state out
                }
            }

            if (actualNumSubminibatches > 1)
                smbDispatcher.DoneWithCurrentMinibatch();
        } // if (actualMBSize > 0)
        // WARNING: If actualMBSize == 0, then criterion nodes have NOT been updated, and contain garbage (last MB's) values.

        // In case of mini epochs (used for adaptive minibatch size and learning rate),
        // no more data should be processed by this worker.
        if (shouldCheckEarlyExit)
        {
            if (epochStartSample + maxNumberOfSamples < trainSetDataReader->GetCurrentSamplePosition())
                maxNumSamplesExceeded = true;
        }

        if (m_perfTraceLevel > 0)
        {
            std::unique_ptr<MatrixComputeStreamEvent> mainStreamSyncEvent(MatrixComputeStreamEvent::Create(net->GetDeviceId()));
            mainStreamSyncEvent->SynchronizeEvent();
            fineGrainedPerfMeasurementTimer.Stop();
            computeTime = fineGrainedPerfMeasurementTimer.ElapsedSeconds();
            fineGrainedPerfMeasurementTimer.Start();
        }

        // for momentum/clipping/regularization/etc., as well as for progress and statistics, we should only count frames that are not gaps
        // #samples according to the default dynamic axis, for use with criterion nodes that do not have an MBLayout
        size_t numSamplesWithLabelOfNetwork = wasDataRead ? net->GetNumSamplesWithLabelOfNetwork(actualMBSize) : 0; // (0 for empty MB)
        // Note: All accumulation into an EpochCriterion uses 'numSamplesWithLabelOfNetwork' as the generic,
        // fallback minibatch size. If that is 0, then nodes are considered containing zero samples,
        // independent of their actual content (which is considered outdated).

        // Sum of actualMBSize across all nodes when using parallel training
        // 'aggregate' here means accross-worker aggregate for this one minibatch.
        size_t aggregateNumSamples = actualMBSize; // (0 for empty MB)
        size_t aggregateNumSamplesWithLabel = CriterionAccumulator<ElemType>::GetNumSamples(criterionNodes[0], numSamplesWithLabelOfNetwork); // (0 for empty MB)

        if (!useGradientAggregation)
        {
            // accumulate criterion values (objective, eval)
            assert(wasDataRead || numSamplesWithLabelOfNetwork == 0);
            // criteria are in Value()(0,0), we accumulate into another 1x1 Matrix (to avoid having to pull the values off the GPU)
            localEpochCriterion.Add(0, numSamplesWithLabelOfNetwork);
            for (size_t i = 0; i < evaluationNodes.size(); i++)
                localEpochEvalErrors.Add(i, numSamplesWithLabelOfNetwork);
        }
        else
        {
            // distributed gradient aggregation
            if (learnParamsGradients.size() == 0)
            {
                // lazily form the list of smoothedGradients to exchange
                learnParamsGradients.reserve(learnableNodes.size());
                for (auto nodeIter = learnableNodes.begin(); nodeIter != learnableNodes.end(); nodeIter++)
                {
                    ComputationNodePtr node = dynamic_pointer_cast<ComputationNode<ElemType>>(*nodeIter);
                    if (node->IsParameterUpdateRequired())
                    {
                        Matrix<ElemType>* currParamsGradient = &(node->Gradient()); // TODO: we can use shared_ptrs now
                        // Sometimes, in parallel training, the current node may not get any samples to process
                        // In this case, the gradient matrix may not have been sized yet. If so, lets size it.
                        if (currParamsGradient->GetNumCols() == 0)
                        {
                            Matrix<ElemType>* currParamsValues = &(node->Value());
                            currParamsGradient->Resize(currParamsValues->GetNumRows(), currParamsValues->GetNumCols());
                        }

                        learnParamsGradients.push_back(currParamsGradient);
                    }
                }
            }

            // hoist the criterion into CPU space for all-reduce
            localEpochCriterion.Assign(0, numSamplesWithLabelOfNetwork);
            for (size_t i = 0; i < evaluationNodes.size(); i++)
                localEpochEvalErrors.Assign(i, numSamplesWithLabelOfNetwork);

            // copy all values to be aggregated into the header
            m_gradHeader->numSamples = aggregateNumSamples;
            m_gradHeader->criterion           = localEpochCriterion.GetCriterion(0).first;
            m_gradHeader->numSamplesWithLabel = localEpochCriterion.GetCriterion(0).second; // same as aggregateNumSamplesWithLabel
            assert(m_gradHeader->numSamplesWithLabel == aggregateNumSamplesWithLabel);
            for (size_t i = 0; i < evaluationNodes.size(); i++)
                m_gradHeader->evalErrors[i] = localEpochEvalErrors.GetCriterion(i);

            // aggregate
            m_gradHeader->numEvalNode = evaluationNodes.size(); // TODO: rename numEvalNode (plural)
            bool samplesProcessed = m_distGradAgg->AggregateGradients(learnParamsGradients, m_gradHeader.get(), isFirstMinibatch);
            noMoreSamplesToProcess = !samplesProcessed;

            // read out the header--now everything is aggregated
            aggregateNumSamples          = m_gradHeader->numSamples;
            aggregateNumSamplesWithLabel = m_gradHeader->numSamplesWithLabel;
            epochCriterion += EpochCriterion(m_gradHeader->criterion, m_gradHeader->numSamplesWithLabel);
            for (size_t i = 0; i < epochEvalErrors.size(); i++)
            {
                if (ContainsAccumulatedResult(evaluationNodes[i]))
                {
                    // We don't accumulate error in epoch criterion as this node has already accumulated error for
                    // all samples that passed through network in forward pass.
                    if (samplesProcessed)
                    {
                        epochEvalErrors[i] = m_gradHeader->evalErrors[i];
                    }
                    // else: no samples processed, no aggregation happened -> we do not want to override current value
                    // with 0.
                }
                else
                    epochEvalErrors[i] += m_gradHeader->evalErrors[i];
            }
        }

        // update model parameters
        if ((aggregateNumSamples > 0) && (learnRatePerSample > m_minLearnRate * 0.01))
        {
#if 1       // BUGBUG: We must skip gaps in our momentum, clipping, regularization etc. criteria.
            // This will break test cases. So for now, we will only enable this for per-sample criteria.
            size_t numSamplesInMinibatch = aggregateNumSamples;
            if (criterionNodes[0]->HasMBLayout())
#endif
            numSamplesInMinibatch = aggregateNumSamplesWithLabel;
#if 0
            if (numSamplesInMinibatch != aggregateNumSamples)
                fprintf(stderr, "SGD: using true #samples %d instead of MB size %d\n", (int)numSamplesInMinibatch, (int)aggregateNumSamples);
#endif
            auto smoothedGradientIter = smoothedGradients.begin();
            auto smoothedCountIter = smoothedCounts.begin();
            for (auto nodeIter = learnableNodes.begin(); nodeIter != learnableNodes.end(); nodeIter++, smoothedGradientIter++, smoothedCountIter++)
            {
                ComputationNodeBasePtr node = *nodeIter;
                if (node->IsParameterUpdateRequired())
                {

                    //char buffer[100];
                    //std::wcstombs(buffer, node->GetName().c_str(), node->GetName().length());
                    //smoothedGradient.Print(buffer, -3, -3, -3, -3);
                    //fwprintf(stderr, L"Node %ls:\n", node->GetName().c_str());
#ifdef _DEBUG
                    if (smoothedGradientIter->HasNan("TrainOneEpoch/UpdateWeights(): "))
                        LogicError("%ls %ls operation has NaNs in smoothedGradient.", node->NodeName().c_str(), node->OperationName().c_str());
#endif
                    double nodeDependentLearningRatePerSample = learnRatePerSample * node->GetLearningRateMultiplier();
                    double nodeDependentRegMultiplier = dynamic_pointer_cast<LearnableParameter<ElemType>>(node)->GetRegMultiplier();
                    double momentumPerSample = GetMomentumPerSample(epochNumber /*BUGBUG workaround:*/, net->GetMBLayoutPtrOfNetwork()->GetNumParallelSequences());
                    // TODO: Check why l2Factor is not applied to L1. Bug?
                    // BUGBUG (Issue #95): Access to net MBLayout can no longer be done if we have multiple input layouts
                    UpdateWeights(dynamic_pointer_cast<ComputationNode<ElemType>>(node)->Value(),
                                  dynamic_pointer_cast<ComputationNode<ElemType>>(node)->Gradient(),
                                  *smoothedGradientIter, *smoothedCountIter,
                                  nodeDependentLearningRatePerSample, momentumPerSample,
                                  numSamplesInMinibatch,
                                  m_L2RegWeight * nodeDependentRegMultiplier, m_L1RegWeight * nodeDependentRegMultiplier,
                                  m_needAveMultiplier, m_useNesterovMomentum);
                    node->BumpEvalTimeStamp();
#ifdef _DEBUG
                    if (dynamic_pointer_cast<ComputationNode<ElemType>>(node)->Value().HasNan("TrainOneEpoch/UpdateWeights(): "))
                        LogicError("%ls %ls operation has NaNs in functionValues after parameter update.", node->NodeName().c_str(), node->OperationName().c_str());
#endif
                }
            }
        }


        if (m_perfTraceLevel > 0)
        {
            std::unique_ptr<MatrixComputeStreamEvent> mainStreamSyncEvent(MatrixComputeStreamEvent::Create(net->GetDeviceId()));
            mainStreamSyncEvent->SynchronizeEvent();
            fineGrainedPerfMeasurementTimer.Stop();
            parameterUpdateTime = fineGrainedPerfMeasurementTimer.ElapsedSeconds();
            fineGrainedPerfMeasurementTimer.Start();
        }

        // aggregation by model averaging or block momentum 
        if (useModelAggregation)
        {
            if (nSamplesSinceLastModelSync >= blockSizePerWorker)
            {
                bool synced = m_pMASGDHelper->OnArrivingAtSyncPoint(learnableNodes, smoothedGradients, nSamplesSinceLastModelSync);
                if (synced)
                {
                    nSamplesSinceLastModelSync = 0;
                }
            }
            // prepare break condition
            if (useDistributedMBReading)
            {
                noMoreSamplesToProcess = !wasDataRead;
            }
        }

        // using parameter server for parameter update
        if (useAsyncGradientAggregation && m_mpi->NumNodesInUse() > 1)
        {
            // Determine if any samples were processed across any of the ranks
            if (useDistributedMBReading)
            {
                noMoreSamplesToProcess = !wasDataRead;
            }

            if (nSamplesSinceLastModelSync >= m_nSyncSamplesPerWorker[epochNumber])
            {
                m_pASGDHelper->PushAndPullModel(learnableNodes, nSamplesSinceLastModelSync);
                nSamplesSinceLastModelSync = 0;
            } 
        }


        if (m_perfTraceLevel > 0)
        {
            fineGrainedPerfMeasurementTimer.Stop();
            parameterSyncTime = fineGrainedPerfMeasurementTimer.ElapsedSeconds();
        }

        timer.Stop();
        if (m_perfTraceLevel > 0)
        {
            PREPENDTS(stderr);
            fprintf(stderr, "Perf trace: Worker MB size = %d, Read = %.5gs; Compute = %.5gs; Parameter update = %.5gs; Parameter sync = %.5gs; Aggregate MB size = %d\n", (int)actualMBSize, readTime, computeTime, parameterUpdateTime, parameterSyncTime, (int)aggregateNumSamples);
        }

        numMBsRun++;
        totalTimeInMBs += timer.ElapsedSeconds();

        // log
        // This shows the criterion since last logged.
        if (numMBsRun <= m_firstMBsToShowResult || (m_numMBsToShowResult && (numMBsRun % m_numMBsToShowResult == 0)))
        {
            // get the epoch Values updated
            if (!useGradientAggregation)
            {
                // if no aggregation, we directly get the values from the minibatch accumulators
                timer.Restart();
                epochCriterion = localEpochCriterion.GetCriterion(0);
                for (size_t i = 0; i < epochEvalErrors.size(); i++)
                    epochEvalErrors[i] = localEpochEvalErrors.GetCriterion(i);
                timer.Stop();

                // Add the last trailing compute
                totalTimeInMBs += timer.ElapsedSeconds();
            }

            // epochCriterion aggregates over entire epoch, but we only show difference to last time we logged
            EpochCriterion epochCriterionSinceLastLogged = epochCriterion - epochCriterionLastLogged;
            let trainLossSinceLastLogged    =      epochCriterionSinceLastLogged.Average(); // TODO: Check whether old trainSamplesSinceLastLogged matches this ^^ difference
            let trainSamplesSinceLastLogged = (int)epochCriterionSinceLastLogged.second;

            // determine progress in percent
            int mbProgNumPrecision = 2;
            double mbProg = 0.0;
            if (epochNumber > 0 || (int)epochSize > 0) // TODO: explain this condition in a comment
            {
                if (m_maxComputedEpochSize != 0)
                {
                    double numMBPerEpoch = (double)m_maxComputedEpochSize / (double)tunedMBSize;
                    mbProg = (double)numMBsRun / numMBPerEpoch;
                    mbProgNumPrecision = (int)ceil(log10(numMBPerEpoch / (double)(numMBsRun - numMBsRunSinceLastLogged)));
                    mbProgNumPrecision = max(mbProgNumPrecision - 2, 2);
                }
            }
            else // estimate epoch size
                m_maxComputedEpochSize = numMBsRun * trainSamplesSinceLastLogged / (numMBsRun - numMBsRunSinceLastLogged);

            // progress tracing for compute cluster management
            let wasProgressPrinted = ProgressTracing::TraceProgressPercentage(epochNumber, mbProg, false);

            // progress tracing for regular log
            if (m_traceLevel > 0)
            {
                PREPENDTS(stderr);
                fprintf(stderr, "%s Epoch[%2d of %d]-Minibatch[%4d-%4d",
                        prefixMsg.c_str(), epochNumber + 1, (int)m_maxEpochs,
                        (int)(numMBsRunSinceLastLogged + 1), numMBsRun);

                if (epochNumber > 0 || (int)epochSize > 0) // got anything?  --TODO: why cast epochSize to (int) for this comparison?
                    fprintf(stderr, (", %2." + to_string(mbProgNumPrecision) + "f%%").c_str(), mbProg * 100); // --TODO: use a * format?
                fprintf(stderr, "]: ");
                epochCriterionSinceLastLogged.LogCriterion(criterionNodes[0]->NodeName());
                for (size_t i = 0; i < epochEvalErrors.size(); i++)
                {
                    const std::wstring& nodeName = evaluationNodes[i]->NodeName();
                    if (ContainsAccumulatedResult(evaluationNodes[i]))
                    {
                        // For aggregation nodes, we don't report per minibatch error. These nodes calculate
                        // aggregated error for all samples that passed through network, instead of calculating per
                        // sample error. Aggregated error for all samples will be reported for these nodes.
                        epochEvalErrors[i].LogCriterion(nodeName);
                    }
                    else
                    {
                        // Report per minibatch error.
                        (epochEvalErrors[i] - epochEvalErrorsLastLogged[i]).LogCriterion(nodeName);
                    }
                }

                fprintf(stderr, ("time = " + GeneratePaddedFloatOrExpFormat(0, 4, totalTimeInMBs) + "s; samplesPerSecond = %.1f\n").c_str(),
                        totalTimeInMBs, trainSamplesSinceLastLogged / totalTimeInMBs);
            }

            // progress tracing for compute cluster management
            if (wasProgressPrinted)
                ProgressTracing::TraceTrainLoss(trainLossSinceLastLogged);

            if (m_traceLevel > 0)
                fflush(stderr);

            if (epochCriterion.IsNan())
                RuntimeError("The training criterion is not a number (NAN).");

            // reset statistics for differential logging
            epochCriterionLastLogged  = epochCriterion;
            epochEvalErrorsLastLogged = epochEvalErrors;
            numMBsRunSinceLastLogged = numMBsRun;
            for (size_t i = 0; i < epochEvalErrors.size(); i++)
            {
                if (ContainsAccumulatedResult(evaluationNodes[i]))
                {
                    // For nodes that accumulate result we report accumulated error for all samples that passed through
                    // network so far, instead of per minibatch error. So, we reset last logged error here.
                    epochEvalErrorsLastLogged[i] = EpochCriterion(0);
                }
            }

            totalTimeInMBs = 0;
        }

        timer.Restart();
        totalEpochSamples += aggregateNumSamplesWithLabel;

        // call DataEnd function
        // This signals something from SGD to the reader.
        // DataEnd does reader specific process if sentence ending is reached
        trainSetDataReader->DataEnd();

        // Attempts to compute the error signal for the whole utterance, which will
        // be fed to the neural network as features. Currently it is a workaround
        // for the two-forward-pass sequence and ctc training, which allows
        // processing more utterances at the same time. Only used in Kaldi2Reader.
        // TODO: move the two-forward-pass support out of the reader.
        AttemptUtteranceDerivativeFeatures(net, trainSetDataReader, featureNodes, inputMatrices);

        profiler.NextSample();
        isFirstMinibatch = false;
    }

    // --- END MAIN MINIBATCH LOOP

    if (useModelAggregation )
    {
        m_pMASGDHelper->OnEpochEnd(learnableNodes, smoothedGradients, nSamplesSinceLastModelSync);
        nSamplesSinceLastModelSync = 0;
    }

    if (useAsyncGradientAggregation && (m_mpi->NumNodesInUse() > 1))
    {
        m_pASGDHelper->PushAndPullModel(learnableNodes, nSamplesSinceLastModelSync);
        nSamplesSinceLastModelSync = 0;
    }

    // hoist the accumulated criterion value from GPU side to our 'out'  variables
    // (unless we useGradientAggregation, in which case they are accumulated in the 'out' variables directly)
    if (!useGradientAggregation)
    {
        epochCriterion = localEpochCriterion.GetCriterion(0);
        for (size_t i = 0; i < epochEvalErrors.size(); i++)
            epochEvalErrors[i] = localEpochEvalErrors.GetCriterion(i);
    }

    // in case of model averaging, do one more final aggregation of criteria
    if (useModelAggregation && (m_mpi->NumNodesInUse() > 1))
    {
        // 1. total epoch samples processed by all workers
        size_t totalEpochSamplesOfAllWorkers = totalEpochSamples;
        m_mpi->AllReduce(&totalEpochSamplesOfAllWorkers, 1);

        // get criteria for this worker
        assert(!useGradientAggregation); // (otherwise the data would not be in localEpochCriterion)
        epochCriterion = localEpochCriterion.GetCriterion(0);
        for (size_t i = 0; i < epochEvalErrors.size(); i++)
            epochEvalErrors[i] = localEpochEvalErrors.GetCriterion(i);

        // all-reduce epochCriterion and epochEvalErrors over nodes
        m_mpi->AllReduce(&epochCriterion.first,  1);
        m_mpi->AllReduce(&epochCriterion.second, 1);
        // to transfer the eval vectors, we must pull them apart into STL objects and exchange them separately
        // TODO: merge with training criteria
        vector<double> numer(epochEvalErrors.size());
        vector<size_t> denom(epochEvalErrors.size());
        for (size_t i = 0; i < epochEvalErrors.size(); i++)
        {
            numer[i] = epochEvalErrors[i].first;
            denom[i] = epochEvalErrors[i].second;
        }
        m_mpi->AllReduce(numer);
        m_mpi->AllReduce(denom);
        for (size_t i = 0; i < epochEvalErrors.size(); i++)
            epochEvalErrors[i] = EpochCriterion(numer[i], denom[i]);

        // 3. modify return value 
        totalEpochSamples = totalEpochSamplesOfAllWorkers;
    }

    if (useGradientAggregation && !evaluationNodesWhichAccumulateResult.empty())
    {
        // Each worker contains accumulated values for part of the data set, we have to aggregate accumulated values
        // and recalculate evaluation errors based on accumulators.
        AggregateAccumulatorValuesAndUpdateEpochEvaluation<ElemType>(
            net, evaluationNodesWhichAccumulateResult, m_gradHeader, m_mpi, epochEvalErrors, evaluationNodes,
            localEpochEvalErrors, ContainsAccumulatedResult);
    }

    return totalEpochSamples;
}

// -----------------------------------------------------------------------
// subroutines and helpers follow below
// -----------------------------------------------------------------------

static double MomentumPerMB(double momentumPerSample, size_t minibatchSize)
{
    return pow(momentumPerSample, minibatchSize);
}

template <class ElemType>
const std::vector<ComputationNodeBasePtr>& SGD<ElemType>::GetTrainCriterionNodes(ComputationNetworkPtr net)
{
    if (!m_trainCriterionNodeName.empty())
    {
        return net->CriterionNodesFrom(m_trainCriterionNodeName);
    }
    else
        return net->FinalCriterionNodes();
}

template <class ElemType>
const std::vector<ComputationNodeBasePtr>& SGD<ElemType>::GetEvalCriterionNodes(ComputationNetworkPtr net)
{
    if (!m_evalCriterionNodeName.empty())
    {
        return net->CriterionNodesFrom(m_evalCriterionNodeName);
    }
    else
        return net->EvaluationNodes();
}

// execute PreComputeNodes
// Returns true if precomputation was executed.
template <class ElemType>
bool SGD<ElemType>::PreCompute(ComputationNetworkPtr net,
                               IDataReader* trainSetDataReader,
                               const std::vector<ComputationNodeBasePtr>& featureNodes,
                               const std::vector<ComputationNodeBasePtr>& labelNodes,
                               StreamMinibatchInputs* inputMatrices)
{
    std::list<ComputationNodeBasePtr> nodes = net->GetNodesRequiringPreComputation(); // this tests all HasComputed() flags

    if (nodes.size() == 0)
    {
        if (m_traceLevel > 0)
        LOGPRINTF(stderr, "No PreCompute nodes found, or all already computed. Skipping pre-computation step.\n");
        return false;
    }

    fprintf(stderr, "\n");
    LOGPRINTF(stderr, "Precomputing --> %lu PreCompute nodes found.\n\n", (unsigned long)nodes.size());
    if (m_traceLevel > 0)
    {
    for (const auto & node : nodes)
    {
        LOGPRINTF(stderr, "\t%ls = %ls()\n", node->NodeName().c_str(), node->OperationName().c_str());
    }
    }

    // compute
    ScopedNetworkOperationMode modeGuard(net, NetworkOperationMode::preComputing);

    // trainSetDataReader->StartMinibatchLoop(m_mbSize[0],  0 , requestDataSize);
    // trainSetDataReader->StartMinibatchLoop(m_mbSize[0],  0 , m_epochSize); // only based on one epoch
    // To support large dataset, we usually partition whole dataset into several epoch's,
    // so we need to use all the data to do precomputing
    if (m_useAllDataForPreComputedNode) // using all the data
        trainSetDataReader->StartMinibatchLoop(m_mbSize[0], 0, inputMatrices->GetStreamDescriptions());
    else // using only one epoch. Note: One epoch is often enough for feature mean/stddev, but not for estimating priors.
        trainSetDataReader->StartMinibatchLoop(m_mbSize[0], 0, inputMatrices->GetStreamDescriptions(), m_epochSize);
    net->StartEvaluateMinibatchLoop(nodes);

    // initialize
    for (auto & node : nodes)
        dynamic_pointer_cast<IPreComputeNode>(node)->MarkComputed(false /*begin accumulating*/);

    const size_t numIterationsBeforePrintingProgress = 100;
    size_t numItersSinceLastPrintOfProgress = 0;
    size_t actualMBSizeDummy;
    while (DataReaderHelpers::GetMinibatchIntoNetwork<ElemType>(*trainSetDataReader, net, nullptr, false, false, *inputMatrices, actualMBSizeDummy, m_mpi, m_useTwoPassTraining))
    {
        // TODO: move these into GetMinibatchIntoNetwork()  --but those are passed around; necessary? Can't we get them from 'net'?
        ComputationNetwork::BumpEvalTimeStamp(featureNodes);
        ComputationNetwork::BumpEvalTimeStamp(labelNodes);

        net->ForwardProp(nodes);

        numItersSinceLastPrintOfProgress = ProgressTracing::TraceFakeProgress(numIterationsBeforePrintingProgress, numItersSinceLastPrintOfProgress);
    }

    // finalize
    for (auto & node : nodes)
        dynamic_pointer_cast<IPreComputeNode>(node)->MarkComputed(true /*done accumulating*/);

    fprintf(stderr, "\n");
    LOGPRINTF(stderr, "Precomputing --> Completed.\n\n");

    return true;
}

// return a reasonable initial learning rate based on the initial mbsize
template <class ElemType>
double SGD<ElemType>::SearchForBestLearnRate(ComputationNetworkPtr net,
                                             ComputationNetworkPtr refNet,
                                             const ComputationNodeBasePtr& refNode, const int epochNumber,
                                             const double curLearnRate,
                                             IDataReader* trainSetDataReader,
                                             const std::vector<ComputationNodeBasePtr>& featureNodes,
                                             const std::vector<ComputationNodeBasePtr>& labelNodes,
                                             const std::vector<ComputationNodeBasePtr>& criterionNodes,
                                             const std::vector<ComputationNodeBasePtr>& evaluationNodes,
                                             StreamMinibatchInputs* inputMatrices,
                                             const std::list<ComputationNodeBasePtr>& learnableNodes,
                                             std::list<Matrix<ElemType>>& smoothedGradients, vector<double> smoothedCounts,
                                             const bool learnRateInitialized,
                                             const double largestPrevLearnRatePerSample)
{
    double bestLearnRatePerSample = curLearnRate;

    size_t numFramesToUseInSearch = m_numSamples4Search[epochNumber];
    if (m_epochSize != requestDataSize)
    {
        // ensure the numFramesToUseInSearch does not exceed the total number of frames in the epoch
        numFramesToUseInSearch = min(numFramesToUseInSearch, m_epochSize);
    }

    double minLearnRate = m_minLearnRate * 0.3f;
    double learnRatePerSample = 1.0f / 8.0f / 0.618f / sqrt((double) m_mbSize[epochNumber]); // TODO: comment on these magic constants

    if (learnRateInitialized && largestPrevLearnRatePerSample > 0)
    {
        // largestPrevLearnRatePerSample is per sample, first 0.618f is for compensation, second one is for safety
        learnRatePerSample = largestPrevLearnRatePerSample / 0.618f / 0.618f;
    }

    int baseModelEpoch = epochNumber - 1;
    net->RereadPersistableParameters<ElemType>(GetModelNameForEpoch(baseModelEpoch));

    double learnRate = learnRatePerSample;
    size_t dummyMinibatchSize;            // (not used)
    size_t dummyTotalTrainingSamplesSeen; // (not used)
    double prevCriterion = numeric_limits<double>::infinity();
    LoadCheckPointInfo(baseModelEpoch,
                       /*out*/ dummyTotalTrainingSamplesSeen,
                       /*out*/ learnRate,
                       smoothedGradients,
                       smoothedCounts,
                       /*out*/ prevCriterion,
                       /*out*/ dummyMinibatchSize);

    // if model is not changed this is what we will get
    EpochCriterion baseCriterion;
    vector<EpochCriterion> epochEvalErrors(evaluationNodes.size(), EpochCriterion::Infinity()); // these are ignored in this entire method
    TrainOneMiniEpochAndReloadModel(net, refNet, refNode, epochNumber,
                                    m_epochSize, trainSetDataReader, 0, m_mbSize[epochNumber],
                                    featureNodes, labelNodes,
                                    criterionNodes, evaluationNodes,
                                    inputMatrices, learnableNodes,
                                    smoothedGradients, smoothedCounts,
                                    /*out*/ baseCriterion, /*out*/ epochEvalErrors,
                                    "BaseAdaptiveLearnRateSearch:",
                                    numFramesToUseInSearch);

    if (m_autoLearnRateSearchType == LearningRateSearchAlgorithm::SearchBeforeEpoch)
    {
        if (prevCriterion == numeric_limits<double>::infinity())
            prevCriterion = baseCriterion.Average();

        double ratio = 0.3;

        if (m_epochSize != requestDataSize)
            ratio = pow(((double) numFramesToUseInSearch) / m_epochSize, 1.0f / 2);

        // interpolate prevCriterion into 'baseCriterion'
        baseCriterion.first = baseCriterion.second * max(ratio * prevCriterion + (1 - ratio) * baseCriterion.Average(), baseCriterion.Average());
    }

    EpochCriterion epochCriterion(EpochCriterion::Infinity());
    do
    {
        learnRatePerSample *= 0.618;
        TrainOneMiniEpochAndReloadModel(net, refNet, refNode, epochNumber,
                                        m_epochSize, trainSetDataReader,
                                        learnRatePerSample, m_mbSize[epochNumber], featureNodes,
                                        labelNodes, criterionNodes,
                                        evaluationNodes, inputMatrices,
                                        learnableNodes, smoothedGradients, smoothedCounts,
                                        /*out*/ epochCriterion, /*out*/ epochEvalErrors,
                                        "AdaptiveLearnRateSearch:",
                                        numFramesToUseInSearch);
    } while (epochCriterion.IsNan() || (epochCriterion.Average() > baseCriterion.Average() && learnRatePerSample > minLearnRate));

    bestLearnRatePerSample = learnRatePerSample;

    // grid search for the first m_numBestSearchEpoch  epochs
    if (epochNumber < m_numBestSearchEpoch)
    {
        double leftLearnRatePerSample = 0.01 / m_mbSize[epochNumber];
        double rightLearnRatePerSample = learnRatePerSample;
        EpochCriterion rightCriterion = epochCriterion;
        EpochCriterion leftCriterion; // we compute this from the mini epoch

        TrainOneMiniEpochAndReloadModel(net, refNet, refNode, epochNumber,
                                        m_epochSize, trainSetDataReader,
                                        leftLearnRatePerSample, m_mbSize[epochNumber],
                                        featureNodes, labelNodes,
                                        criterionNodes, evaluationNodes,
                                        inputMatrices, learnableNodes,
                                        smoothedGradients, smoothedCounts,
                                        /*out*/ leftCriterion, /*out*/ epochEvalErrors,
                                        "DetailBaseAdaptiveLearnRateSearch:",
                                        numFramesToUseInSearch);

        while (rightLearnRatePerSample > leftLearnRatePerSample * 1.2)
        {
            if (rightCriterion.Average() > leftCriterion.Average())
            {
                rightLearnRatePerSample *= 0.618;

                TrainOneMiniEpochAndReloadModel(net, refNet, refNode,
                                                epochNumber, 
                                                m_epochSize,
                                                trainSetDataReader,
                                                rightLearnRatePerSample, m_mbSize[epochNumber],
                                                featureNodes, labelNodes,
                                                criterionNodes,
                                                evaluationNodes,
                                                inputMatrices,
                                                learnableNodes,
                                                smoothedGradients, smoothedCounts,
                                                /*out*/ rightCriterion,
                                                /*out*/ epochEvalErrors,
                                                "DetailRightAdaptiveLearnRateSearch:",
                                                numFramesToUseInSearch);
            }
            else
            {
                leftLearnRatePerSample /= 0.618;

                TrainOneMiniEpochAndReloadModel(net, refNet, refNode,
                                                epochNumber,
                                                m_epochSize,
                                                trainSetDataReader,
                                                leftLearnRatePerSample, m_mbSize[epochNumber],
                                                featureNodes, labelNodes,
                                                criterionNodes,
                                                evaluationNodes,
                                                inputMatrices,
                                                learnableNodes,
                                                smoothedGradients, smoothedCounts,
                                                /*out*/ leftCriterion,
                                                /*out*/ epochEvalErrors,
                                                "DetailLeftAdaptiveLearnRateSearch:",
                                                numFramesToUseInSearch);
            }
        }

        bestLearnRatePerSample = (leftCriterion.Average() < rightCriterion.Average()) ? leftLearnRatePerSample : rightLearnRatePerSample;
    }

    LOGPRINTF(stderr, " SearchForBestLearnRate Epoch[%d]: Best learningRatePerSample = %.10g, baseCriterion=%.10g\n",
              (int) epochNumber + 1, bestLearnRatePerSample, baseCriterion.Average());

    return bestLearnRatePerSample;
}

// AdaptiveMinibatchSizing() -- choose the largest feasible minibatch size
// This is necessary for data-parallel operation. The aim is to minimize model updates, and hence bandwidth
// This implements
//    F. Seide, H. Fu, J. Droppo, G. Li, and D. Yu:
//    "On Parallelizability of Stochastic Gradient Descent for Speech DNNs"
//    In Proc. ICASSP 2014.
template <class ElemType>
size_t SGD<ElemType>::AdaptiveMinibatchSizing(ComputationNetworkPtr net,
                                              ComputationNetworkPtr refNet,
                                              const ComputationNodeBasePtr& refNode,
                                              const int epochNumber,
                                              const size_t numFramesToUseInSearch,
                                              IDataReader* trainSetDataReader,
                                              const double learnRatePerSample,
                                              const size_t initialMinibatchSize,
                                              const std::vector<ComputationNodeBasePtr>& featureNodes,
                                              const std::vector<ComputationNodeBasePtr>& labelNodes,
                                              const std::vector<ComputationNodeBasePtr>& criterionNodes,
                                              const std::vector<ComputationNodeBasePtr>& evaluationNodes,
                                              StreamMinibatchInputs* inputMatrices,
                                              const std::list<ComputationNodeBasePtr>& learnableNodes,
                                              std::list<Matrix<ElemType>>& smoothedGradients, vector<double> smoothedCounts,
                                              const double learningRateAdjustmentFactor)
{
    size_t minMinibatchSize = initialMinibatchSize;
    size_t chosenMinibatchSize = initialMinibatchSize;

    // do some pre-adjustment based on LR
    // Basically we assume that the LR for epoch 1 is safe for mbsize.
    // If LR control led to a smaller LR, then we can safely increase the lower bound of the MB size.
    double learningRateChangeSoFar = GetLearningRatePerSample(epochNumber /*BUGBUG workaround:*/, trainSetDataReader->GetNumParallelSequencesForFixingBPTTMode()) / GetLearningRatePerSample(0 /*BUGBUG workaround:*/, trainSetDataReader->GetNumParallelSequencesForFixingBPTTMode());
    learningRateChangeSoFar *= learningRateAdjustmentFactor;

    // increasing by the full factor is found to be too aggressive; sqrt() seems more robust
    learningRateChangeSoFar = sqrt(learningRateChangeSoFar);

    // LR was indeed reduced
    if (learningRateChangeSoFar < 1.0f)
    {
        // we can safely increase MB size (note: this may be bigger than our max)
        minMinibatchSize = (size_t)(minMinibatchSize / learningRateChangeSoFar);
    }

    if (epochNumber < 2 && m_prevChosenMinibatchSize != 0)
    {
        // newly started training: any previous MB size stored in the model is to be ignored
        LOGPRINTF(stderr, " Before Epoch[2], previous minibatchSize %d is considered invalid -> resetting.\n",
                  (int)m_prevChosenMinibatchSize);
        m_prevChosenMinibatchSize = 0;
    }

    // check if we need to skip
    if (m_prevChosenMinibatchSize != 0 &&
        (epochNumber + 1) > m_minibatchSizeTuningFrequency &&
        (epochNumber + 1) % m_minibatchSizeTuningFrequency != 0)
    {
        LOGPRINTF(stderr, " AdaptiveMinibatchSearch: Search for a better minibatchSize in epoch %d skipped, keeping minibatchSize of %d\n",
            (int)epochNumber + 1, (int)m_prevChosenMinibatchSize);
        chosenMinibatchSize = m_prevChosenMinibatchSize;
    }
    else
    {
        if (m_prevChosenMinibatchSize != 0)
        {
            // if m_prevChosenMinibatchSize (the chosen minibatch size for the previous epoch) div 2
            // is higher than initialMinibatchSize (the minibatch size we start with for this epoch),
            // then start the search with m_prevChosenMinibatchSize/2 instead of initialMinibatchSize.
            //LOGPRINTF(stderr, " AdaptiveMinibatchSearch: Limiting minMinibatchSize to largest of previous minibatchSize = (%d / 2) or %d\n",
            //          (int) m_prevChosenMinibatchSize, (int) minMinibatchSize);
            minMinibatchSize = max(minMinibatchSize, m_prevChosenMinibatchSize / 2);
        }

        size_t maxMinibatchSize = m_minibatchSizeTuningMax;

        // only grow at most 2 x compared to previous step
        if (m_prevChosenMinibatchSize != 0.0f)
        {
            assert(m_prevChosenMinibatchSize >= chosenMinibatchSize);

            //LOGPRINTF(stderr, " AdaptiveMinibatchSearch: Limiting maxMinibatchSize to previous minibatchSize %d*2\n",
            //          (int) m_prevChosenMinibatchSize);
            maxMinibatchSize = min(maxMinibatchSize, m_prevChosenMinibatchSize * 2);
        }

        chosenMinibatchSize = SearchForBestMinibatchSize(net, refNet, refNode, epochNumber,
                                                         numFramesToUseInSearch, trainSetDataReader,
                                                         learnRatePerSample, featureNodes,
                                                         labelNodes, criterionNodes,
                                                         evaluationNodes, inputMatrices,
                                                         learnableNodes, smoothedGradients, smoothedCounts,
                                                         minMinibatchSize, maxMinibatchSize);
    }

    return chosenMinibatchSize;
}

static size_t RoundToMultipleOf64(float val)
{
    return 64 * (size_t)((val + 32) / 64);
}

static size_t RoundToMultipleOf64(size_t val)
{
    return 64 * ((val + 32) / 64);
}

// uses a small percentage of training data of minibatch to
// speculatively train with various MB sizes; then picks the best
template <class ElemType>
size_t SGD<ElemType>::SearchForBestMinibatchSize(ComputationNetworkPtr net,
                                                 ComputationNetworkPtr refNet,
                                                 const ComputationNodeBasePtr& refNode,
                                                 const int epochNumber,
                                                 const size_t numFramesToUseInSearch,
                                                 IDataReader* trainSetDataReader,
                                                 const double learnRatePerSample,
                                                 const std::vector<ComputationNodeBasePtr>& featureNodes,
                                                 const std::vector<ComputationNodeBasePtr>& labelNodes,
                                                 const std::vector<ComputationNodeBasePtr>& criterionNodes,
                                                 const std::vector<ComputationNodeBasePtr>& evaluationNodes,
                                                 StreamMinibatchInputs* inputMatrices,
                                                 const std::list<ComputationNodeBasePtr>& learnableNodes,
                                                 std::list<Matrix<ElemType>>& smoothedGradients, std::vector<double> smoothedCounts,
                                                 const size_t minMinibatchSize, const size_t maxMinibatchSize)
{
    // may happen for automatically reduced learning rates
    if (minMinibatchSize > maxMinibatchSize)
    {
        return maxMinibatchSize;
    }

    size_t trialMinibatchSize = 0;
    bool isFirstIteration = true;
    EpochCriterion baseCriterion(0);

    // increase the minibatch size by a factor of sqrt(2) in each step.
    const float minibatchSizeTuningFactor = sqrtf(2.0f);

    LOGPRINTF(stderr, " AdaptiveMinibatchSearch Epoch[%d]: Evaluating minibatchSizes %d..%d\n",
        (int)epochNumber + 1, (int)RoundToMultipleOf64(minMinibatchSize), (int)RoundToMultipleOf64(maxMinibatchSize));

    size_t lastGoodMinibatchSize = 0;
    EpochCriterion lastGoodEpochCriterion(0);
    for (float trialMinibatchSizeFloat = (float) minMinibatchSize;
         trialMinibatchSizeFloat <= maxMinibatchSize;
         trialMinibatchSizeFloat *= minibatchSizeTuningFactor)
    {
        // round mbsize to something meaningful
        trialMinibatchSize = RoundToMultipleOf64(trialMinibatchSizeFloat);
        if (m_traceLevel > 0)
        {
            LOGPRINTF(stderr, " AdaptiveMinibatchSearch Epoch[%d]: Evaluating trial minibatchSize=%d (search range: %d..%d)...\n",
                      (int)epochNumber+1, (int)trialMinibatchSize, (int)RoundToMultipleOf64(minMinibatchSize), (int)RoundToMultipleOf64(maxMinibatchSize));
        }
        std::vector<EpochCriterion> epochEvalErrors(evaluationNodes.size(), EpochCriterion::Infinity());
        EpochCriterion epochCriterion(EpochCriterion::Infinity());

        // Train on a few minibatches and so we can observe the epochCriterion as we try increasing
        // minibatches with iteration of this loop.
        TrainOneMiniEpochAndReloadModel(net, refNet, refNode, epochNumber,
                                        m_epochSize, trainSetDataReader,
                                        learnRatePerSample, trialMinibatchSize, featureNodes,
                                        labelNodes, criterionNodes,
                                        evaluationNodes, inputMatrices,
                                        learnableNodes, smoothedGradients, smoothedCounts,
                                        /*out*/ epochCriterion, /*out*/ epochEvalErrors,
                                        isFirstIteration ? "BaseAdaptiveMinibatchSearch:" : "AdaptiveMinibatchSearch:",
                                        numFramesToUseInSearch);

        if (isFirstIteration)
        {
            // for the first iteration of the loop only, set baseCriterion
            // to the result we got from TrainOneMiniEpochAndReloadModel().
            baseCriterion = epochCriterion;
            lastGoodMinibatchSize = trialMinibatchSize;
            lastGoodEpochCriterion = baseCriterion;
            isFirstIteration = false;

            if (m_traceLevel > 0)
            {
                LOGPRINTF(stderr, " AdaptiveMinibatchSearch Epoch[%d]: Computed baseCriterion %.8f for minibatchSize=%d\n",
                          (int)epochNumber + 1, baseCriterion.Average(), (int)trialMinibatchSize);
            }
        }
        else if (!epochCriterion.IsNan() &&
                 epochCriterion.Average() > (baseCriterion.Average() * (1.0 + (m_minibatchSearchCriterionErrorMargin / 100.0))))
        {
            // As soon as we see the Criterion (a measure of error) start to get larger than the
            // Criterion we started with, we stop.
            // TODO: if this is too sensitive, we can add a margin on the bases of percentage of
            // baseCriterion.
            break;
        }
        else
        {
            lastGoodMinibatchSize = trialMinibatchSize;
            lastGoodEpochCriterion = epochCriterion;
            if (m_traceLevel > 0 && trialMinibatchSizeFloat * minibatchSizeTuningFactor <= maxMinibatchSize)
            {
                LOGPRINTF(stderr, " AdaptiveMinibatchSearch Epoch[%d]: Keep searching... epochCriterion = %.8f vs. baseCriterion = %.8f\n",
                          (int)epochNumber+1, epochCriterion.Average(), baseCriterion.Average());
            }
        }
    }
    if (m_traceLevel > 0)
    {
        LOGPRINTF(stderr, " AdaptiveMinibatchSearch Epoch[%d]: Search successful. New minibatchSize is %d. epochCriterion = %.8f vs baseCriterion = %.8f\n",
                  (int)epochNumber + 1, (int)lastGoodMinibatchSize, lastGoodEpochCriterion.Average(), baseCriterion.Average());
    }
    return lastGoodMinibatchSize;
}

// run training over a small subset of an epoch, used by automatic LR and MB-size tuning
template <class ElemType>
void SGD<ElemType>::TrainOneMiniEpochAndReloadModel(ComputationNetworkPtr net,
                                                    ComputationNetworkPtr refNet,
                                                    const ComputationNodeBasePtr& refNode, const int epochNumber,
                                                    const size_t epochSize, IDataReader* trainSetDataReader,
                                                    const double learnRatePerSample,
                                                    const size_t minibatchSize,
                                                    const std::vector<ComputationNodeBasePtr>& featureNodes,
                                                    const std::vector<ComputationNodeBasePtr>& labelNodes,
                                                    const std::vector<ComputationNodeBasePtr>& criterionNodes,
                                                    const std::vector<ComputationNodeBasePtr>& evaluationNodes,
                                                    StreamMinibatchInputs* inputMatrices,
                                                    const std::list<ComputationNodeBasePtr>& learnableNodes,
                                                    std::list<Matrix<ElemType>>& smoothedGradients, vector<double> smoothedCounts,
                                                    /*out*/ EpochCriterion& epochCriterion,
                                                    /*out*/ std::vector<EpochCriterion>& epochEvalErrors,
                                                    std::string prefixMsg,
                                                    const size_t maxNumOfSamples)
{
    TrainOneEpoch(net, refNet, refNode, epochNumber, epochSize,
                  trainSetDataReader, learnRatePerSample, minibatchSize, featureNodes,
                  labelNodes, criterionNodes, evaluationNodes,
                  inputMatrices, learnableNodes, smoothedGradients, smoothedCounts,
                  /*out*/ epochCriterion, /*out*/ epochEvalErrors,
                  "  " + prefixMsg, maxNumOfSamples); // indent log msg by 2 (that is 1 more than the Finished message below)

    LOGPRINTF(stderr, " Finished Mini-Epoch[%d]: ", (int)epochNumber+1);
    epochCriterion.LogCriterion(criterionNodes[0]->NodeName());
    for (size_t j = 0; j < epochEvalErrors.size(); j++)
        epochEvalErrors[j].LogCriterion(evaluationNodes[j]->NodeName());
    fprintf(stderr, "learningRatePerSample = %.8g; minibatchSize = %d\n", learnRatePerSample, (int)minibatchSize);

    // go back to where we came from
    int baseModelEpoch = epochNumber - 1;
    let path = GetModelNameForEpoch(baseModelEpoch);
    //fprintf(stderr, "Reverting parameters back to %ls\n", path.c_str());
    net->RereadPersistableParameters<ElemType>(path);

    double dummyLearnRate;
    double dummyPrevCriterion;
    size_t dummyTotalTrainingSamplesSeen; // (not used)
    size_t dummyMinibatchSize;
    LoadCheckPointInfo(baseModelEpoch,
                       /*out*/ dummyTotalTrainingSamplesSeen,
                       /*out*/ dummyLearnRate,
                       smoothedGradients,
                       smoothedCounts,
                       /*out*/ dummyPrevCriterion,
                       /*out*/ dummyMinibatchSize);
}

// Attemps to compute the error signal for the whole utterance, which will
// be fed to the neural network as features. Currently it is a workaround
// for the two-forward-pass sequence and ctc training, which allows
// processing more utterances at the same time. Only used in Kaldi2Reader.
// TODO: move the two-forward-pass support out of the reader.
template <class ElemType>
void SGD<ElemType>::AttemptUtteranceDerivativeFeatures(ComputationNetworkPtr net,
                                                       IDataReader* trainSetDataReader,
                                                       const std::vector<ComputationNodeBasePtr>& featureNodes,
                                                       StreamMinibatchInputs* inputMatrices)
{
    assert(trainSetDataReader != NULL);
    std::vector<std::vector<std::pair<wstring, size_t>>> uttInfo;
    auto pMBLayout = make_shared<MBLayout>();
    // TODO: use GetMinibatchIntoNetwork().
    while (trainSetDataReader->GetMinibatchCopy(uttInfo, *inputMatrices, pMBLayout))
    {
        ComputationNetwork::BumpEvalTimeStamp(featureNodes);

        auto& outputNodes = net->OutputNodes();
        if (outputNodes.empty())
            LogicError("no output node was found.");

        // BUGBUG (Issue #95): This is no longer correct once we have multiple input layouts.
        trainSetDataReader->CopyMBLayoutTo(net->GetMBLayoutPtrOfNetwork());
        net->ForwardProp(outputNodes[0]); // only evaluate the first output
        trainSetDataReader->SetNetOutput(uttInfo,
                                         dynamic_pointer_cast<ComputationNode<ElemType>>(outputNodes[0])->Value(),
                                         pMBLayout);
    }
}

template <class ElemType>
void SGD<ElemType>::InitDistGradAgg(int numEvalNodes, int numGradientBits, int deviceId, int traceLevel)
{
    assert(GetParallelizationMethod() == ParallelizationMethod::dataParallelSGD);

    if (numGradientBits != (8 * sizeof(ElemType)))
    {
        if (traceLevel > 0)
            fprintf(stderr, "Initializing dataParallelSGD for %d-bit quantization.\n", numGradientBits);
#ifdef CNTK_PARALLEL_TRAINING_SUPPORT
        if (Globals::UseV2Aggregator())
        {
            auto communicator = ::CNTK::QuantizedMPICommunicator(m_zeroThresholdFor1Bit, true, numGradientBits);
            m_distGradAgg = std::make_shared<V2AllReduceDistGradAggregator<ElemType>>(communicator, m_bufferedAsyncGradientAggregation, traceLevel, m_syncStatsTrace);
        }
        else
            m_distGradAgg = std::make_shared<AllReduceDistGradAggregator<ElemType>>(m_mpi, numGradientBits, m_zeroThresholdFor1Bit, true /*useQuantizationForSelfStripe*/, m_bufferedAsyncGradientAggregation, traceLevel, m_syncStatsTrace);
#else
        RuntimeError("Gradient quantization is unsupported in CNTK binaries built without quantized gradient aggregation support!");
#endif // !CNTK_PARALLEL_TRAINING_SUPPORT
    }
    else
    {
        if (traceLevel > 0)
            fprintf(stderr, "Initializing dataParallelSGD with FP%d aggregation.\n", numGradientBits);
        if (Globals::UseV2Aggregator()) // Currently used to check V2 against baselines.
            m_distGradAgg = std::make_shared<V2SimpleDistGradAggregator<ElemType>>(m_mpi, m_bufferedAsyncGradientAggregation, m_syncStatsTrace, ::CNTK::MPICommunicator());
        else
            m_distGradAgg = std::make_shared<SimpleDistGradAggregator<ElemType>>(m_mpi, m_bufferedAsyncGradientAggregation, deviceId, m_syncStatsTrace);
    }

    m_gradHeader.reset(DistGradHeader::Create(numEvalNodes), [](DistGradHeader* ptr) { DistGradHeader::Destroy(ptr); });
}

template <class ElemType>
void SGD<ElemType>::InitModelAggregationHandler(int traceLevel, DEVICEID_TYPE devID)
{
    if (m_pMASGDHelper)
    {
        return; // no need to do anything if already initialized. TODO: make it singleton 
    }
    if (GetParallelizationMethod() == ParallelizationMethod::modelAveragingSGD)
    {
        m_pMASGDHelper = make_shared<BasicModelAveragingSGD<ElemType>>(m_mpi, traceLevel, devID);
    }
    else if (GetParallelizationMethod() == ParallelizationMethod::blockMomentumSGD)
    {
#ifndef CNTK_PARALLEL_TRAINING_SUPPORT
        RuntimeError("Block Momentum is not supported in the main CNTK repo. You need to enable 1bit submodule.");
#else
        if (Globals::UseV2Aggregator())
        {
            auto communicator = ::CNTK::MPICommunicator();
            m_pMASGDHelper = make_shared<V2BlockMomentumSGD<ElemType>>(
                m_mpi,
                communicator,
                traceLevel,
                devID,
                m_useNesterovBlockMomentum,
                m_resetSGDMomentum,
                m_blockLearningRate,
                m_blockMomentumAsTimeConstant,
                m_modelAggregationBlockSize);
        }
        else
            m_pMASGDHelper = make_shared<BlockMomentumSGD<ElemType>>(m_mpi, traceLevel, devID, 
                                                                 m_useNesterovBlockMomentum, m_resetSGDMomentum, 
                                                                 m_blockLearningRate, m_blockMomentumAsTimeConstant, 
                                                                 m_modelAggregationBlockSize);
#endif 
    }
}

// public:
// UpdateWeights() - actual weight update, implementing various update rules
template <class ElemType>
void SGD<ElemType>::UpdateWeights(Matrix<ElemType>& functionValues, Matrix<ElemType>& gradientValues,
                                  Matrix<ElemType>& smoothedGradient, double& smoothedCount,
                                  const double learnRatePerSample, const double momentumPerSample,
                                              size_t actualMBSize,
                                  const double L2RegWeight, const double L1RegWeight,
                                              const bool needAveMultiplier,
                                  const bool useNesterovMomentum) const
{
    // we use simple linear (instead of log linear) exponentiation here
    const double momentum = MomentumPerMB(momentumPerSample, actualMBSize);
#if DUMPOUTPUT
    LOGPRINTF(stderr, "learnRatePerSample=%0.8f, momentum=%0.8f, actualMBSize=%ld\n",
              learnRatePerSample, momentum, actualMBSize);
    LOGPRINTF(stderr, "GradUpdateType()=%d, GradientUpdateNoiseStd()=%0.8f\n",
              GradUpdateType(), GradientUpdateNoiseStd());
    gradientValues.Print("Gradient Input");
    smoothedGradient.Print("Smoothed Gradient Input");
#endif
    //gradientValues.Print("Gradient Input", -3, -3, -3, -3);

    // make actualMBSize is a valid value
    assert(actualMBSize > 0);

    // clipping gradients to prevent outliers
    ClipGradient(gradientValues, actualMBSize);

    GradientsUpdateType adpType = GradUpdateType();
    double noiseStd = GradientUpdateNoiseStd();
    //fprintf(stderr, "noiseStd %lf\n", noiseStd);
    Matrix<ElemType> sgdUpdateNoise((DEVICEID_TYPE) functionValues.GetDeviceId());
    if (noiseStd > 0)
    {
        // get the gradient structure since gradient is sparse
        sgdUpdateNoise.SetValue(gradientValues);

        // reset its value to random
        sgdUpdateNoise.SetGaussianRandomValue(0, (ElemType) noiseStd);
    }

    // L2 regularizer
    if (L2RegWeight > 0)
    {
        fprintf(stderr, "L2RegWeight %lf\n", L2RegWeight);
        // multiply by actualMBSize so that it's invariant to minibatch size since learning rate is per sample
        Matrix<ElemType>::ScaleAndAdd((ElemType)(L2RegWeight * actualMBSize), functionValues, gradientValues);
    }

    if (adpType == GradientsUpdateType::None)
    {
        smoothedGradient.NormalGrad(gradientValues, functionValues,
                                    (ElemType) learnRatePerSample, (ElemType) momentum, useNesterovMomentum);
    }
    else if (adpType == GradientsUpdateType::AdaGrad ||
             (adpType == GradientsUpdateType::RmsProp && gradientValues.GetMatrixType() == MatrixType::SPARSE) ||
             (adpType == GradientsUpdateType::FSAdaGrad && gradientValues.GetMatrixType() == MatrixType::SPARSE))
    {
        // rmsprop for sparse is not implemented yet, delegate it with adagrad

        double aveMultiplier = smoothedGradient.Adagrad(gradientValues, needAveMultiplier);
        Matrix<ElemType>::ScaleAndAdd((ElemType)(-learnRatePerSample / aveMultiplier), gradientValues, functionValues);
    }
    else if (adpType == GradientsUpdateType::FSAdaGrad)
    {
        const double varMomentum = (exp(-1.0 * actualMBSize / m_gradType.varianceTimeConstant));
#if 0   // BUGBUG!!! This replicates a bug carried over from Alexey's original implementation.
        static double smoothedCount = 0;
#endif

        smoothedGradient.FSAdagradUpdate(actualMBSize,
                                         gradientValues, functionValues, smoothedCount,
                                         learnRatePerSample, m_gradType.targetAdagradAvDenom,
                                         momentum, varMomentum);
    }
    else if (adpType == GradientsUpdateType::RmsProp)
    {
        double aveMultiplier = smoothedGradient.RmsProp(gradientValues, (ElemType) m_rpi.gamma,
                                                        (ElemType) m_rpi.inc, (ElemType) m_rpi.max,
                                                        (ElemType) m_rpi.dec, (ElemType) m_rpi.min, needAveMultiplier);
        Matrix<ElemType>::ScaleAndAdd((ElemType)(-learnRatePerSample / aveMultiplier), gradientValues, functionValues);
    }

    if (noiseStd > 0)
    {
        Matrix<ElemType>::ScaleAndAdd(1.0, sgdUpdateNoise, functionValues);
    }

    // L1 regularizer with proximal gradient descent method
    if (L1RegWeight > 0)
    {
        fprintf(stderr, "L1RegWeight %lf\n", L1RegWeight);

        // multiply by actualMBSize so that it's invariant to minibatch size since learning rate is per sample
        functionValues.InplaceSoftThreshold((ElemType)(learnRatePerSample * L1RegWeight * actualMBSize));
    }

#if DUMPOUTPUT
    functionValues.Print("Parameter Update");
#endif
}

// protected:
template <class ElemType>
void SGD<ElemType>::ClipGradient(Matrix<ElemType>& gradient, const size_t actualMBSize) const
{
    if (m_clippingThresholdPerSample != std::numeric_limits<double>::infinity())
    {
        double maxGradientPerMB = m_clippingThresholdPerSample * actualMBSize;
        if (m_gradientClippingWithTruncation)
            gradient.InplaceTruncate((ElemType)(maxGradientPerMB));
        else
        {
            // norm2 normalized
            double gradientNorm = gradient.FrobeniusNorm();
            if (gradientNorm > maxGradientPerMB)
            {
                double normFactor = maxGradientPerMB / gradientNorm;
                gradient *= (ElemType) normFactor;
            }
        }
    }
}

template <class ElemType>
void SGD<ElemType>::SaveCheckPointInfo(const size_t epoch, const size_t totalSamplesSeen,
                                       const double learnRatePerSample,
                                       const std::list<Matrix<ElemType>>& smoothedGradients,
                                       const std::vector<double>& smoothedCounts,
                                       const double prevCriterion,
                                       const size_t minibatchSize)
{
    // In case of parallel training only the main node should we saving the checkpoint to prevent
    // the parallel training nodes from colliding to write the same file
    if ((m_mpi == nullptr) || m_mpi->IsMainNode())
    {
        wstring checkPointFileName = GetCheckPointFileNameForEpoch(int(epoch));
        // Saving into temporary file and then renaming it to the checkPointFileName
        // This is a standard trick to avoid havign corrupted checkpoints files if process dies during writing
        wstring tempFileName = checkPointFileName + L".tmp";

        {
            File fstream(tempFileName, FileOptions::fileOptionsBinary | FileOptions::fileOptionsWrite);
            // Buffer writes in memory then flush to filesystem, which reduces number of small writes
            fstream.Setvbuf();
            fstream.PutMarker(FileMarker::fileMarkerBeginSection, L"BVersion"); 
            fstream << (size_t)CURRENT_CNTK_CHECKPOINT_VERSION; 
            fstream.PutMarker(FileMarker::fileMarkerEndSection, L"EVersion");

            fstream.PutMarker(FileMarker::fileMarkerBeginSection, L"BCKP");
            fstream.PutMarker(FileMarker::fileMarkerBeginSection, L"BLearnRate");
            fstream << totalSamplesSeen << learnRatePerSample << prevCriterion;
            fstream.PutMarker(FileMarker::fileMarkerEndSection, L"ELearnRate");

            fstream.PutMarker(FileMarker::fileMarkerBeginSection, L"BMinibatchSize");
            fstream << minibatchSize;
            fstream.PutMarker(FileMarker::fileMarkerEndSection, L"EMinibatchSize");

            fstream.PutMarker(FileMarker::fileMarkerBeginSection, L"BGradient");

            for (auto smoothedGradientIter = smoothedGradients.begin(); smoothedGradientIter != smoothedGradients.end(); smoothedGradientIter++)
            {
                const Matrix<ElemType>& smoothedGradient = *smoothedGradientIter;
                fstream << smoothedGradient;
            }

            fstream.PutMarker(FileMarker::fileMarkerEndSection, L"EGradient");

            fstream.PutMarker(FileMarker::fileMarkerEndSection, L"BCount");

            for (auto sc : smoothedCounts)
                fstream << sc;

            fstream.PutMarker(FileMarker::fileMarkerEndSection, L"ECount");

            fstream.PutMarker(FileMarker::fileMarkerEndSection, L"ECKP");
            if (m_pMASGDHelper)
                m_pMASGDHelper->SaveToCheckPoint(fstream);
            // Ensuring that data is written
            fstream.Flush();
        }

        _wunlink(checkPointFileName.c_str());
        renameOrDie(tempFileName, checkPointFileName);
    }
}

template <class ElemType>
bool SGD<ElemType>::TryLoadCheckPointInfo(const size_t epochNumber,
                                          /*out*/ size_t& totalSamplesSeen,
                                          /*out*/ double& learnRatePerSample,
                                          std::list<Matrix<ElemType>>& smoothedGradients,
                                          std::vector<double>& smoothedCounts,
                                          /*out*/ double& prevCriterion,
                                          /*out*/ size_t& minibatchSize)
{
    // gracefully handle if a checkpoint file is missing
    // This means a user wanted to continue training from an older model, but that model had no checkpoint info anymore.
    // This is valid, we just don't get the features that require previous models, such as LR or MBSize control.
    let checkPointFileName = GetCheckPointFileNameForEpoch(int(epochNumber));
    if (!fexists(checkPointFileName.c_str()))
    {
        // initialize as if nothing
        totalSamplesSeen = 0;
        learnRatePerSample = numeric_limits<double>::quiet_NaN(); // must be overwritten
        prevCriterion = 0;
        minibatchSize = m_mbSize[epochNumber];

        LOGPRINTF(stderr, "Warning: Checkpoint file is missing. Parameter-learning state (such as momentum) will be reset.\n");
        return false;
    }

    LoadCheckPointInfo(epochNumber, totalSamplesSeen, learnRatePerSample, smoothedGradients, smoothedCounts, prevCriterion, minibatchSize);
    return true;
}

template <class ElemType>
void SGD<ElemType>::LoadCheckPointInfo(const size_t epochNumber,
                                       /*out*/ size_t& totalSamplesSeen,
                                       /*out*/ double& learnRatePerSample,
                                       std::list<Matrix<ElemType>>& smoothedGradients,
                                       std::vector<double>& smoothedCounts,
                                       /*out*/ double& prevCriterion,
                                       /*out*/ size_t& minibatchSize)
{
    let checkPointFileName = GetCheckPointFileNameForEpoch(int(epochNumber));
    //fprintf(stderr, "Loading checkpoint info from %ls\n", checkPointFileName.c_str());
    File fstream(checkPointFileName,
                 FileOptions::fileOptionsBinary | FileOptions::fileOptionsRead);

    // version info 
    size_t ckpVersion = CNTK_CHECKPOINT_VERSION_1; // if no version info is found -> version 1
    if (fstream.TryGetMarker(FileMarker::fileMarkerBeginSection, L"BVersion"))
    {
        fstream >> ckpVersion; 
        fstream.GetMarker(FileMarker::fileMarkerEndSection, L"EVersion");
    }

    fstream.GetMarker(FileMarker::fileMarkerBeginSection, L"BCKP");

    fstream.GetMarker(FileMarker::fileMarkerBeginSection, L"BLearnRate");
    fstream >> totalSamplesSeen >> learnRatePerSample >> prevCriterion;
    fstream.GetMarker(FileMarker::fileMarkerEndSection, L"ELearnRate");

    if (fstream.TryGetMarker(FileMarker::fileMarkerBeginSection, L"BMinibatchSize"))
    {
        fstream >> minibatchSize;
        fstream.GetMarker(FileMarker::fileMarkerEndSection, L"EMinibatchSize");
    }
    else // some legacy files do not have this
    {
        minibatchSize = m_mbSize[epochNumber];
    }

    fstream.GetMarker(FileMarker::fileMarkerBeginSection, L"BGradient");

    for (auto smoothedGradientIter = smoothedGradients.begin(); smoothedGradientIter != smoothedGradients.end(); smoothedGradientIter++)
    {
        Matrix<ElemType>& smoothedGradient = *smoothedGradientIter;
        fstream >> smoothedGradient;
    }
    fstream.GetMarker(FileMarker::fileMarkerEndSection, L"EGradient");

    if (fstream.TryGetMarker(FileMarker::fileMarkerBeginSection, L"BCount"))
    {
        for (auto& sc : smoothedCounts)
            fstream >> sc;
        fstream.GetMarker(FileMarker::fileMarkerEndSection, L"ECount");
    }
    else // deal with legacy checkpoints
        std::fill(smoothedCounts.begin(), smoothedCounts.end(), static_cast<double>(minibatchSize));

    fstream.GetMarker(FileMarker::fileMarkerEndSection, L"ECKP");

    if (m_pMASGDHelper)
    {
        m_pMASGDHelper->LoadFromCheckPoint(fstream);
    }

    return;
}

template <class ElemType>
wstring SGD<ElemType>::GetCheckPointFileNameForEpoch(const int epoch)
{
    return GetModelNameForEpoch(epoch) + L".ckp";
}

template <class ElemType>
wstring SGD<ElemType>::GetModelNameForEpoch(const int epoch, bool bLastModel)
{
    int epoch1Base = epoch + 1;
    if (epoch1Base == m_maxEpochs || bLastModel)
    {
        return m_modelPath;
    }
    else
    {
        wstring w = msra::strfun::wstrprintf(L"%ls.%d", m_modelPath.c_str(), (int) epoch1Base);
        return w;
    }
}

// return -1 if nothing exists
template <class ElemType> // TODO: needed?
int SGD<ElemType>::DetermineStartEpoch(const bool makeMode)
{
    if (!makeMode)
    {
        // always start from scratch
        return -1;
    }

    int firstEpoch = -1;

    wstring curEpochFile = GetModelNameForEpoch(int(m_maxEpochs) - 1);
    for (int e = int(m_maxEpochs) - 1; e >= -1; e--)
    {
        const wstring prevEpochFile = GetModelNameForEpoch(e - 1);

        if (msra::files::fuptodate(curEpochFile, prevEpochFile, false))
        {
            firstEpoch = e + 1;
            break;
        }
        else
        {
            curEpochFile = prevEpochFile;
        }
    }
    if (firstEpoch == m_maxEpochs)
        LOGPRINTF(stderr, "Final model exists: %ls\n", GetModelNameForEpoch(firstEpoch - 1).c_str());

    return firstEpoch;
}

#define EPSILON 1e-5

// this probes the automatic gradient computation with random inputs
template <class ElemType>
bool SGD<ElemType>::GradientCheck(ComputationNetworkPtr net,
                                  const std::vector<ComputationNodeBasePtr>& criterionNodes,
                                  const std::list<ComputationNodeBasePtr>& learnableNodes,
                                  int npos2)
{
    ScopedNetworkOperationMode modeGuard(net, NetworkOperationMode::training);

    net->StartEvaluateMinibatchLoop(criterionNodes[npos2]);

    vector<string> errMsgs; // TODO: These are created but actually not returned, only their count is checked.

    // gradient checking
    for (auto nodeIter = learnableNodes.begin(); nodeIter != learnableNodes.end(); nodeIter++)
    {
        ComputationNodePtr node = dynamic_pointer_cast<ComputationNode<ElemType>>(*nodeIter);
        char wstrtmp[2048];

        for (size_t itry = 0; itry < min((size_t) 50, node->Value().GetNumElements()); itry++)
        {
            // no support to sparse matrix yet
            int irow = (int)fmod(rand(), node->Value().GetNumRows() - 1);
            int icol = (int)fmod(rand(), node->Value().GetNumCols() - 1);
            irow = max(0, irow);
            icol = max(0, icol);

            fprintf(stderr, "\n");
            LOGPRINTF(stderr, "###### d%ls######\n", node->NodeName().c_str());

            double eOrg = node->Value()(irow, icol);
            node->Value().TransferToDeviceIfNotThere(net->GetDeviceId(), true);

            node->BumpEvalTimeStamp();

            net->ForwardProp(criterionNodes[npos2]);
            net->Backprop(criterionNodes[npos2]);

            if (node->Gradient().GetMatrixType() == MatrixType::SPARSE)
            {
                break;
            }

            // double mbEvalCri =
            // criterionNode should be a scalar
            // TODO: why is this value not used?
            criterionNodes[npos2]->Get00Element();
            double eGradErr = node->Gradient()(irow, icol);
            node->Gradient().TransferToDeviceIfNotThere(net->GetDeviceId(), true);

            double ePos = eOrg + EPSILON;
            double eNeg = eOrg - EPSILON;

            node->Value()(irow, icol) = (ElemType) ePos;
            node->Value().TransferToDeviceIfNotThere(net->GetDeviceId(), true);

            node->BumpEvalTimeStamp();
            net->ForwardProp(criterionNodes[npos2]);
            // criterionNode should be a scalar

            double mbEvalCriPos = criterionNodes[npos2]->Get00Element(); // TODO: make Get00Element() a function of ComputationNodeBase

            node->Value()(irow, icol) = (ElemType) eNeg;
            node->Value().TransferToDeviceIfNotThere(net->GetDeviceId(), true);

            node->BumpEvalTimeStamp();
            net->ForwardProp(criterionNodes[npos2]);

            // criterionNode should be a scalar
            double mbEvalCriNeg = criterionNodes[npos2]->Get00Element();

            // back to its original parameter value
            node->Value()(irow, icol) = (ElemType) eOrg;
            node->Value().TransferToDeviceIfNotThere(net->GetDeviceId(), true);

            // check if they are consistent
            double eGradNum = ((mbEvalCriPos - mbEvalCriNeg) / (ePos - eNeg));
            double threshold = pow(10.0,
                                   max(0.0,
                                       ceil(log10(min(fabs(eGradErr),
                                                      fabs(eGradNum))))) -
                                       (int) m_gradientCheckSigDigit);
            double diff = fabs(eGradErr - eGradNum);
            bool wrong = (std::isnan(diff) || diff > threshold);
            if (wrong)
            {
                fprintf(stderr, "\n");
                LOGPRINTF(stderr, "d%ls Numeric gradient = %e, Error BP gradient = %e\n",
                          node->NodeName().c_str(), eGradNum, eGradErr);
                sprintf(wstrtmp, "\nd%ls Numeric gradient = %e, Error BP gradient = %e\n",
                        node->NodeName().c_str(), eGradNum, eGradErr);
                errMsgs.push_back(wstrtmp);
            }
        }
    }

    return errMsgs.empty();
}

template <class ElemType>
void SGD<ElemType>::MarkDropoutNodesEvalTimeStampAsOutdated(const ComputationNetworkPtr& net, const ComputationNodeBasePtr& criterionNode)
{
    list<ComputationNodeBasePtr> dropoutNodes = net->GetNodesWithType(OperationNameOf(DropoutNode), criterionNode);
    for (auto& nodeIter : dropoutNodes)
        nodeIter->SetEvalTimeStampOutdatedWrtAll();
}

template class SGD<float>;
template class SGD<double>;

// =======================================================================
// class SGDParams
// =======================================================================

static AdaptationRegType ParseAdaptationRegType(const wstring& s)
{
    if      (EqualCI(s, L"") || EqualCI(s, L"none"))    return AdaptationRegType::None;
    else if (EqualCI(s, L"kl") || EqualCI(s, L"klReg")) return AdaptationRegType::KL;
    else
        InvalidArgument("ParseAdaptationRegType: Invalid Adaptation Regularization Type. Valid values are (none | kl)");
}

static GradientsUpdateType ParseGradUpdateType(const wstring& s)
{
    if      (EqualCI(s, L"") || EqualCI(s, L"none")) return GradientsUpdateType::None;
    else if (EqualCI(s, L"adagrad"))                 return GradientsUpdateType::AdaGrad;
    else if (EqualCI(s, L"rmsProp"))                 return GradientsUpdateType::RmsProp;
    else if (EqualCI(s, L"fsAdagrad"))               return GradientsUpdateType::FSAdaGrad;
    // legacy, deprecated
    else if (EqualCI(s, L"normal") || EqualCI(s, L"simple")) return GradientsUpdateType::None;
    else InvalidArgument("ParseGradUpdateType: Invalid Gradient Updating Type. Valid values are (none | adagrad | rmsProp | fsAdagrad )");
}

static ParallelizationMethod ParseParallelizationMethod(const wstring& s)
{
    if      (EqualCI(s, L"") || EqualCI(s, L"none")) return ParallelizationMethod::none;
    else if (EqualCI(s, L"DataParallelSGD"))         return ParallelizationMethod::dataParallelSGD;
    else if (EqualCI(s, L"ModelAveragingSGD"))       return ParallelizationMethod::modelAveragingSGD;
    else if (EqualCI(s, L"BlockMomentumSGD"))        return ParallelizationMethod::blockMomentumSGD;
    else if (EqualCI(s, L"dataParallelASGD"))        return ParallelizationMethod::dataParallelASGD;
    else InvalidArgument("ParseParallelizationMethod: Invalid Parallelization Method. Valid values are (none | DataParallelSGD | ModelAveragingSGD | BlockMomentumSGD | dataParallelASGD)");
}

static LearningRateSearchAlgorithm ParseLearningRateSearchType(const wstring& s)
{
    if      (EqualCI(s, L"false") || EqualCI(s, L"none")) return LearningRateSearchAlgorithm::None;
    else if (EqualCI(s, L"searchBeforeEpoch"))            return LearningRateSearchAlgorithm::SearchBeforeEpoch;
    else if (EqualCI(s, L"adjustAfterEpoch"))             return LearningRateSearchAlgorithm::AdjustAfterEpoch;
    // legacy, deprecated
    else if (EqualCI(s, L"beforeEpoch") || EqualCI(s, L"before")) return LearningRateSearchAlgorithm::SearchBeforeEpoch;
    else if (EqualCI(s, L"afterEpoch")  || EqualCI(s, L"after"))  return LearningRateSearchAlgorithm::AdjustAfterEpoch;
    else InvalidArgument("autoAdjustLR: Invalid learning rate search type. Valid values are (none | searchBeforeEpoch | adjustAfterEpoch)");
}
  
#ifdef ASGD_PARALLEL_SUPPORT
static AdjustLearningRateAtBeginning AdjustLearningRateAtBeginningType(const wstring& s)
{
    if      (EqualCI(s.c_str(), L"") || EqualCI(s.c_str(), L"none")) return AdjustLearningRateAtBeginning::None;
    else if (EqualCI(s.c_str(), L"linearly"))                        return AdjustLearningRateAtBeginning::Linearly;
    else if (EqualCI(s.c_str(), L"staircase"))                       return AdjustLearningRateAtBeginning::Staircase;
    else InvalidArgument("AdjustLearningRateatBeginningType: Invalid Type. Valid values are (None | Linearly | Staircase)");
}
#endif
  
template<class ConfigRecordType>
SGDParams::SGDParams(const ConfigRecordType& configSGD, size_t sizeofElemType)
{
    floatargvector learningRatesPerMB = configSGD(L"learningRatesPerMB", ConfigRecordType::Array(floatargvector()));

    floatargvector learningRatesPerSample = configSGD(L"learningRatesPerSample", ConfigRecordType::Array(floatargvector()));

    string executionEngineValue = configSGD(L"executionEngine", "synchronous");

    // AutoAdjust Parameters
    const ConfigRecordType& configAALR(configSGD(L"AutoAdjust", ConfigRecordType::Record()));
    m_autoLearnRateSearchType = ParseLearningRateSearchType(configAALR(L"autoAdjustLR", L"None"));
    m_reduceLearnRateIfImproveLessThan = configAALR(L"reduceLearnRateIfImproveLessThan", 0.0);
    m_continueReduce = configAALR(L"continueReduce", false);
    m_learnRateAdjustInterval = configAALR(L"learnRateAdjustInterval", (size_t) 1);
    m_learnRateAdjustInterval = max((size_t) 1, m_learnRateAdjustInterval); // minimum interval is 1 epoch
    m_learnRateDecreaseFactor = configAALR(L"learnRateDecreaseFactor", 0.618);
    m_increaseLearnRateIfImproveMoreThan = configAALR(L"increaseLearnRateIfImproveMoreThan", numeric_limits<double>::infinity());
    m_learnRateIncreaseFactor = configAALR(L"learnRateIncreaseFactor", 1.382);

    // AutoAdjust Auto Adjust Minibatch Parameters
    m_autoAdjustMinibatch = configAALR(L"autoAdjustMinibatch", false);
    m_minibatchSizeTuningFrequency = configAALR(L"minibatchSizeTuningFrequency", (size_t) 1);
    m_minibatchSizeTuningMax = configAALR(L"minibatchSizeTuningMax", (size_t) 1048576);
    m_minibatchSearchCriterionErrorMargin = configAALR(L"minibatchSearchCriterionErrorMargin", (size_t) 1);

    m_numPrevLearnRates = configAALR(L"numPrevLearnRates", (size_t) 5);
    m_numBestSearchEpoch = configAALR(L"numBestSearchEpoch", (size_t) 1);
    m_loadBestModel = configAALR(L"loadBestModel", true);
    m_useCVSetControlLRIfCVExists = configAALR(L"UseCVSetControlLRIfCVExists", true);
    m_useEvalCriterionControlLR = configAALR(L"UseEvalCriterionControlLR", false);

    // TODO: mbSize and truncated should be specified differently for truncated BPTT:
    //       mbSize = total number of samples after which a model update should happen
    //       truncated = truncation length
    m_mbSize = configSGD(L"minibatchSize", ConfigRecordType::Array(intargvector(vector<int>{256})));
    m_truncated = configSGD(L"truncated", false);
    m_maxSamplesInRAM = configSGD(L"maxSamplesInRAM", (size_t) SIZE_MAX);
    m_numSubminiBatches = configSGD(L"numSubminibatches", (size_t) 1);
    m_useTwoPassTraining = configSGD(L"useTwoPassTraining", false);

    if (configAALR.Exists(L"numMiniBatch4LRSearch"))
    {
        LOGPRINTF(stderr, "WARNING: 'numMiniBatch4LRSearch' is deprecated, please remove it and use 'numSamples4Search' instead.\n");
        // the number of minibatches used to search
        // the learning rate. It's typically set to 10-20% of
        // the total minibatches in an epoch.
        auto numMiniBatch4LRSearch = configAALR(L"numMiniBatch4LRSearch", ConfigRecordType::Array(intargvector(vector<int>{500})));
        m_numSamples4Search.resize(numMiniBatch4LRSearch.size());
        for (size_t i = 0; i < numMiniBatch4LRSearch.size(); ++i)
            m_numSamples4Search[i] = numMiniBatch4LRSearch[i] * m_mbSize[i];
    }
    else
    {
        // Default is default mbSize * 500, same as above.
        intargvector defaultValues;
        defaultValues.resize(m_mbSize.size());
        std::transform(m_mbSize.begin(), m_mbSize.end(), defaultValues.begin(), [](int v) { return v * 500; });
        m_numSamples4Search = configAALR(L"numSamples4Search", ConfigRecordType::Array(defaultValues));
    }

    // the number of samples in each epoch (0 means, use all the samples in each epoch).
    m_epochSize = configSGD(L"epochSize", (size_t) 0);
    // the number of samples in each epoch (0 means, use all the samples in each epoch).
    if (m_epochSize == 0)
        m_epochSize = requestDataSize;
    m_maxComputedEpochSize = m_epochSize;

    // the total number of epochs to run.
    m_maxEpochs = configSGD(L"maxEpochs");

    // Note: Momentum is best specified as a MB-size agnostic fashion.
    // Because momentum per sample is a number very close to 1, it is more handy to use a logarithmic specification.
    // We use 'momentumAsTimeConstant' to specify the time constant of the low-pass filter that momentum really is.
    // To convert a typical per-MB momentum value of 'm' used with a MB size of 'N', use momentumAsTimeConstant = -N/ln(m).
    // For the common configuration of momentum 0.9 at MB size of 256, that is momentumAsTimeConstant = 2429.8.
    floatargvector momentumPerMB = configSGD(L"momentumPerMB", ConfigRecordType::Array(floatargvector()));
    floatargvector momentumPerSample = configSGD(L"momentumPerSample", ConfigRecordType::Array(floatargvector()));
    floatargvector momentumAsTimeConstant = configSGD(L"momentumAsTimeConstant", ConfigRecordType::Array(floatargvector()));
    bool useNesterovMomentum = configSGD(L"useNAG", false);

    m_maxTempMemSizeInSamplesForCNN = configSGD(L"maxTempMemSizeInSamplesForCNN", (size_t) 0);

    m_traceLevel = configSGD(L"traceLevel", 0);
    m_numMBsToShowResult = configSGD(L"numMBsToShowResult", (size_t)10);
    m_firstMBsToShowResult = configSGD(L"firstMBsToShowResult", (size_t)0);
    m_numMBsToCUDAProfile = configSGD(L"numMBsToCUDAProfile", (size_t)0);

    m_gradientClippingWithTruncation = configSGD(L"gradientClippingWithTruncation", true);
    m_clippingThresholdPerSample = configSGD(L"clippingThresholdPerSample", numeric_limits<double>::infinity());

    // sequence-training parameters
    m_hSmoothingWeight = configSGD(L"hSmoothingWeight", 0.95);
    m_frameDropThresh = configSGD(L"frameDropThresh", 1e-10);
    m_doReferenceAlign = configSGD(L"doReferenceAlign", false);
    m_seqGammarCalcUsesMBR = configSGD(L"seqGammarUsesMBR", false);
    m_seqGammarCalcAMF = configSGD(L"seqGammarAMF", 14.0);
    m_seqGammarCalcLMF = configSGD(L"seqGammarLMF", 14.0);
    m_seqGammarCalcbMMIFactor = configSGD(L"seqGammarBMMIFactor", 0.0);
    m_seqGammarCalcWP = configSGD(L"seqGammarWordPen", 0.0);
    m_disableRegInBatchNormalization = configSGD(L"disableRegInBatchNormalization", false);

    m_dropoutRates = configSGD(L"dropoutRate", ConfigRecordType::Array(doubleargvector(vector<double>{0.0})));
    m_batchNormalizationTimeConstant = configSGD(L"batchNormalizationTimeConstant", ConfigRecordType::Array(doubleargvector(vector<double>{0})));
    m_batchNormalizationBlendTimeConstant = configSGD(L"batchNormalizationBlendTimeConstant", ConfigRecordType::Array(doubleargvector(vector<double>{0})));

    GradientsUpdateType gradUpdateType = ParseGradUpdateType(configSGD(L"gradUpdateType", L"None"));
    m_gradType.type = gradUpdateType;
    m_gradType.gaussianNoiseInjectStd = (float)configSGD(L"gaussianNoiseInjectStd", 0.0);

    // parameters for FSAdaGrad
    m_gradType.varianceTimeConstant = configSGD(L"varianceTimeConstant", 2 * 3600 * 100); // default originates from 2h of speech
    m_gradType.targetAdagradAvDenom = configSGD(L"fsAdagradTargetAvDenom", 1.0); // TODO: deprecated parameter kept for back compat (set to 0.0025 inconjunction with reenabling the static bug)

    // extract RMSProp parameters from config, if they exist. Default to reasonable values.
    m_rpi.dec = configSGD(L"rms_wgt_dec", 0.75);
    m_rpi.inc = configSGD(L"rms_wgt_inc", 1.2);
    m_rpi.min = configSGD(L"rms_wgt_min", 0.1);
    m_rpi.max = configSGD(L"rms_wgt_max", 10.0);
    m_rpi.gamma = configSGD(L"rms_gamma", 0.99);

    m_needAveMultiplier = configSGD(L"normWithAveMultiplier", true);
    m_L2RegWeight = configSGD(L"L2RegWeight", 0.0);
    m_L1RegWeight = configSGD(L"L1RegWeight", 0.0);

    // for backward support. future setups should use gradUpdateType='AdaGrad', instead of useAdagrad=true
    if (configSGD(L"useAdagrad", false))
        m_gradType.type = GradientsUpdateType::AdaGrad;

    m_adaptationRegType = ParseAdaptationRegType(configSGD(L"adaptationRegType", L"None"));
    m_adaptationRegWeight = configSGD(L"adaptationRegWeight", 0.0);

    // gradient check setup
    m_doGradientCheck = configSGD(L"gradientcheck", false);
    m_gradientCheckSigDigit = configSGD(L"sigFigs", 6.0); // TODO: why is this a double?

    if (m_doGradientCheck && sizeofElemType != sizeof(double))
    {
        LogicError("Gradient check needs to use precision = 'double'.");
    }

    m_useAllDataForPreComputedNode = configSGD(L"UseAllDataForPreComputedNode", true);

    // consistency checks
    for (size_t i = 0; i < m_mbSize.size(); i++)
    {
        if (m_epochSize != requestDataSize && m_epochSize < m_mbSize[i])
        {
            InvalidArgument("epoch size must be larger than mbsize.");
        }
    }

    if (m_autoLearnRateSearchType == LearningRateSearchAlgorithm::None &&
        (learningRatesPerSample.size() == 0 && learningRatesPerMB.size() == 0))
    {
        InvalidArgument("If autoLearnRateSearchType is false you must specify the learningRatesPerSample or learningRatesPerMB parameter.");
    }

    if (learningRatesPerSample.size() > 0 && learningRatesPerMB.size() > 0)
    {
        InvalidArgument("You specified both learningRatesPerSample and learningRatesPerMB. Please comment out one of them.");
    }

    if (learningRatesPerSample.size() > 0)
    {
        m_learningRatesParam = learningRatesPerSample;
        m_learningRatesSpecifiedForMBSize = intargvector(L"1");
    }
    else if (learningRatesPerMB.size() > 0) // this actually means per specified minibatch size
    {
        m_learningRatesParam = learningRatesPerMB;
        m_learningRatesSpecifiedForMBSize = m_mbSize;
    }

    if ((int) (momentumPerSample.size() > 0) + (int) (momentumPerMB.size() > 0) + (int) (momentumAsTimeConstant.size() > 0) > 1)
    {
        InvalidArgument("You specified more than one of momentumPerSample, momentumPerMB, and momentumAsTimeConstant. Please only specify one.");
    }

    if (momentumPerSample.size() > 0) // note: noone would ever use this; use momentumAsTimeConstant instead
    {
        m_momentumParam = momentumPerSample;
        m_momentumSpecifiedForMBSize = intargvector(L"1");
    }
    else if (momentumAsTimeConstant.size() > 0)
    {
        vector<float> momentumPerSampleVec;
        for (int i = 0; i < momentumAsTimeConstant.size(); i++)
        {
            double momTC = momentumAsTimeConstant[i];
            double momPS = momTC == 0.0 ? 0 : exp(-1.0 / momTC);
            momentumPerSampleVec.push_back((float) momPS);
        }
        m_momentumParam = momentumPerSampleVec;
        m_momentumSpecifiedForMBSize = intargvector(L"1");
    }
    else if (momentumPerMB.size() > 0)
    {
        m_momentumParam = momentumPerMB;
        m_momentumSpecifiedForMBSize = m_mbSize;
    }
    else // default: momentumPerMB = 0.9 per MB
    {
        m_momentumParam = floatargvector(L"0.9");
        m_momentumSpecifiedForMBSize = m_mbSize;
    }
    m_useNesterovMomentum = useNesterovMomentum;

    for (int i = 0; i < m_momentumParam.size(); i++)
    {
        if (m_momentumParam[i] >= 1.0 || m_momentumParam[i] < 0.0)
        {
            InvalidArgument("Momentum parameter must be in [0, 1).");
        }
    }

    if (m_learnRateDecreaseFactor > 1 || m_learnRateIncreaseFactor < 1)
    {
        InvalidArgument("learnRateIncreaseFactor must be >= 1 and learnRateDecreaseFactor must be <= 1.");
    }

    for (size_t i = 0; i < m_dropoutRates.size(); i++)
    {
        if (m_dropoutRates[i] >= 1 || m_dropoutRates[i] < 0)
        {
            InvalidArgument("dropoutRate must be >= 0 and < 1.");
        }
    }

    if (m_adaptationRegWeight > 1 || m_adaptationRegWeight < 0)
        InvalidArgument("adaptationRegWeight must be in [0 1]");

    m_minLearnRate = configSGD(L"minLearningRatePerSample", 1e-9f);

    m_needAdaptRegularization = false;

    // BUGBUG: these are not passed to Init()
    m_doUnitTest = configSGD(L"unitTest", false);

    m_perfTraceLevel = configSGD(L"perfTraceLevel", (int)0);

    // parallel training
    m_parallelizationMethod = ParallelizationMethod::none;
    m_numGradientBits = vector<int>{8 * (int)sizeofElemType}; // means no quantization
    m_zeroThresholdFor1Bit = true;
    m_bufferedAsyncGradientAggregation = false;
    m_enableDistributedMBReading = false;
    m_parallelizationStartEpochNum = 0;
    m_modelAggregationBlockSize = 0; 

    if (configSGD.Exists(L"ParallelTrain"))
    {
        MPIWrapperPtr pMPI = MPIWrapper::GetInstance(); 
        if (!pMPI) 
        {
            // some users may forget to specify parallelTrain option 
            // in this case, falling back to normal SGD
            fprintf(stderr, "parallelTrain option is not enabled. ParallelTrain config will be ignored.\n");
        }
        else
        {
            size_t numMPIWorkers = pMPI->NumNodesInUse();            
            const ConfigRecordType& configParallelTrain(configSGD(L"ParallelTrain", ConfigRecordType::Record()));
            m_parallelizationMethod = ParseParallelizationMethod(configParallelTrain(L"parallelizationMethod", L"none"));
            m_parallelizationStartEpochNum = configParallelTrain(L"parallelizationStartEpoch", (int)1) - 1; // Internally, epoch numbers are 0-based
            if (m_parallelizationStartEpochNum < 0 /* sic */)
            // Be explicit that user-facing epoch numbers are 1-based
            InvalidArgument("parallelizationStartEpoch must be greater or equal to 1");
            m_enableDistributedMBReadingNotSpecified = !configParallelTrain.Exists(L"distributedMBReading");
            m_enableDistributedMBReading = configParallelTrain(L"distributedMBReading", false);
            m_syncStatsTrace = configParallelTrain(L"syncPerfStats", (int)0);

        if (configParallelTrain.Exists(L"DataParallelSGD"))
        {
            const ConfigRecordType& configDataParallelSGD(configParallelTrain(L"DataParallelSGD", ConfigRecordType::Record()));
            let defaultGradientBits = 8 * (int)sizeofElemType;
            m_numGradientBits = configDataParallelSGD(L"gradientBits", ConfigRecordType::Array(intargvector(vector<int>{defaultGradientBits})));
            m_zeroThresholdFor1Bit = configDataParallelSGD(L"useZeroThresholdFor1BitQuantization", true);
            m_bufferedAsyncGradientAggregation = configDataParallelSGD(L"useBufferedAsyncGradientAggregation", false);
            for (size_t i = 0; i < m_numGradientBits.size(); i++)
            {
                if (m_numGradientBits[i] < 1 || m_numGradientBits[i] > defaultGradientBits)
                    InvalidArgument("gradientBits values must be in the range [1, 32] when using precision=float and in range [1, 64] when using precision=double.");
            }
        }
        if (configParallelTrain.Exists(L"ModelAveragingSGD"))
        {
            const ConfigRecordType& configMASGD(configParallelTrain(L"ModelAveragingSGD", ConfigRecordType::Record()));
            if (configMASGD.Exists(L"blockSizePerWorker") && configMASGD.Exists(L"blockSize"))
                InvalidArgument("It is only allowed to set blockSizePerWorker or blockSize, not both of them");
            else if (configMASGD.Exists(L"blockSize"))
                m_modelAggregationBlockSize = configMASGD(L"blockSize");
            else if (configMASGD.Exists(L"blockSizePerWorker"))
            {
                m_modelAggregationBlockSize = configMASGD(L"blockSizePerWorker");
                m_modelAggregationBlockSize *= numMPIWorkers;
            }
            else
                m_modelAggregationBlockSize = 40000 * numMPIWorkers;    // default value 
#if 1           // legacy option 
            if (configMASGD.Exists(L"syncFrequencyInFrames"))
            {
                if (configMASGD.Exists(L"blockSizePerWorker") || configMASGD.Exists(L"blockSize"))
                    InvalidArgument("syncFrequencyInFrames is a deprecated alias of blockSizePerWorker. It is not allowed to specify both of them");
                m_modelAggregationBlockSize = configMASGD(L"syncFrequencyInFrames");
                m_modelAggregationBlockSize *= numMPIWorkers;
                fprintf(stderr, "WARNING: option syncFrequencyInFrames in ModelAveragingSGD is going to be deprecated. Please use blockSizePerWorker instead\n");
            }
            if (configMASGD.Exists(L"syncPeroid"))
            {
                if (configMASGD.Exists(L"blockSizePerWorker") || configMASGD.Exists(L"blockSize"))
                    InvalidArgument("syncPeriod is a deprecated alias of blockSizePerWorker. It is not allowed to specify both of them");
                m_modelAggregationBlockSize = configMASGD(L"syncPeriod");
                m_modelAggregationBlockSize *= numMPIWorkers;
                fprintf(stderr, "WARNING: option syncPeroid in ModelAveragingSGD is going to be deprecated. Please use blockSizePerWorker instead in the future.\n");
            }
#endif
        }
        if (configParallelTrain.Exists(L"BlockMomentumSGD"))
        {
#ifndef CNTK_PARALLEL_TRAINING_SUPPORT
            InvalidArgument("BlockMomentumSGD is not enabled in this version.\n");
#else
            const ConfigRecordType& configBMSGD(configParallelTrain(L"BlockMomentumSGD", ConfigRecordType::Record()));
            if (configBMSGD.Exists(L"blockSize") && configBMSGD.Exists(L"blockSizePerWorker"))
                InvalidArgument("It is only allowed to set blockSizePerWorker or blockSize, not both of them");
            else if (configBMSGD.Exists(L"blockSizePerWorker"))
            {
                m_modelAggregationBlockSize = configBMSGD(L"blockSizePerWorker");
                m_modelAggregationBlockSize *= numMPIWorkers;
            }
            else if (configBMSGD.Exists(L"blockSize"))
                m_modelAggregationBlockSize = configBMSGD(L"blockSize");
            else
                m_modelAggregationBlockSize = 120000 * numMPIWorkers; // default value 
#if 1           // legacy option
            if (configBMSGD.Exists(L"syncPeriod"))
            {
                if (configBMSGD.Exists(L"blockSizePerWorker") || configBMSGD.Exists(L"blockSize"))
                    InvalidArgument("syncPeriod is a deprecated alias of blockSizePerWorker. It is not allowed to specify both of them");
                m_modelAggregationBlockSize = configBMSGD(L"syncPeriod");
                m_modelAggregationBlockSize *= numMPIWorkers;
                fprintf(stderr, "WARNING: option syncPeroid in BlockMomentumSGD is going to be deprecated. Please use blockSizePerWorker instead in the future.\n");
            }
#endif 
            m_resetSGDMomentum = configBMSGD(L"resetSGDMomentum", true);
            m_useNesterovBlockMomentum = configBMSGD(L"useNesterovMomentum", true);
            m_blockLearningRate = configBMSGD(L"blockLearningRate", 1.0); 

            if (configBMSGD.Exists(L"blockMomentumPerSync") && configBMSGD.Exists(L"blockMomentumAsTimeConstant"))
            {
                InvalidArgument("It is only allowed to set either blockMomentumPerSync or blockMomentumAsTimeConstant, not both of them");
            }
            else if (configBMSGD.Exists(L"blockMomentumAsTimeConstant"))
            {
                m_blockMomentumAsTimeConstant = configBMSGD(L"blockMomentumAsTimeConstant"); 
            }
#if 1           // This option "blockMomentumPerSync" is going to be deprecated in the future 
            else if (configBMSGD.Exists(L"blockMomentumPerSync"))
            {
                double blockMomentum = configBMSGD(L"blockMomentumPerSync");
                m_blockMomentumAsTimeConstant = BlockMomentumSGD<double>::Momentum2TimeConstant(blockMomentum, m_modelAggregationBlockSize);
            }
#endif 
            else /*if (!configBMSGD.Exists(L"blockMomentumPerSync") && !configBMSGD.Exists(L"blockMomentumAsTimeConstant"))*/
            {
                double blockMomentum = 1.0 - 1.0 / (double)numMPIWorkers;   // this is a default value which ensures each block update contributes equally
                m_blockMomentumAsTimeConstant = BlockMomentumSGD<double>::Momentum2TimeConstant(blockMomentum, m_modelAggregationBlockSize);
            }
#endif 
        }

        if (configParallelTrain.Exists(L"DataParallelASGD"))
        {
#ifndef ASGD_PARALLEL_SUPPORT
            InvalidArgument("DataParallelASGD is not enabled in this version.\n");
#else
            const ConfigRecordType & configDataParallelASGD(configParallelTrain(L"DataParallelASGD", ConfigRecordType::Record()));
            m_nSyncSamplesPerWorker = configDataParallelASGD(L"syncPeriod", ConfigRecordType::Array(intargvector(vector<int>{256})));
            m_isAsyncBufferEnabled = configDataParallelASGD(L"UsePipeline", false);
            m_isSimulateMA = configDataParallelASGD(L"SimModelAverage", false); // using parameter server-based version of ModelAveragingSGD
            if (configDataParallelASGD.Exists(L"AdjustLearningRateAtBeginning")) // adjust learning rate per m_adjustNumInBatch minibatchs until to original one,
                                                                                 // this option could be used to takcle the unstableness of DataParallelASGD if you get a chance
            {
                const ConfigRecordType & configAdjustLearningRateAtBeginning(configDataParallelASGD(L"AdjustLearningRateAtBeginning", ConfigRecordType::Record()));
                m_adjustLearningRateAtBeginning = AdjustLearningRateAtBeginningType(configAdjustLearningRateAtBeginning(L"adjustType", L"staircase"));
                m_adjustCoefficient = configAdjustLearningRateAtBeginning(L"adjustCoefficient", (double)0.1);
                m_adjustPerMinibatches = configAdjustLearningRateAtBeginning(L"adjustPerMinibatches", (size_t)256);
            }
#endif
        }
        } // if (!pMPI)
    } // if (configSGD.Exists(L"ParallelTrain"))
}

static size_t GetSizeOfPrecision(const ScriptableObjects::IConfigRecordPtr configp)
{
    wstring precision = configp->Get(L"precision");
    if (precision == L"float")
        return sizeof(float);
    else if (precision == L"double")
        return sizeof(double);
    else
        RuntimeError("invalid value '%ls' for 'precision', must be 'float' or 'double'", precision.c_str());
}

SGDParams::SGDParams(const ScriptableObjects::IConfigRecordPtr configp)
    : SGDParams(*configp, GetSizeOfPrecision(configp))
{
}

void SGDParams::InitializeAndCheckBlockMomentumSGDParameters()
{
#ifdef CNTK_PARALLEL_TRAINING_SUPPORT 
    // final argument checking in case of user specifying a bad parameter
    size_t numMPIWorker = MPIWrapper::GetInstance()->NumNodesInUse();
    double blockMomentum = BlockMomentumSGD<double>::TimeConstant2Momentum(m_blockMomentumAsTimeConstant, m_modelAggregationBlockSize);
    if ((1 - blockMomentum)*m_blockLearningRate*numMPIWorker >= 2.0)
    {
        fprintf(stderr, "WARNING: (1-blockMomentumPerSync)*blockLearningRate is larger than 2*numWorkers; it is possible to overshoot.");
    }
    if (blockMomentum == 0.0)
    {
        fprintf(stderr, "WARNING: blockMomentum equals to zero. \n");
    }
#else
    // don't need do anything here 
    m_blockMomentumAsTimeConstant = 0.0;
    m_blockLearningRate = 1.0;
#endif 
}

// register SGD<> with the ScriptableObject system
ScriptableObjects::ConfigurableRuntimeTypeRegister::AddFloatDouble<SGD<float>, SGD<double>> registerSGDOptimizer(L"SGDOptimizer");

}}}<|MERGE_RESOLUTION|>--- conflicted
+++ resolved
@@ -597,13 +597,9 @@
 
         if (validationSetDataReader != trainSetDataReader && validationSetDataReader != nullptr)
         {
-<<<<<<< HEAD
-            SimpleEvaluator<ElemType> evalforvalidation(net, m_mpi, m_enableDistributedMBReading, 100, 0, 0, m_useTwoPassTraining ? m_maxSamplesInRAM : SIZE_MAX, 1, m_useTwoPassTraining);
-=======
             // TODO(dataASGD) making evaluator becoming nondistributed one when using ASGD, since Multiverso has another background thread using MPI.
             //                Making the evaluation serial (non-distributed) will slowdown training especially when validation set is large.
-            SimpleEvaluator<ElemType> evalforvalidation(net, UsingAsyncGradientAggregation(i + 1) ?nullptr : m_mpi, m_enableDistributedMBReading);
->>>>>>> c95b4a4c
+            SimpleEvaluator<ElemType> evalforvalidation(net, UsingAsyncGradientAggregation(i + 1) ?nullptr : m_mpi, m_enableDistributedMBReading, 100, 0, 0, m_useTwoPassTraining ? m_maxSamplesInRAM : SIZE_MAX, 1, m_useTwoPassTraining);
             vector<wstring> cvSetTrainAndEvalNodes;
             if (criterionNodes.size() > 0)
             {
@@ -986,12 +982,7 @@
     // for differential logging, we keep the previous criterion values around
     EpochCriterion         epochCriterionLastLogged  = epochCriterion;
     vector<EpochCriterion> epochEvalErrorsLastLogged = epochEvalErrors;
-<<<<<<< HEAD
-    // NOTE: For ResNet, the regularization in BatchNormalization should be disable.
-=======
-
     // NOTE: For ResNet, the regularization in BatchNormalization should be disabled.
->>>>>>> c95b4a4c
     if (m_disableRegInBatchNormalization) {
         let bnNodes = net->GetNodesWithType(L"BatchNormalization");
         for (auto &node : bnNodes)
@@ -1031,15 +1022,11 @@
         // TODO: is it guaranteed that the GPU is already completed at this point, is it safe to overwrite the buffers?
         size_t actualMBSize = 0;
         bool wasDataRead = DataReaderHelpers::GetMinibatchIntoNetwork<ElemType>(*trainSetDataReader, net, criterionNodes[0],
-<<<<<<< HEAD
                                                                                 useDistributedMBReading, useParallelTrain, *inputMatrices, actualMBSize, m_mpi, m_useTwoPassTraining);
-=======
-                                                                                useDistributedMBReading, useParallelTrain, *inputMatrices, actualMBSize, m_mpi);
 
         if (maxNumSamplesExceeded) // Dropping data.
             wasDataRead = false;
 
->>>>>>> c95b4a4c
         if (!wasDataRead && (!useDistributedMBReading || noMoreSamplesToProcess)) // in case of distributed reading, we do a few more loops until all ranks have completed
             break;                                                                // end of epoch
 
