//
// Copyright (c) Microsoft. All rights reserved.
// Licensed under the MIT license. See LICENSE.md file in the project root for full license information.
//
// This is the main header of the CNTK library API containing the entire public API definition. 
//

#pragma once

#include <memory>
#include <vector>
#include <array>
#include <stdarg.h>
#include <assert.h>
#include <map>
#include <unordered_map>
#include <unordered_set>
#include <string>
#include <sstream>
#include <iosfwd>
#include <algorithm>
#include <mutex>
#include <future>

#ifdef SWIG
#define final
#define explicit
#define static_assert(condition, message)
#endif

#include "CNTKLibraryInternals.h"

namespace CNTK
{
    ///
    /// Enumeration type denoting data type of symbolic data entities or actual data.
    ///
    enum class DataType : unsigned int
    {
        Unknown = 0,
        Float = 1,
        Double = 2,

        /* TODO:
        Bit,
        Char,
        UChar,
        Short,
        UShort,
        Int,
        UInt,
        Long,
        ULong,
        Float8,
        Float16,
        Complex,
        String,
        */
    };

    ///
    /// Get the 'DataType' corresponding to the ElementType template type argument.
    ///
    template <typename ElementType>
    inline DataType AsDataType()
    {
        if (std::is_same<ElementType, float>())
            return DataType::Float;
        else if (std::is_same<ElementType, double>())
            return DataType::Double;
        else
            NOT_IMPLEMENTED;
    }

    inline const char* DataTypeName(DataType dataType)
    {
        if (dataType == DataType::Float)
            return "Float";
        else if (dataType == DataType::Double)
            return "Double";
        else
            LogicError("Unknown DataType");
    }

    inline size_t DataTypeSize(DataType dataType)
    {
        if (dataType == DataType::Float)
            return sizeof(float);
        else if (dataType == DataType::Double)
            return sizeof(double);
        else
            LogicError("Unknown DataType");
    }

    ///
    /// Enumeration type denoting the format of storage underlying an instance of a NDArrayView.
    ///
    enum class StorageFormat
    {
        Dense,
        SparseCSC,
        SparseBlockCol,
    };

    inline bool IsSparseStorageFormat(StorageFormat storageFormat)
    {
        return (storageFormat != StorageFormat::Dense);
    }

    ///
    /// Enumeration type denoting the type of a compute device.
    ///
    enum class DeviceKind
    {
        CPU,
        GPU,
        // TODO: FPGA
    };

    /// A collection of additional information needed for the distributed trainer to aggregate the gradients
    struct MinibatchInfo
    {
        bool atEndOfData;
        size_t numberOfSamples;
        NDArrayViewPtr trainingLossValue;
        NDArrayViewPtr evalCriterionValue;

        bool IsEmpty() const { return numberOfSamples == 0; }
    };

    ///
    /// Denotes a compute device instance.
    ///
    class DeviceDescriptor final
    {
        friend bool operator==(const DeviceDescriptor& first, const DeviceDescriptor& second);

        static std::atomic<bool> s_defaultDeviceFrozen;
        static std::shared_ptr<DeviceDescriptor> s_defaultDevice;
        static std::shared_ptr<std::vector<DeviceDescriptor>> s_allDevices;
    public:
        ///
        /// Returns the Id of 'this' device.
        ///
        unsigned int Id() const { return m_deviceId; }

        ///
        /// Returns the DeviceKind of 'this' device.
        ///
        DeviceKind Type() const { return m_deviceType; }

        ///
        /// Static method to get the descriptor of the CPU device on the local system.
        ///
        static DeviceDescriptor CPUDevice() { return{ 0, DeviceKind::CPU }; }

        ///
        /// Static method to get the descriptor of the GPU device on the local system with the specified CUDA device ID.
        ///
        CNTK_API static DeviceDescriptor GPUDevice(unsigned int deviceId);

        ///
        /// Static method to get the descriptor of the default device for the current process.
        /// This device is used for all CNTK operations where a device needs to be specified and one is not explicitly specified.
        ///
        CNTK_API static DeviceDescriptor DefaultDevice();

        ///
        /// Static method to get the descriptor of the default device for the current process.
        /// This device is used for all CNTK operations where a device needs to be specified and one is not explicitly specified.
        /// Additionally after this method gets executed for the first time, it freezes the default device of the process disallowing
        /// changing the default device by further calls to SetDefaultDevice.
        ///
        CNTK_API static DeviceDescriptor UseDefaultDevice();

        ///
        /// The default device can only be changed if it has not yet been implicitly used by any previous operation in the CNTK library.
        ///
        CNTK_API static void SetDefaultDevice(const DeviceDescriptor& newDefaultDevice);

        ///
        /// Static method to get the descriptor of the best available device.
        ///
        CNTK_API static DeviceDescriptor BestDevice();

        ///
        /// Static method to get a list of descriptors of all available/supported devices.
        ///
        CNTK_API static const std::vector<DeviceDescriptor>& AllDevices();

    private:
        DeviceDescriptor(unsigned int deviceId, DeviceKind deviceType)
            : m_deviceId(deviceId), m_deviceType(deviceType)
        {}

    private:
        unsigned int m_deviceId;
        DeviceKind m_deviceType;
    };

    inline bool operator==(const DeviceDescriptor& left, const DeviceDescriptor& right)
    {
        return ((left.Type() == right.Type()) && (left.Id() == right.Id()));
    }

    inline bool operator!=(const DeviceDescriptor& left, const DeviceDescriptor& right)
    {
        return !(left == right);
    }

    ///
    /// An interface denoting an entity that can serialize its state into a Dictionary.
    ///
    class IDictionarySerializable
    {
    public:
        ///
        /// Save the state of 'this' object into a dictionary.
        ///
        CNTK_API virtual Dictionary Serialize() const = 0;

        ///
        /// Returns the current version (e.g. model, checkpoint version) of the class 
        /// implementing this interface. The version number must be incremented each time
        /// when Serialize() implementation is modified (for instance, when a new field is added to 
        /// the class that needs to be captured in the dictionary generated by the Serialize method).
        ///
        CNTK_API virtual size_t CurrentVersion() const = 0;

    protected:
        virtual ~IDictionarySerializable() {}
    };

    ///
    /// Denotes a multi-dimensional rectangular shape.
    ///
    class NDShape final
    {
        friend bool operator==(const NDShape& first, const NDShape& second);
        friend class PrimitiveFunction;

        static const size_t SentinelDimValueForUnknownShape = (size_t)-2;
    public:

        ///
        /// A placeholder value to use for an axis whose dimension is unknown and is to be inferred by the system.
        ///
        static const size_t InferredDimension = (size_t)-1;

        ///
        /// A placeholder shape to use to denote an unknown shape
        ///
        CNTK_API static const NDShape Unknown;

    public:
        ///
        /// Construct a NDShape with 0 axes, which denotes a scalar.
        ///
        NDShape() {}

        ///
        /// Construct a NDShape instance with the specified rank and dimensionality in each axis.
        ///
        explicit NDShape(size_t numAxes, size_t dimension = InferredDimension)
            : m_shapeDims(numAxes, dimension)
        {}

        ///
        /// Construct a NDShape instance with specified dimensions.
        ///
        NDShape(const std::vector<size_t>& dimensions)
            : m_shapeDims(dimensions)
        {}

        ///
        /// Construct a NDShape instance with specified dimensions.
        ///
        NDShape(const std::initializer_list<size_t>& dimensions)
            : m_shapeDims(dimensions)
        {}

        ///
        /// Returns the dimensions of 'this' shape as a std::vector<size_t>
        ///
        const std::vector<size_t>& Dimensions() const { return m_shapeDims; }

        ///
        /// Returns a boolean indicating if 'this' shape is the special Unknown shape
        ///
        bool IsUnknown() const { return (*this == NDShape::Unknown); }

        ///
        /// Returns the rank of 'this' shape.
        ///
        size_t Rank() const { return m_shapeDims.size(); }

        ///
        /// Returns a reference to dimension size for the specified axis.
        ///
        size_t& operator[](size_t axisId) { return m_shapeDims[axisId]; }

        ///
        /// Returns the dimension size for the specified axis.
        ///
        size_t operator[](size_t axisId) const { return m_shapeDims[axisId]; }

        ///
        /// Creates and returns a new NDShape instance with the same dimensions as 'this' shape's specified axis range [beginAxisId, endAxisId).
        ///
        NDShape SubShape(size_t beginAxisId = 0, size_t endAxisId = SIZE_MAX) const
        {
            endAxisId = (endAxisId == SIZE_MAX) ? Rank() : endAxisId;
            if ((endAxisId < beginAxisId) || (endAxisId > Rank()))
                InvalidArgument("NDShape::SubShape : The specified endAxisId (%d) cannot exceed the rank (%d) of 'this' NDShape and must be >= than the specified beginAxisId (%d)", (int)endAxisId, (int)Rank(), (int)beginAxisId);

            std::vector<size_t> subShapeDims(m_shapeDims.begin() + beginAxisId, m_shapeDims.begin() + endAxisId);
            return subShapeDims;
        }

        ///
        /// Returns a boolean value indicating if the dimension size for any of the axes of 'this' shape is unknown/inferred (aka == NDShape::InferredDimension).
        ///
        bool HasInferredDimension() const
        {
            return (std::find(m_shapeDims.begin(), m_shapeDims.end(), (size_t)InferredDimension) != m_shapeDims.end());
        }

        ///
        /// Returns the total size of the rectangular shape that 'this' shape denotes.
        ///
        size_t TotalSize() const
        {
            if (HasInferredDimension())
                RuntimeError("NDShape::TotalSize : TotalSize cannot be determined for a NDShape with one or more dimensions being InferredDimension");

            size_t totalSize = 1;
            for (auto dim : m_shapeDims)
                totalSize *= dim;

            return totalSize;
        }

        ///
        /// Creates and returns a new shape constructed by appending the dimensions of the specified 'shape' to 'this' shape's dimensions.
        ///
        NDShape AppendShape(const NDShape& shape) const
        {
            std::vector<size_t> newShapeDims(Rank() + shape.Rank());
            std::copy(m_shapeDims.begin(), m_shapeDims.end(), newShapeDims.begin());
            std::copy(shape.m_shapeDims.begin(), shape.m_shapeDims.end(), newShapeDims.begin() + m_shapeDims.size());

            return newShapeDims;
        }

        ///
        /// Create a string representation of 'this' NDShape for display/printing purposes
        ///
        std::wstring AsString() const
        {
            std::wstringstream wStrStream;
            wStrStream << L"[";
            for (size_t i = 0; i < Rank(); i++)
            {
                if (i != 0)
                    wStrStream << L" x ";

                wStrStream << m_shapeDims[i];
            }

            wStrStream << L"]";
            return wStrStream.str();
        }

    private:
        std::vector<size_t> m_shapeDims;
    };

    inline bool operator==(const NDShape& first, const NDShape& second)
    {
        return first.m_shapeDims == second.m_shapeDims;
    }

    inline bool operator!=(const NDShape& first, const NDShape& second)
    {
        return !(first == second);
    }

    typedef int SparseIndexType;

    static const unsigned long SentinelValueForAutoSelectRandomSeed = std::numeric_limits<unsigned long>::max() - 2; // An arbitrary choice of sentinel value

    ///
    /// Denotes a multi-dimensional writable or read-only array of elemental values.
    /// This type denotes a view and there may be multiple simultaneous views of the data underlying a NDArrayView instance.
    /// The underlying data is stored in sparse or dense format, and is located on a specific device.
    /// The actual underlying storage is either external or internal in which case its lifetime is managed through reference counting.
    ///
    class NDArrayView final : public std::enable_shared_from_this<NDArrayView>
    {
        friend class CompositeFunction;
        friend class Utils;
        friend class LearnerBase;
        friend class Variable;
        friend class Value;
        friend class PackedValue;
        friend class MPICommunicatorImpl;
        friend class BlockMomentumDistributedLearner;
        friend class Internal::VariableResolver;

        template <typename T, typename ...CtorArgTypes>
        friend inline std::shared_ptr<T> MakeSharedObject(CtorArgTypes&& ...ctorArgs);

    public:
        ///
        /// Construct a NDArrayView with the specified 'dataBuffer' as the backing storage.
        /// The 'dataBuffer' must have been allocated on the specified 'device', must be at least
        /// as large as the total size of the specified 'viewShape' and must outlive the created NDArrayView object.
        ///
        CNTK_API NDArrayView(::CNTK::DataType dataType, const NDShape& viewShape, void* dataBuffer, size_t bufferSizeInBytes, const DeviceDescriptor& device, bool readOnly = false);

        /// Construct a read-only NDArrayView with the specified 'dataBuffer' as the backing storage.
        /// The 'dataBuffer' must have been allocated on the specified 'device', must be at least
        /// as large as the total size of the specified 'viewShape' and must outlive the created NDArrayView object.
        ///
        NDArrayView(::CNTK::DataType dataType, const NDShape& viewShape, const void* dataBuffer, size_t bufferSizeInBytes, const DeviceDescriptor& device)
            : NDArrayView(dataType, viewShape, const_cast<void*>(dataBuffer), bufferSizeInBytes, device, /*readOnly =*/ true)
        {}

        ///
        /// Construct a NDArrayView with newly allocated sparse storage in SparseCSC format on the specified 'device' and initialize its contents
        // with the specified Sparse CSC format data.
        ///
        template <typename ElementType>
        CNTK_API NDArrayView(const NDShape& viewShape, const SparseIndexType* colStarts, const SparseIndexType* rowIndices, const ElementType* nonZeroValues, size_t numNonZeroValues, const DeviceDescriptor& device, bool readOnly = false);

        ///
        /// Construct a NDArrayView over newly allocated storage in the specified format on the specified 'device'.
        ///
        CNTK_API NDArrayView(::CNTK::DataType dataType, ::CNTK::StorageFormat storageType, const NDShape& viewShape, const DeviceDescriptor& device);

        ///
        /// Construct a NDArrayView over newly allocated dense storage on the specified 'device'.
        ///
        NDArrayView(::CNTK::DataType dataType, const NDShape& viewShape, const DeviceDescriptor& device)
            : NDArrayView(dataType, StorageFormat::Dense, viewShape, device)
        {}

        ///
        /// Construct a NDArrayView with the specified 'dataBuffer' as the backing storage.
        /// The 'dataBuffer' must have been allocated on the specified 'device', must be at least
        /// as large as the total size of the specified 'viewShape' and must outlive the created NDArrayView object.
        ///
        template <typename ElementType>
        NDArrayView(const NDShape& viewShape, ElementType* dataBuffer, size_t numBufferElements, const DeviceDescriptor& device, bool readOnly = false)
            : NDArrayView(AsDataType<ElementType>(), viewShape, dataBuffer, numBufferElements * sizeof(ElementType), device, readOnly)
        {}

        ///
        /// Construct a read-only NDArrayView with the specified 'dataBuffer' as the backing storage.
        /// The 'dataBuffer' must have been allocated on the specified 'device', must be at least
        /// as large as the total size of the specified 'viewShape' and must outlive the created NDArrayView object.
        ///
        template <typename ElementType>
        NDArrayView(const NDShape& viewShape, const ElementType* dataBuffer, size_t numBufferElements, const DeviceDescriptor& device)
            : NDArrayView(AsDataType<ElementType>(), viewShape, dataBuffer, numBufferElements * sizeof(ElementType), device)
        {}

        ///
        /// Construct a NDArrayView with the buffer underlying the specified std::vector or std::array being the underlying storage.
        /// The container must be at least as large as the total size of the specified 'viewShape' and should outlive the created NDArrayView object.
        ///
        template <typename ContainerType, typename std::enable_if<std::is_same<ContainerType, std::vector<typename ContainerType::value_type>>::value ||
                                                                  std::is_same<ContainerType, std::array<typename ContainerType::value_type, sizeof(ContainerType) / sizeof(typename ContainerType::value_type)>>::value>::type* = nullptr>
        NDArrayView(const NDShape& viewShape, ContainerType& sourceContainer, bool readOnly = false)
            : NDArrayView(viewShape, sourceContainer.data(), sourceContainer.size(), DeviceDescriptor::CPUDevice(), readOnly)
        {}

        ///
        /// Construct a read-only NDArrayView with the buffer underlying the specified std::vector or std::array being the underlying storage.
        /// The container must be the same size as the total size of the specified 'viewShape' and should outlive the created NDArrayView object.
        ///
        template <typename ContainerType, typename std::enable_if<std::is_same<ContainerType, std::vector<typename ContainerType::value_type>>::value ||
                                                                  std::is_same<ContainerType, std::array<typename ContainerType::value_type, sizeof(ContainerType) / sizeof(typename ContainerType::value_type)>>::value>::type* = nullptr>
        NDArrayView(const NDShape& viewShape, const ContainerType& sourceContainer)
            : NDArrayView(viewShape, sourceContainer.data(), sourceContainer.size(), DeviceDescriptor::CPUDevice())
        {
            if (sourceContainer.size() != viewShape.TotalSize())
                InvalidArgument("The size of the STL container does not match the size of the specified viewShape");
        }

        ///
        /// Construct a NDArrayView over newly allocated dense storage on the specified device and 
        /// assign the specified value to each element of the view.
        ///
        template <typename ElementType>
        explicit NDArrayView(const ElementType& value, const NDShape& viewShape = { 1 }, const DeviceDescriptor& device = DeviceDescriptor::UseDefaultDevice(), bool readOnly = false)
            : NDArrayView(AsDataType<ElementType>(), viewShape, device)
        {
            SetValue(value);
            m_isReadOnly = readOnly;
        }

        ///
        /// Construct a NDArrayView over newly allocated dense storage on the specified device and assign the specified value to each element of the view.
        /// The specified value is cast to the specified DataType.
        ///
        explicit NDArrayView(double value, DataType dataType = DataType::Float, const NDShape& viewShape = { 1 }, const DeviceDescriptor& device = DeviceDescriptor::UseDefaultDevice(), bool readOnly = false)
            : NDArrayView(dataType, viewShape, device)
        {
            switch (m_dataType)
            {
            case DataType::Float:
                SetValue((float)value);
                break;
            case DataType::Double:
                SetValue(value);
                break;
            default:
                LogicError("Unsupported DataType %s", DataTypeName(m_dataType));
                break;
            }

            m_isReadOnly = readOnly;
        }

        ///
        /// Destruct 'this' NDArrayView object
        ///
        CNTK_API ~NDArrayView();

        ///
        /// Returns a writable pointer to the data buffer underlying 'this' view
        /// Throws an exception if 'this' view is read-only
        /// 
        template <typename ElementType>
        CNTK_API ElementType* WritableDataBuffer();

        ///
        /// Returns a read-only pointer to the data buffer underlying 'this' view
        /// 
        template <typename ElementType>
        CNTK_API const ElementType* DataBuffer() const;

        ///
        /// Returns the descriptor of the device that 'this' view resides on
        ///
        DeviceDescriptor Device() const { return m_device; }

        ///
        /// Returns the data type of 'this' view's contents.
        ///
        DataType GetDataType() const { return m_dataType; }

        ///
        /// Returns the storage format of 'this' view.
        ///
        StorageFormat GetStorageFormat() const { return m_storageFormat; }

        ///
        /// Returns the shape 'this' view.
        ///
        const NDShape& Shape() const { return m_viewShape; }

        ///
        /// Returns a boolean indicating if 'this' view contains data in sparse storage format.
        ///
        bool IsSparse() const
        {
            return (GetStorageFormat() != StorageFormat::Dense);
        }

        ///
        /// Returns a boolean indicating if 'this' view is read-only.
        ///
        bool IsReadOnly() const { return m_isReadOnly; }

        // TODO: The set methods should be offered in template from
        ///
        /// Fill 'this' NDArrayView with the specified value. The underlying DataType of 'this' view should be DataType::Float.
        ///
        CNTK_API void SetValue(float value);

        ///
        /// Fill 'this' NDArrayView with the specified value. The underlying DataType of 'this' view should be DataType::Double.
        ///
        CNTK_API void SetValue(double value);

        ///
        /// Creates a new NDArrayView with newly allocated storage on the specified device and copies 'this' view's contents into the newly allocated view.
        ///
        CNTK_API NDArrayViewPtr DeepClone(const DeviceDescriptor& device, bool readOnly = false) const;

        ///
        /// Creates a new NDArrayView with newly allocated storage on the same device as 'this' view and copies 'this' view's contents into the newly allocated view.
        ///
        inline NDArrayViewPtr DeepClone(bool readOnly) const
        {
            return DeepClone(this->Device(), readOnly);
        }

        ///
        /// Creates a new NDArrayView with newly allocated storage on the same device as 'this' view and copies 'this' view's contents into the newly allocated view.
        ///
        inline NDArrayViewPtr DeepClone() const
        {
            return DeepClone(this->IsReadOnly());
        }

        ///
        /// Creates a new NDArrayView which is an alias of 'this' view; i.e. a new view of the same shape as 'this' over the same underlying data.
        ///
        CNTK_API NDArrayViewPtr Alias(bool readOnly = false) const;

        ///
        /// Copies the contents of the 'source' NDArrayView to 'this' view.
        /// The shapes of the 'source' view and 'this' view must be identical.
        ///
        CNTK_API void CopyFrom(const NDArrayView& source);

        ///
        /// Change the device of 'this' NDArrayView to the specified device
        ///
        CNTK_API void ChangeDevice(const DeviceDescriptor& device);

        ///
        /// Static method to construct a new NDArrayView object whose contents are drawn from a normal distribution with the specified mean and standard deviation..
        ///
        template <typename ElementType>
        CNTK_API static NDArrayViewPtr RandomNormal(const NDShape& shape, double mean, double stdDev, unsigned long seed = SentinelValueForAutoSelectRandomSeed, const DeviceDescriptor& device = DeviceDescriptor::UseDefaultDevice());

        ///
        /// Static method to construct a new NDArrayView object whose contents are drawn from a uniform distribution in the specified value range.
        ///
        template <typename ElementType>
        CNTK_API static NDArrayViewPtr RandomUniform(const NDShape& shape, double rangeStart, double rangeEnd, unsigned long seed = SentinelValueForAutoSelectRandomSeed, const DeviceDescriptor& device = DeviceDescriptor::UseDefaultDevice());

    private:
        // Disallow copy and move construction and assignment
        NDArrayView(const NDArrayView&) = delete; NDArrayView& operator=(const NDArrayView&) = delete; NDArrayView& operator=(NDArrayView&&) = delete; NDArrayView(NDArrayView&& other) = delete;

    private:
        static const size_t AutoSelectRowColSplitPoint = SIZE_MAX;

    private:
        CNTK_API NDArrayView(::CNTK::DataType dataType, const DeviceDescriptor& device, ::CNTK::StorageFormat storageType, const NDShape& viewShape, bool readOnly, void* tensorView);

        template <typename ElementType>
        static std::shared_ptr<Microsoft::MSR::CNTK::Matrix<ElementType>> GetMatrixImpl(const Microsoft::MSR::CNTK::TensorView<ElementType>* tensorView, size_t rowColSplitPoint);

        template <typename ElementType>
        std::shared_ptr<const Microsoft::MSR::CNTK::Matrix<ElementType>> GetMatrix(size_t rowColSplitPoint = AutoSelectRowColSplitPoint) const;

        template <typename ElementType>
        std::shared_ptr<Microsoft::MSR::CNTK::Matrix<ElementType>> GetWritableMatrix(size_t rowColSplitPoint = AutoSelectRowColSplitPoint);

        template <typename ElementType>
        const Microsoft::MSR::CNTK::TensorView<ElementType>* GetTensorView() const;

        template <typename ElementType>
        Microsoft::MSR::CNTK::TensorView<ElementType>* GetWritableTensorView();

    private:
        ::CNTK::DataType m_dataType;
        DeviceDescriptor m_device;
        ::CNTK::StorageFormat m_storageFormat;
        NDShape m_viewShape;
        bool m_isReadOnly;

        std::shared_ptr<void> m_tensorView; // Microsoft::MSR::CNTK::TensorView<ElemType>*
    };

    enum class MaskKind : char
    {
        Invalid = 0,
        Valid = 1,
        SequenceBegin = 2,
    };

    ///
    /// Denotes a multi-dimensional mask used for specifying specific sections of a NDArrayView object as masked/invalid.
    /// This type denotes a view and there may be multiple simultaneous views of the data underlying a NDMask instance.
    ///
    class NDMask final : public std::enable_shared_from_this<NDMask>
    {
        friend class CompositeFunction;

        template <typename T, typename ...CtorArgTypes>
        friend inline std::shared_ptr<T> MakeSharedObject(CtorArgTypes&& ...ctorArgs);

    public:
        ///
        /// Construct a new Mask object of specified shape
        /// 
        CNTK_API explicit NDMask(const NDShape& shape, const DeviceDescriptor& device = DeviceDescriptor::CPUDevice());

        ///
        /// Destruct 'this' NDMask object
        ///
        CNTK_API ~NDMask();

        ///
        /// Mask out (i.e. mark Invalid) the specified sub-section of 'this' mask
        ///
        void InvalidateSection(const std::vector<size_t>& sectionOffset, const NDShape& sectionShape)
        {
            MarkSectionAs(sectionOffset, sectionShape, MaskKind::Invalid);
        }

        ///
        /// Mark the specified position in 'this' mask as sequence begin 
        ///
        void MarkSequenceBegin(const std::vector<size_t>& offset)
        {
            NDShape sectionShape = NDShape(Shape().Rank(), 1);
            MarkSectionAs(offset, sectionShape, MaskKind::SequenceBegin);
        }

        ///
        /// Mark the specified sub-section of 'this' mask as sequence begin 
        ///
        void MarkSequenceBegin(const std::vector<size_t>& offset, const NDShape& sectionShape)
        {
            MarkSectionAs(offset, sectionShape, MaskKind::SequenceBegin);
        }

        ///
        /// Clear the mask; i.e. unmask or mark Valid all currently masked (i.e. Invalid) values
        ///
        CNTK_API void Clear();

        ///
        /// Returns the number of masked/invalid values
        ///
        CNTK_API size_t MaskedCount() const;

        ///
        /// Returns the descriptor of the device that 'this' mask resides on
        ///
        DeviceDescriptor Device() const { return m_device; }

        ///
        /// Returns the shape 'this' mask.
        ///
        const NDShape& Shape() const { return m_maskShape; }

        ///
        /// Returns a read-only pointer to the data buffer underlying 'this' Mask object
        /// 
        CNTK_API const MaskKind* DataBuffer() const;

        ///
        /// Creates a new NDArrayView with newly allocated storage on the specified device and copies 'this' view's contents into the newly allocated view.
        ///
        CNTK_API NDMaskPtr DeepClone(const DeviceDescriptor& device) const;

        ///
        /// Creates a new NDMask with newly allocated storage on the same device as 'this' mask and copies 'this' mask's contents into the newly allocated mask.
        ///
        NDMaskPtr DeepClone() const
        {
            return DeepClone(this->Device());
        }

        ///
        /// Creates a new NDMask which is an alias of 'this' mask.
        ///
        CNTK_API NDMaskPtr Alias() const;

        ///
        /// Copies the contents of the 'source' NDMask to 'this' mask.
        /// The shapes of the 'source' mask and 'this' mask must be identical.
        ///
        CNTK_API void CopyFrom(const NDMask& source);

    private:
        NDMask(const NDShape& shape, Microsoft::MSR::CNTK::Matrix<char>* matrix);

        CNTK_API void MarkSectionAs(const std::vector<size_t>& sectionOffset, const NDShape& sectionShape, MaskKind maskKind);

        Microsoft::MSR::CNTK::Matrix<char>* GetMatrix() const;

        // Disallow copy and move construction and assignment
        NDMask(const NDMask&) = delete; NDMask& operator=(const NDMask&) = delete; NDMask& operator=(NDMask&&) = delete; NDMask(NDMask&& other) = delete;

    private:
        DeviceDescriptor m_device;
        NDShape m_maskShape;

        std::shared_ptr<Microsoft::MSR::CNTK::Matrix<char>> m_matrixView;
    };

    ///
    /// Denotes an Axis of a Variable and is used for specifying the axes parameters of certain Functions such as reductions.
    /// Besides the static axes corresponding to each of the axes of the Variable's shape, Variables of kind 'Input' and any 
    /// 'Output' Variables dependent on an 'Input' Variable also have 2 additional dynamic axes whose dimensions are known only 
    /// when the Variable is bound to actual data during compute (viz. sequence axis and batch axis denoting the axis along which
    /// multiple sequences are batched)
    ///
    class Axis final
    {
        friend bool operator==(const Axis& first, const Axis& second);

        CNTK_API static const std::wstring StaticAxisNamePrefix;

        CNTK_API static const int SentinelStaticAxisIndexValueForDynamicAxes;
        CNTK_API static const int SentinelStaticAxisIndexValueForAllStaticAxes;
        CNTK_API static const int SentinelStaticAxisIndexValueForUnknownAxes;
        CNTK_API static const int SentinelEndStaticAxisIndexValue;

        class UniqueDynamicAxesNames
        {
        public:
            bool RegisterAxisName(const std::wstring& axisName)
            {
                std::unique_lock<std::mutex> lock(m_mutex);
                return m_allKnownDynamicAxisNames.insert(axisName).second;
            }

            const std::wstring& NewUniqueDynamicAxisName(const std::wstring& axisNamePrefix)
            {
                std::unique_lock<std::mutex> lock(m_mutex);
                if (m_allKnownDynamicAxisNames.find(axisNamePrefix) == m_allKnownDynamicAxisNames.end())
                {
                    m_allKnownDynamicAxisNames.insert(axisNamePrefix);
                    return axisNamePrefix;
                }

                for (size_t i = 1;; i++)
                {
                    auto newDynamicAxisName = axisNamePrefix + std::to_wstring(i);
                    if (m_allKnownDynamicAxisNames.find(newDynamicAxisName) == m_allKnownDynamicAxisNames.end())
                    {
                        m_allKnownDynamicAxisNames.insert(newDynamicAxisName);
                        return *m_allKnownDynamicAxisNames.find(newDynamicAxisName);
                    }
                }
            }

        private:
            std::unordered_set<std::wstring> m_allKnownDynamicAxisNames;
            std::mutex m_mutex;
        };

        CNTK_API static UniqueDynamicAxesNames s_uniqueDynamicAxisNames;

    public:
        CNTK_API static const std::vector<Axis>& DefaultInputVariableDynamicAxes();

        ///
        /// Axis object representing unknown dynamic axes
        ///
        CNTK_API static const std::vector<Axis>& UnknownDynamicAxes();

    public:
        ///
        /// Construct an Axis object denoting a static axis with the specified index.
        ///
        explicit Axis(int staticAxisIdx)
            : m_staticAxisIdx(staticAxisIdx), m_isOrderedDynamicAxis(false)
        {
            m_name = StaticAxisNamePrefix + std::to_wstring(staticAxisIdx);
        }

        ///
        /// Construct a dynamic axis with the specified name.
        ///
        explicit Axis(const std::wstring& name, bool isOrderedDynamicAxis = true)
            : m_staticAxisIdx(SentinelStaticAxisIndexValueForDynamicAxes), m_name(name), m_isOrderedDynamicAxis(isOrderedDynamicAxis)
        {
            RegisterAxisName(name);
        }

        ///
        /// Returns a boolean indicating if 'this' Axis corresponds to a static axis
        ///
        bool IsStaticAxis() const 
        {
            return ((m_staticAxisIdx != SentinelStaticAxisIndexValueForDynamicAxes) &&
                    (m_staticAxisIdx != SentinelStaticAxisIndexValueForAllStaticAxes) &&
                    (m_staticAxisIdx != SentinelStaticAxisIndexValueForUnknownAxes));
        }

        ///
        /// Returns a boolean indicating if 'this' Axis corresponds to a dynamic axis
        ///
        bool IsDynamicAxis() const
        {
            return (m_staticAxisIdx == SentinelStaticAxisIndexValueForDynamicAxes);
        }

        ///
        /// Returns a boolean indicating if 'this' Axis is ordered; i.e. if there is an ordering between the dimensions along this axis.
        ///
        bool IsOrdered() const { return IsStaticAxis() || m_isOrderedDynamicAxis; }

        ///
        /// Returns the axis index if 'this' Axis is a static axis. Throws an exception otherwise if checked == true.
        ///
        int StaticAxisIndex(bool checked = true) const
        {
            if (checked && !IsStaticAxis())
                InvalidArgument("Cannot query the static axis index for a non-static axis");

            return m_staticAxisIdx;
        }

        ///
        /// Axis object representing the default dynamic axis.
        ///
        CNTK_API static const Axis& DefaultDynamicAxis();

        ///
        /// Axis object representing the batch axis.
        ///
        CNTK_API static const Axis& DefaultBatchAxis();

        ///
        /// Axis object representing all the static axes of an operand
        ///
        CNTK_API static const Axis& AllStaticAxes();

        ///
        /// Returns a new unique Dynamic axis
        ///
        static Axis NewUniqueDynamicAxis(const std::wstring& axisNamePrefix, bool isOrderedDynamicAxis = true)
        {
            return Axis(s_uniqueDynamicAxisNames.NewUniqueDynamicAxisName(axisNamePrefix), isOrderedDynamicAxis);
        }

        ///
        /// Returns an axis object representing the default end static axis.
        /// This is used as the default value for the end axis for some operators like Reshape.
        ///
        static Axis EndStaticAxis()
        {
            return Axis(SentinelEndStaticAxisIndexValue);
        }

        ///
        /// Name of 'this' axis
        ///
        const std::wstring& Name() const { return m_name; }

        ///
        /// Default constructor; results in an invalid axis object.
        ///
        Axis()
            : m_staticAxisIdx(SentinelStaticAxisIndexValueForDynamicAxes)
        {}

    private:
        CNTK_API void RegisterAxisName(const std::wstring& axisName);

    private:
        int m_staticAxisIdx;
        std::wstring m_name;
        bool m_isOrderedDynamicAxis;
    };

    inline bool operator==(const Axis& first, const Axis& second)
    {
        if (first.IsDynamicAxis() != second.IsDynamicAxis())
            return false;

        if (!first.IsDynamicAxis())
            return first.StaticAxisIndex(/*checked =*/ false) == second.StaticAxisIndex(/*checked =*/ false);
        else
            return first.Name() == second.Name();
    }

    inline bool operator!=(const Axis& first, const Axis& second)
    {
        return !(first == second);
    }
}

namespace std {
    template <> struct hash<::CNTK::Axis>
    {
        size_t operator()(const ::CNTK::Axis& x) const
        {
            return std::hash<std::wstring>()(x.Name());
        }
    };
}

namespace CNTK
{
    ///
    /// A serializable value represents one of:
    /// a) Boolean
    /// b) Signed and unsigned long integer
    /// c) Single and double precision floating point values
    /// d) NDShape
    /// e) Axis
    /// f) vector<DictionaryValue>
    /// g) Dictionary
    /// h) NDArrayView
    ///
    /// TODO: We need to have native support for DictionaryValue<vector> and DictionaryValue<NDArrayView>.
    class DictionaryValue final
    {
        friend class Serializer;
    public:
        enum class Type : unsigned int
        {
            None,
            Bool,
            Int,
            SizeT,
            Float,
            Double,
            String,
            NDShape,
            Axis,
            Vector,
            Dictionary,
            NDArrayView,
        };

        static const char* TypeName(Type type)
        {
            switch (type)
            {
            case Type::None:
                return "None";
            case Type::Bool:
                return "Bool";
            case Type::Int:
                return "Int";
            case Type::SizeT:
                return "SizeT";
            case Type::Float:
                return "Float";
            case Type::Double:
                return "Double";
            case Type::String:
                return "String";
            case Type::NDShape:
                return "NDShape";
            case Type::Axis:
                return "Axis";
            case Type::Vector:
                return "Vector";
            case Type::Dictionary:
                return "Dictionary";
            case Type::NDArrayView:
                return "NDArrayView";
            default:
                LogicError("Unknown DictionaryValue::Type");
            }
        }

    public:
        DictionaryValue() : m_valueType(Type::None)
        {
        }

        DictionaryValue(bool value) : m_valueType(GetValueType<bool>())
        {
            m_data.m_boolean = value;
        }

        DictionaryValue(int value) : m_valueType(GetValueType<int>())
        {
            m_data.m_int = value;
        }

        DictionaryValue(size_t value) : m_valueType(GetValueType<size_t>())
        {
            m_data.m_sizeT = value;
        }

        DictionaryValue(float value) : m_valueType(GetValueType<float>())
        {
            m_data.m_float = value;
        }

        DictionaryValue(double value) : m_valueType(GetValueType<double>())
        {
            m_data.m_double = value;
        }

        DictionaryValue(const wchar_t* value)
            : DictionaryValue(std::wstring(value))
        {}

        // Due to SWIG we had to flatten this template for vector<DictionaryValue>
        DictionaryValue(const std::vector<::CNTK::DictionaryValue>& value) : m_valueType(GetValueType<std::vector<::CNTK::DictionaryValue>>())
        {
            AllocateDataPtr(value);
        }

        template <typename T>
        DictionaryValue(const T& value) : m_valueType(GetValueType<T>())
        {
            static_assert((std::is_same<T, NDShape>::value ||
                std::is_same<T, Axis>::value ||
                std::is_same<T, std::wstring>::value ||
                std::is_same<T, std::vector<DictionaryValue>>::value ||
                std::is_same<T, Dictionary>::value ||
                std::is_same<T, NDArrayView>::value),
                "Unsupported ValueType");

            AllocateDataPtr(value);
        }

        DictionaryValue(const DictionaryValue& other) : m_valueType(Type::Bool)
        {
            // The m_valueType must have been set to a non-ptr type to prevent an attempt to interpret
            // the underlying underlying uninitialized value as a ptr and free it.
            *this = other;
        }

        DictionaryValue(DictionaryValue&& other) : m_valueType(Type::Bool)
        {
            // The m_valueType must have been set to a non-ptr type to prevent an attempt to interpret
            // the underlying underlying uninitialized value as a ptr and free it.
            *this = std::move(other);
        }
        DictionaryValue& operator=(const DictionaryValue& other)
        {
            if (this != &other)
            {
                FreeDataPtr();

                m_valueType = other.m_valueType;
                m_data = other.m_data;

                if (other.m_valueType == Type::String)
                    AllocateDataPtr(other.Value<std::wstring>());
                else if (other.m_valueType == Type::NDShape)
                    AllocateDataPtr(other.Value<NDShape>());
                else if (other.m_valueType == Type::Axis)
                    AllocateDataPtr(other.Value<Axis>());
                else if (other.m_valueType == Type::Vector)
                    AllocateDataPtr(other.Value<std::vector<DictionaryValue>>());
                else if (other.m_valueType == Type::Dictionary)
                    AllocateDataPtr(other.Value<Dictionary>());
                else if (other.m_valueType == Type::NDArrayView)
                    AllocateDataPtr(other.Value<NDArrayView>());
            }

            return *this;
        }

        DictionaryValue& operator=(DictionaryValue&& other)
        {
            FreeDataPtr();

            m_valueType = other.m_valueType;
            m_data = other.m_data;

            if (other.m_valueType == Type::String ||
                other.m_valueType == Type::NDShape ||
                other.m_valueType == Type::Axis ||
                other.m_valueType == Type::Vector ||
                other.m_valueType == Type::Dictionary ||
                other.m_valueType == Type::NDArrayView)
            {
                other.m_data.m_ptr = nullptr;
            }

            other.m_valueType = Type::None;

            return *this;
        }
        ~DictionaryValue()
        {
            FreeDataPtr();
        }

        template <typename T, typename std::enable_if<std::is_same<T, bool>::value>::type* = nullptr>
        const T& Value() const
        {
            VerifyType<T>();
            return m_data.m_boolean;
        }

        template <typename T, typename std::enable_if<std::is_same<T, bool>::value>::type* = nullptr>
        T& Value()
        {
            VerifyType<T>();
            return m_data.m_boolean;
        }

        template <typename T, typename std::enable_if<std::is_same<T, int>::value>::type* = nullptr>
        const T& Value() const
        {
            VerifyType<T>();
            return m_data.m_int;
        }

        template <typename T, typename std::enable_if<std::is_same<T, int>::value>::type* = nullptr>
        T& Value()
        {
            VerifyType<T>();
            return m_data.m_int;
        }

        template <typename T, typename std::enable_if<std::is_same<T, size_t>::value>::type* = nullptr>
        const T& Value() const
        {
            VerifyType<T>();
            return m_data.m_sizeT;
        }

        template <typename T, typename std::enable_if<std::is_same<T, size_t>::value>::type* = nullptr>
        T& Value()
        {
            VerifyType<T>();
            return m_data.m_sizeT;
        }

        template <typename T, typename std::enable_if<std::is_same<T, float>::value>::type* = nullptr>
        const T& Value() const
        {
            VerifyType<T>();
            return m_data.m_float;
        }

        template <typename T, typename std::enable_if<std::is_same<T, float>::value>::type* = nullptr>
        T& Value()
        {
            VerifyType<T>();
            return m_data.m_float;
        }

        template <typename T, typename std::enable_if<std::is_same<T, double>::value>::type* = nullptr>
        const T& Value() const
        {
            VerifyType<T>();
            return m_data.m_double;
        }

        template <typename T, typename std::enable_if<std::is_same<T, double>::value>::type* = nullptr>
        T& Value()
        {
            VerifyType<T>();
            return m_data.m_double;
        }

        template <typename T, typename std::enable_if<std::is_same<T, NDShape>::value ||
            std::is_same<T, Axis>::value ||
            std::is_same<T, std::wstring>::value ||
            std::is_same<T, std::vector<DictionaryValue>>::value ||
            std::is_same<T, Dictionary>::value ||
            std::is_same<T, NDArrayView>::value>::type* = nullptr>
            const T& Value() const
        {
            VerifyType<T>();
            return *(reinterpret_cast<T*>(m_data.m_ptr));
        }

        template <typename T, typename std::enable_if<std::is_same<T, NDShape>::value ||
            std::is_same<T, Axis>::value ||
            std::is_same<T, std::wstring>::value ||
            std::is_same<T, std::vector<DictionaryValue>>::value ||
            std::is_same<T, Dictionary>::value ||
            std::is_same<T, NDArrayView>::value>::type* = nullptr>
            T& Value()
        {
            VerifyType<T>();
            return *(reinterpret_cast<T*>(m_data.m_ptr));
        }

        bool HasValue() const
        {
            return m_valueType != Type::None;
        }

        Type ValueType() const
        {
            return m_valueType;
        }

        CNTK_API bool operator==(const DictionaryValue& other) const;
        CNTK_API bool operator!=(const DictionaryValue& other) const;

        friend CNTK_API std::istream& operator>>(std::istream& stream, DictionaryValue& us);
        friend CNTK_API std::ostream& operator<<(std::ostream& stream, const DictionaryValue& us);

        CNTK_API void Save(const std::wstring& filename);
        CNTK_API static DictionaryValue Load(const std::wstring& filename);

    private:
        template <typename T>
        static Type GetValueType()
        {
            static_assert((std::is_same<T, bool>::value ||
                           std::is_same<T, int>::value ||
                           std::is_same<T, size_t>::value ||
                           std::is_same<T, float>::value ||
                           std::is_same<T, double>::value ||
                           std::is_same<T, std::wstring>::value ||
                           std::is_same<T, NDShape>::value ||
                           std::is_same<T, Axis>::value ||
                           std::is_same<T, std::vector<DictionaryValue>>::value ||
                           std::is_same<T, Dictionary>::value ||
                           std::is_same<T, NDArrayView>::value),
                           "Unsupported ValueType");

            if (std::is_same<T, bool>::value)                                      return Type::Bool;
            if (std::is_same<T, int>::value)                                       return Type::Int;
            if (std::is_same<T, size_t>::value)                                    return Type::SizeT;
            if (std::is_same<T, float>::value)                                     return Type::Float;
            if (std::is_same<T, double>::value)                                    return Type::Double;
            if (std::is_same<T, std::wstring>::value)                              return Type::String;
            if (std::is_same<T, NDShape>::value)                                   return Type::NDShape;
            if (std::is_same<T, Axis>::value)                                      return Type::Axis;
            if (std::is_same<T, std::vector<DictionaryValue>>::value)              return Type::Vector;
            if (std::is_same<T, Dictionary>::value)                                return Type::Dictionary;
            if (std::is_same<T, NDArrayView>::value)                               return Type::NDArrayView;
        }

        template <typename T>
        void VerifyType() const
        {
            if (GetValueType<T>() != m_valueType)
                RuntimeError("Reading a DictionaryValue as the wrong type; Reading as type %s when actual type is %s", typeid(T).name(), DictionaryValue::TypeName(m_valueType));
        }

        template <typename T>
        CNTK_API void AllocateDataPtr(const T& value);

        template <typename T>
        CNTK_API void FreePtrAsType();

        CNTK_API void FreeDataPtr()
        {
            if (m_valueType == Type::String)
                FreePtrAsType<std::wstring>();
            else if (m_valueType == Type::NDShape)
                FreePtrAsType<NDShape>();
            else if (m_valueType == Type::Axis)
                FreePtrAsType<Axis>();
            else if (m_valueType == Type::Vector)
                FreePtrAsType<std::vector<DictionaryValue>>();
            else if (m_valueType == Type::Dictionary)
                FreePtrAsType<Dictionary>();
            else if (m_valueType == Type::Dictionary)
                FreePtrAsType<NDArrayView>();
        }

        Type m_valueType;

        union ValueData
        {
            bool m_boolean;
            int m_int;
            size_t m_sizeT;
            float m_float;
            double m_double;
            void* m_ptr;
        } m_data;

         static const size_t s_version = 1;
    };

    ///
    /// A type denoting a dictionary (keyed by Unicode strings) of serializable values (dynamically typed).
    ///
    class Dictionary final
    {
        friend inline void AddConfigString(std::wstringstream& s, const DictionaryValue& value, size_t numIndentationSpaces);
        friend class CompositeMinibatchSource;
        friend class Serializer;
    public:
        CNTK_API Dictionary();
        CNTK_API ~Dictionary();

        CNTK_API Dictionary(const Dictionary&);
        CNTK_API Dictionary& operator=(const Dictionary&);

        CNTK_API Dictionary(Dictionary&& other);
        CNTK_API Dictionary& operator=(Dictionary&& other);

        CNTK_API DictionaryValue& operator[](const wchar_t* key);
        DictionaryValue& operator[](const std::wstring& key)
        {
            return operator[](key.c_str());
        }

        CNTK_API const DictionaryValue& operator[](const wchar_t* key) const;

        const DictionaryValue& operator[](const std::wstring& key) const
        {
            return operator[](key.c_str());
        }

        CNTK_API bool Contains(const wchar_t* key) const;

        bool Contains(const std::wstring& key) const
        {
            return Contains(key.c_str());
        }

        CNTK_API void Add(const Dictionary& other);

        CNTK_API bool operator==(const Dictionary& other) const;
        CNTK_API bool operator!=(const Dictionary& other) const;

        typedef std::unordered_map<std::wstring, DictionaryValue>::const_iterator ConstDictionaryIterator;

        ConstDictionaryIterator begin() const { return m_dictionaryData->begin(); }
        ConstDictionaryIterator cbegin() const { return m_dictionaryData->cbegin(); }
        ConstDictionaryIterator end() const { return m_dictionaryData->end(); }
        ConstDictionaryIterator cend() const { return m_dictionaryData->cend(); }

        size_t Size() { return m_dictionaryData->size();  }

        friend CNTK_API std::istream& operator>>(std::istream& stream, Dictionary& us);
        friend CNTK_API std::ostream& operator<<(std::ostream& stream, const Dictionary& us);

        CNTK_API void Save(const std::wstring& filename);
        CNTK_API static Dictionary Load(const std::wstring& filename);

    private:
        std::shared_ptr<std::unordered_map<std::wstring, DictionaryValue>> m_dictionaryData;
        static const size_t s_version = 1;
    };

    ///
    /// Enumeration type denoting the kind of a symbolic Variable object
    ///
    enum class VariableKind : unsigned int
    {
        Input = 0,
        Output = 1,
        Parameter = 2,
        Constant = 3,
        Placeholder = 4,
    };

    inline const wchar_t* VariableKindName(VariableKind variableKind)
    {
        switch (variableKind)
        {
        case VariableKind::Input:
            return L"Input";
        case VariableKind::Output:
            return L"Output";
        case VariableKind::Parameter:
            return L"Parameter";
        case VariableKind::Constant:
            return L"Constant";
        case VariableKind::Placeholder:
            return L"Placeholder";
        default:
            LogicError("Unknown VariableKind");
        }
    }

    namespace Internal
    {
        inline std::wstring GenerateUid(std::wstring&& prefix)
        {
            return prefix + std::to_wstring(Internal::NewUniqueId());
        }

        inline std::wstring GenerateUid(VariableKind varKind)
        {
            return GenerateUid(std::wstring(VariableKindName(varKind)));
        }

        inline std::wstring GenerateUid(const std::wstring& prefix)
        {
            return GenerateUid(std::wstring(prefix));
        }
    }

    typedef Dictionary ParameterInitializer;

    // Forward declarations
    inline Variable PlaceholderVariable(const NDShape& shape, ::CNTK::DataType dataType, const std::wstring& name, const std::vector<Axis>& dynamicAxes = Axis::UnknownDynamicAxes());
    inline Variable InputVariable(const NDShape& shape, bool isSparse, ::CNTK::DataType dataType, bool needsGradient, const std::wstring& name, const std::vector<Axis>& dynamicAxes = Axis::DefaultInputVariableDynamicAxes());
    inline Variable OutputVariable(const NDShape& shape, ::CNTK::DataType dataType, const std::vector<Axis>& dynamicAxes, const std::wstring& name = L"");

    ///
    /// Denotes a symbolic entity corresponding to the inputs and outputs of a Function.
    /// A Variable is symbolic and does not represent the actual values.
    /// Also, Variable type is a value type and copies of a Variable object are aliases of the
    /// source Variable object itself and have the same identity.
    ///
    class Variable : private IDictionarySerializable
    {
        friend bool operator==(const Variable& first, const Variable& second);
        friend class Function;
        friend class CompositeFunction;
        friend class BlockFunction;
        friend class Trainer;
        friend class PrimitiveFunction;

        template <typename T>
        friend struct std::hash;

        friend class Internal::VariableResolver;

#ifndef SWIG
    private:
        friend inline Variable PlaceholderVariable(const NDShape& shape, ::CNTK::DataType dataType, const std::wstring& name, const std::vector<Axis>& dynamicAxes);
        friend inline Variable InputVariable(const NDShape& shape, bool isSparse, ::CNTK::DataType dataType, bool needsGradient, const std::wstring& name, const std::vector<Axis>& dynamicAxes /*= Axis::DefaultInputVariableDynamicAxes()*/);
        friend inline Variable OutputVariable(const NDShape& shape, ::CNTK::DataType dataType, const std::vector<Axis>& dynamicAxes, const std::wstring& name /*= L""*/);
#endif

    public:

        ///
        /// Create an 'Output' variable aliasing the output of the specified Function
        /// Throws an exception if called for a Function instance with multiple outputs
        ///
        CNTK_API Variable(const FunctionPtr& function);

        ///
        /// Implicit conversion to a FunctionPtr; creates a pass through primitive Function
        ///
        CNTK_API operator FunctionPtr() const;

        /// 
        /// Default constructor for creating an invalid/null Variable instance. 
        /// Required for use in a std::vector container.
        /// 
        Variable() {}

        ///
        /// Returns the shape of 'this' variable
        ///
        CNTK_API const NDShape& Shape() const;

        ///
        /// Returns the dynamic axes of 'this' variable
        ///
        CNTK_API const std::vector<Axis>& DynamicAxes() const;

        ///
        /// Returns the VariableKind of 'this' variable
        ///
        CNTK_API VariableKind Kind() const;

        ///
        /// Returns a boolean value indicating if 'this' variable denotes sparse data
        ///
        CNTK_API bool IsSparse() const;

        ///
        /// Returns a boolean value indicating if 'this' variable is an Input
        ///
        bool IsInput() const { return Kind() == VariableKind::Input; }

        ///
        /// Returns a boolean value indicating if 'this' variable is an Output
        ///
        bool IsOutput() const { return Kind() == VariableKind::Output; }

        ///
        /// Returns a boolean value indicating if 'this' variable is a Parameter
        ///
        bool IsParameter() const { return Kind() == VariableKind::Parameter; }

        ///
        /// Returns a boolean value indicating if 'this' variable is a Constant
        ///
        bool IsConstant() const { return Kind() == VariableKind::Constant; }

        ///
        /// Returns a boolean value indicating if 'this' variable is a Placeholder
        ///
        bool IsPlaceholder() const { return Kind() == VariableKind::Placeholder; }

        ///
        /// Returns the name of 'this' variable
        ///
        CNTK_API const std::wstring& Name() const;

        ///
        /// Returns the internally generated unique name of the variable
        ///
        CNTK_API const std::wstring& Uid() const;

        ///
        /// Returns the Function object which 'this' variable is an output of.
        /// Returns null when called for a Variable that is not of 'Output' VariableKind.
        ///
        CNTK_API FunctionPtr Owner() const;

        ///
        /// Returns the DataType of the data that 'this' Variable symbolically represents
        ///
        CNTK_API DataType GetDataType() const;

        ///
        /// Returns a boolean value indicating if gradient computation is enabled for this variable.
        ///
        CNTK_API bool NeedsGradient() const;

    protected:
#ifdef SWIG
    public:
#endif
        Variable(const NDShape& shape, VariableKind varType, ::CNTK::DataType dataType, const NDArrayViewPtr& value, bool needsGradient, const std::vector<Axis>& dynamicAxes, const std::wstring& name, const std::wstring& uid)
            : Variable(shape, varType, dataType, value, needsGradient, dynamicAxes, /*isSparse =*/ false, name, uid)
        {}

    protected:
        CNTK_API NDArrayViewPtr Value() const;
        CNTK_API void SetValue(const NDArrayViewPtr& value);

    private:
#ifdef SWIG
    public:
#endif
        Variable(const NDShape& shape, bool isSparse, ::CNTK::DataType dataType, bool needsGradient, const std::wstring& name, const std::vector<Axis>& dynamicAxes, const std::wstring& uid)
            : Variable(shape, VariableKind::Input, dataType, nullptr, needsGradient, dynamicAxes, isSparse, name, uid)
        {}

        // TODO: This should be a private but if not made public, the python bindings build complains about an unresolved external
        // Probably due the above ctor being a public method in SWIG codegen
    public:
        CNTK_API Variable(const NDShape& shape, VariableKind varType, ::CNTK::DataType dataType, const NDArrayViewPtr& value, bool needsGradient, const std::vector<Axis>& dynamicAxes, bool isSparse, const std::wstring& name, const std::wstring& uid);

private:
        CNTK_API const Variable& BlockFunctionVariableMapping() const;

        CNTK_API Variable Clone() const;

        CNTK_API virtual Dictionary Serialize() const override;

        virtual size_t CurrentVersion() const override { return s_serializationVersion; }

        template <typename ElementType>
        static NDArrayViewPtr CreateValueFromParameterInitializer(const NDShape& shape, const ParameterInitializer& initConfig, const DeviceDescriptor& device);

        CNTK_API static Variable Deserialize(const Dictionary& dictionary, const ::CNTK::DeviceDescriptor& device = DeviceDescriptor::UseDefaultDevice());

        void SetOwner(Function* ownerFunction);

    private:
#ifdef SWIGCSHARP
    public:
        // TODO: a better way to get hash value?
        size_t GetHashValue()
        {
            return std::hash<const void *>()(m_dataFields.get());
        }
#endif

    protected:
        VariableFieldsPtr m_dataFields;

        static const size_t s_serializationVersion = 1;
    };

    // TODO: Variable equality should be based on uids.
    inline bool operator==(const Variable& first, const Variable& second)
    {
        return first.m_dataFields == second.m_dataFields;
    }

    inline bool operator!=(const Variable& first, const Variable& second)
    {
        return !(first == second);
    }

    ///
    /// Create a Placeholder variable to be used as a temporary/placeholder input to a Function.
    /// All placeholder inputs of a Function must be replaced with non-placeholder Variables before Forward evaluation of the Function.
    ///
    inline Variable PlaceholderVariable(const NDShape& shape, ::CNTK::DataType dataType, const std::wstring& name, const std::vector<Axis>& dynamicAxes)
    {
        auto varKind = VariableKind::Placeholder;
        return Variable(shape, varKind, dataType, nullptr, false, dynamicAxes, name, Internal::GenerateUid(varKind));
    }

    ///
    /// Create a Placeholder variable to be used as a temporary/placeholder input to a Function.
    /// All placeholder inputs of a Function must be replaced with non-placeholder Variables before Forward evaluation of the Function.
    ///
    inline Variable PlaceholderVariable(const NDShape& shape, const std::wstring& name, const std::vector<Axis>& dynamicAxes)
    {
        return PlaceholderVariable(shape, DataType::Unknown, name, dynamicAxes);
    }

    ///
    /// Create a Placeholder variable to be used as a temporary/placeholder input to a Function.
    /// All placeholder inputs of a Function must be replaced with non-placeholder Variables before Forward evaluation of the Function.
    ///
    inline Variable PlaceholderVariable(const NDShape& shape, const std::vector<Axis>& dynamicAxes = Axis::UnknownDynamicAxes())
    {
        return PlaceholderVariable(shape, L"", dynamicAxes);
    }

    ///
    /// Create a Placeholder variable to be used as a temporary/placeholder input to a Function.
    /// All placeholder inputs of a Function must be replaced with non-placeholder Variables before Forward evaluation of the Function.
    ///
    inline Variable PlaceholderVariable(const std::wstring& name = L"")
    {
        return PlaceholderVariable(NDShape::Unknown, name, Axis::UnknownDynamicAxes());
    }

    ///
    /// Create an 'Input' Variable denoting sparse data and specify if gradients are to be computed for this input
    ///
    inline Variable InputVariable(const NDShape& shape, bool isSparse, ::CNTK::DataType dataType, bool needsGradient, const std::wstring& name /*= L""*/, const std::vector<Axis>& dynamicAxes /*= Axis::DefaultInputVariableDynamicAxes()*/)
    {
        return Variable(shape, isSparse, dataType, needsGradient, name, dynamicAxes, Internal::GenerateUid(VariableKind::Input));
    }

    ///
    /// Create an 'Input' Variable and specify if gradients are to be computed for this input
    ///
    inline Variable InputVariable(const NDShape& shape, ::CNTK::DataType dataType, bool needsGradient, const std::wstring& name = L"", const std::vector<Axis>& dynamicAxes = Axis::DefaultInputVariableDynamicAxes())
    {
        return InputVariable(shape, /*isSparse =*/ false, dataType, needsGradient, name, dynamicAxes);
    }

    ///
    /// Create an 'Input' Variable.
    ///
    inline Variable InputVariable(const NDShape& shape, DataType dataType, const std::wstring& name, const std::vector<Axis>& dynamicAxes = Axis::DefaultInputVariableDynamicAxes())
    {
        return InputVariable(shape, dataType, /*needsGradient =*/ false, name, dynamicAxes);
    }

    ///
    /// Create an 'Input' Variable.
    ///
    inline Variable InputVariable(const NDShape& shape, DataType dataType, const wchar_t* name, const std::vector<Axis>& dynamicAxes = Axis::DefaultInputVariableDynamicAxes())
    {
        return InputVariable(shape, dataType, std::wstring(name), dynamicAxes);
    }

    ///
    /// Create an 'Input' Variable.
    ///
    inline Variable InputVariable(const NDShape& shape, DataType dataType, const std::vector<Axis>& dynamicAxes = Axis::DefaultInputVariableDynamicAxes())
    {
        return InputVariable(shape, dataType, L"", dynamicAxes);
    }

    ///
    /// Create an 'Input' Variable denoting sparse data.
    ///
    inline Variable InputVariable(const NDShape& shape, bool isSparse, ::CNTK::DataType dataType, const std::wstring& name, const std::vector<Axis>& dynamicAxes = Axis::DefaultInputVariableDynamicAxes())
    {
        return InputVariable(shape, isSparse, dataType, /*needsGradient =*/ false, name, dynamicAxes);
    }

    ///
    /// Create an 'Input' Variable denoting sparse data.
    ///
    inline Variable InputVariable(const NDShape& shape, bool isSparse, ::CNTK::DataType dataType, const wchar_t* name, const std::vector<Axis>& dynamicAxes = Axis::DefaultInputVariableDynamicAxes())
    {
        return InputVariable(shape, isSparse, dataType, std::wstring(name), dynamicAxes);
    }

    ///
    /// Create an 'Input' Variable denoting sparse data.
    ///
    inline Variable InputVariable(const NDShape& shape, bool isSparse, ::CNTK::DataType dataType, const std::vector<Axis>& dynamicAxes = Axis::DefaultInputVariableDynamicAxes())
    {
        return InputVariable(shape, isSparse, dataType, L"", dynamicAxes);
    }

    ///
    /// Create an 'Output' variable
    ///
    inline Variable OutputVariable(const NDShape& shape, ::CNTK::DataType dataType, const std::vector<Axis>& dynamicAxes, const std::wstring& name /*= L""*/)
    {
        return Variable(shape, VariableKind::Output, dataType, nullptr, /*needsGradient =*/ false, dynamicAxes, /*isSparse =*/ false, name, Internal::GenerateUid(VariableKind::Output));
    }

    static const int SentinelValueForInferParamInitRank = std::numeric_limits<int>::max();
    static const int DefaultParamInitScale = 1;
    static const int DefaultParamInitOutputRank = 1;
    static const int DefaultParamInitFilterRank = 0;

    CNTK_API ParameterInitializer ConstantInitializer(double value = 0.0);
    CNTK_API ParameterInitializer UniformInitializer(double scale, unsigned long seed = SentinelValueForAutoSelectRandomSeed);
    CNTK_API ParameterInitializer NormalInitializer(double scale, int outputRank = SentinelValueForInferParamInitRank, int filterRank = SentinelValueForInferParamInitRank, unsigned long seed = SentinelValueForAutoSelectRandomSeed);
    CNTK_API ParameterInitializer XavierInitializer(double scale = DefaultParamInitScale, int outputRank = SentinelValueForInferParamInitRank, int filterRank = SentinelValueForInferParamInitRank, unsigned long seed = SentinelValueForAutoSelectRandomSeed);
    CNTK_API ParameterInitializer GlorotUniformInitializer(double scale = DefaultParamInitScale, int outputRank = SentinelValueForInferParamInitRank, int filterRank = SentinelValueForInferParamInitRank, unsigned long seed = SentinelValueForAutoSelectRandomSeed);
    CNTK_API ParameterInitializer GlorotNormalInitializer(double scale = DefaultParamInitScale, int outputRank = SentinelValueForInferParamInitRank, int filterRank = SentinelValueForInferParamInitRank, unsigned long seed = SentinelValueForAutoSelectRandomSeed);
    CNTK_API ParameterInitializer HeUniformInitializer(double scale = DefaultParamInitScale, int outputRank = SentinelValueForInferParamInitRank, int filterRank = SentinelValueForInferParamInitRank, unsigned long seed = SentinelValueForAutoSelectRandomSeed);
    CNTK_API ParameterInitializer HeNormalInitializer(double scale = DefaultParamInitScale, int outputRank = SentinelValueForInferParamInitRank, int filterRank = SentinelValueForInferParamInitRank, unsigned long seed = SentinelValueForAutoSelectRandomSeed);
    CNTK_API ParameterInitializer BilinearInitializer(size_t kernelWidth, size_t kernelHeight);
    CNTK_API ParameterInitializer RandomInitializerWithRank(const ParameterInitializer& initializer, int outputRank, int filterRank);

    ///
    /// Denotes Parameter inputs of a Function.
    ///
    class Parameter final : public Variable
    {
        template <typename T>
        friend struct std::hash;

        friend class Internal::VariableResolver;

    public:
        ///
        /// Construct a parameter whose initial contents are a copy of the specified 'value'
        ///
        explicit Parameter(const NDArrayViewPtr& value, const std::wstring& name = L"")
            : Parameter(value, name, Internal::GenerateUid(VariableKind::Parameter))
        {}

        // TODO: Constructor to move a specified NDArrayView value

        ///
        /// Construct a parameter of specified shape whose contents are initialized with the specified 'initValue'
        ///
        template<typename ElemType>
        Parameter(const NDShape& shape, ElemType initValue, const DeviceDescriptor& device = DeviceDescriptor::UseDefaultDevice(), const std::wstring& name = L"")
            : Parameter(shape, AsDataType<ElemType>(), ConstantInitializer(initValue), device, name)
        {}

        ///
        /// Construct a constant of specified shape whose contents are initialized with the specified 'initValue'
        ///
        Parameter(const NDShape& shape, DataType dataType, double initValue, const DeviceDescriptor& device = DeviceDescriptor::UseDefaultDevice(), const std::wstring& name = L"")
            : Parameter(shape, dataType, ConstantInitializer(initValue), device, name)
        {}

        ///
        /// Construct a constant of specified shape whose contents are initialized using the specified initializer
        ///
        CNTK_API Parameter(const NDShape& shape, DataType dataType, const ParameterInitializer& initializer, const DeviceDescriptor& device = DeviceDescriptor::UseDefaultDevice(), const std::wstring& name = L"");

        ///
        /// DownCast a Variable to a Parameter. Only allowed if the VariableKind is Parameter and throws an exception otherwise.
        ///
        explicit Parameter(const Variable& variable)
            : Variable(variable)
        {
            if (!IsParameter())
                InvalidArgument("A non-parameter Variable being converted to a Parameter");
        }

        ///
        /// Get the value of 'this' parameter
        ///
        NDArrayViewPtr Value() const
        {
            return Variable::Value();
        }

        ///
        /// Copies the contents of the 'value' NDArrayView into the view backing 'this' 
        /// parameter's value. The shapes of both views must be identical.
        ///
        void SetValue(const NDArrayViewPtr& value)
        {
            Variable::SetValue(value);
            RecordValueUpdate();
        }

        CNTK_API size_t CurrentValueTimeStamp() const;

        CNTK_API void RecordValueUpdate();

    private:
        explicit Parameter(const NDArrayViewPtr& value, const std::wstring& name, const std::wstring& uid)
            : Variable(value->Shape(), VariableKind::Parameter, value->GetDataType(), value->DeepClone(false), true, {}, name, uid)
        {}
    };

    // Implementation note: The Variable type is a value type and not polymorphic in nature. 
    // However we have a couple of derivatives of the type to extend the base interface and thus we ensure that the derived types do not have additional fields.
    // This check is weak in that the derives types may sneak in some additional fields if the base type had some padding at the end, without changing the object size
    // but it should be good enough for catching any accidental addition of fields.
    static_assert(sizeof(Parameter) == sizeof(Variable), "The Parameter type should not have any data fields beyond what its base type 'Variable' has.");

    ///
    /// Denotes Constant inputs of a Function.
    ///
    class Constant final : public Variable
    {
        template <typename T>
        friend struct std::hash;

        friend class Internal::VariableResolver;

    public:
        ///
        /// Construct a Constant whose initial contents are a copy of the specified value
        ///
        Constant(const NDArrayViewPtr& value, const std::wstring& name = L"")
            : Constant(value, name, Internal::GenerateUid(VariableKind::Constant))
        {}

        // TODO: Constructor to move a specified NDArrayView value

        ///
        /// Construct a constant of specified shape whose contents are initialized with the specified 'initValue'
        ///
        template<typename ElemType>
        Constant(const NDShape& shape, ElemType initValue, const DeviceDescriptor& device = DeviceDescriptor::UseDefaultDevice(), const std::wstring& name = L"")
            : Constant(shape, AsDataType<ElemType>(), ConstantInitializer(initValue), device, name)
        {}

        ///
        /// Construct a constant of specified shape whose contents are initialized with the specified 'initValue'
        ///
        Constant(const NDShape& shape, DataType dataType, double initValue, const DeviceDescriptor& device = DeviceDescriptor::UseDefaultDevice(), const std::wstring& name = L"")
            : Constant(shape, dataType, ConstantInitializer(initValue), device, name)
        {}

        ///
        /// Create a scalar constant. The specified value is cast to the specified DataType
        ///
        static inline ::CNTK::Constant Scalar(::CNTK::DataType dataType, double value, const ::CNTK::DeviceDescriptor& device = DeviceDescriptor::CPUDevice())
        {
            return Constant({}, dataType, value, device);
        }

        ///
        /// Create a scalar constant. The specified value is cast to the specified DataType
        ///
        template<typename ElementType>
        static inline ::CNTK::Constant Scalar(ElementType value, const ::CNTK::DeviceDescriptor& device = DeviceDescriptor::CPUDevice())
        {
            return Constant({}, value, device);
        }

        ///
        /// DownCast a Variable to a Constant. Only allowed if the VariableKind is Constant and throws an exception otherwise.
        ///
        explicit Constant(const Variable& variable)
            : Variable(variable)
        {
            if (!IsConstant())
                InvalidArgument("A non-constant Variable being converted to a Constant");
        }

        ///
        /// Get the value of 'this' Constant
        ///
        NDArrayViewPtr Value() const
        {
            return Variable::Value();
        }

    private:
        Constant(const NDArrayViewPtr& value, const std::wstring& name, const std::wstring& uid)
            : Variable(value->Shape(), VariableKind::Constant, value->GetDataType(), value->DeepClone(), false, {}, name, uid)
        {}

        ///
        /// Construct a constant of specified shape whose contents are initialized using the specified initializer
        ///
        CNTK_API Constant(const NDShape& shape, DataType dataType, const ParameterInitializer& initializer, const DeviceDescriptor& device = DeviceDescriptor::UseDefaultDevice(), const std::wstring& name = L"");
    };

    // Implementation note: The Variable type is a value type and not polymorphic in nature. 
    // However we have a couple of derivatives of the type to extend the base interface and thus we ensure that the derived types do not have additional fields.
    // This check is weak in that the derives types may sneak in some additional fields if the base type had some padding at the end, without changing the object size
    // but it should be good enough for catching any accidental addiiton of fields.
    static_assert(sizeof(Constant) == sizeof(Variable), "The Constant type should not have any data fields beyond what its base type 'Variable' has.");
}

namespace std {
    
    template <> struct hash<::CNTK::NDShape>
    {
        size_t operator()(const ::CNTK::NDShape& x) const
        {
            return std::hash<std::wstring>()(x.AsString());
        }
    };

    // TODO: Variable hash should be based on uid.
    template <> struct hash<::CNTK::Variable>
    {
        size_t operator()(const ::CNTK::Variable& x) const
        {
            return std::hash<const void*>()(x.m_dataFields.get());
        }
    };

    template <> struct hash<::CNTK::Parameter>
    {
        size_t operator()(const ::CNTK::Parameter& x) const
        {
            return std::hash<::CNTK::Variable>()(x);
        }
    };

    template <> struct hash<::CNTK::Constant>
    {
        size_t operator()(const ::CNTK::Constant& x) const
        {
            return std::hash<::CNTK::Variable>()(x);
        }
    };
}

namespace CNTK
{
    /// 
    /// Denotes a multi-dimensional array with an optional mask and is the actual data fed into or produced from a computation.
    /// The mask is typically lower dimensionality than the data, meaning data is masked in coarse individual sample units where
    /// sample shape is data.Shape().SubShape(0, data.Shape().Rank() - mask.Shape().Rank)
    /// Also, note that the size of the data's trailing mask.Shape().Rank() dimensions must match the mask shape dimensions.
    /// 
    class Value : public std::enable_shared_from_this<Value>
    {
    public:
        ///
        /// A multi-dimensional value with no mask.
        ///
        CNTK_API Value(const NDArrayViewPtr& data);

        ///
        /// A multi-dimensional value with an associated mask.
        ///
        CNTK_API Value(const NDArrayViewPtr& data, const NDMaskPtr& mask);

        ///
        /// Create a new Value object containing a collection of variable length sequences.
        /// The sequenceStartFlags argument allows specifying for each sequence whether that sequence is a 
        /// a new sequence or continuation of a previous sequence at the same index in the
        /// sequences vector from a previous call to this method.
        /// The created Value object contains a copy of the specified 'sequences' data.
        ///
        template <typename ElementType>
        CNTK_API static ValuePtr Create(const NDShape& sampleShape, const std::vector<std::vector<ElementType>>& sequences, const std::vector<bool>& sequenceStartFlags, const DeviceDescriptor& device, bool readOnly = false);

        ///
        /// Create a new Value object containing a collection of variable length sequences.
        /// The created Value object contains a copy of the specified 'sequences' data.
        ///
        template <typename ElementType>
        static ValuePtr Create(const NDShape& sampleShape, const std::vector<std::vector<ElementType>>& sequences, const DeviceDescriptor& device, bool readOnly = false)
        {
            return Create(sampleShape, sequences, {}, device, readOnly);
        }

        ///
        /// Create a new Value object containing a collection of variable length sequences.
        /// The created Value object contains a copy of the specified 'sequences' data.
        ///
        static ValuePtr Create(const NDShape& sampleShape, const std::vector<NDArrayViewPtr>& sequences, const std::vector<bool>& sequenceStartFlags, const DeviceDescriptor& device, bool readOnly = false)
        {
            return Create(sampleShape, sequences, sequenceStartFlags, device, readOnly, /*createNewCopy =*/ false);
        }

        ///
        /// Create a new Value object containing a collection of variable length sequences.
        /// The created Value object contains a copy of the specified 'sequences' data.
        ///
        static ValuePtr Create(const NDShape& sampleShape, const std::vector<NDArrayViewPtr>& sequences, const DeviceDescriptor& device, bool readOnly = false)
        {
            return Create(sampleShape, sequences, {}, device, readOnly);
        }

        ///
        /// Create a new Value object containing a collection of variable length sequences of one hot vectors
        /// The created Value object contains a copy of the specified 'sequences' data.
        ///
        template <typename ElementType>
        CNTK_API static ValuePtr Create(size_t vocabularySize, const std::vector<std::vector<size_t>>& oneHotSequences, const std::vector<bool>& sequenceStartFlags, const DeviceDescriptor& device, bool readOnly = false);

        ///
        /// Create a new Value object containing a collection of variable length sequences of one hot vectors
        /// The created Value object contains a copy of the specified 'sequences' data.
        ///
        template <typename ElementType>
        static ValuePtr Create(size_t vocabularySize, const std::vector<std::vector<size_t>>& oneHotSequences, const DeviceDescriptor& device, bool readOnly = false)
        {
            return Create<ElementType>(vocabularySize, oneHotSequences, {}, device, readOnly);
        }

        ///
        /// Destruct 'this' Value object.
        ///
        virtual ~Value();

        ///
        /// Returns the descriptor of the device that 'this' Value resides on
        ///
        virtual DeviceDescriptor Device() const { return m_data->Device(); }

        ///
        /// Returns the data type of 'this' Value's contents.
        ///
        virtual DataType GetDataType() const { return m_data->GetDataType(); }

        ///
        /// Returns the storage format of 'this' Value.
        ///
        virtual StorageFormat GetStorageFormat() const { return m_data->GetStorageFormat(); }

        ///
        /// Returns the shape 'this' Value.
        ///
        virtual const NDShape& Shape() const { return m_data->Shape(); }

        ///
        /// Returns a boolean indicating if 'this' Value contains data in sparse storage format.
        ///
        bool IsSparse() const { return (GetStorageFormat() != StorageFormat::Dense); }

        ///
        /// Returns a boolean indicating if 'this' Value is read-only.
        ///
        virtual bool IsReadOnly() const { return m_data->IsReadOnly(); }

        ///
        /// Returns the number of masked/invalid values
        ///
        virtual size_t MaskedCount() const { return m_mask ? m_mask->MaskedCount() : 0; }

        ///
        /// Returns the NDArrayView object corresponding to the data contents of 'this value object.
        ///
        virtual NDArrayViewPtr Data() const;

        ///
        /// Returns the NDMask object corresponding to the mask associated with 'this value object.
        ///
        virtual NDMaskPtr Mask() const;

        ///
        /// Creates a new Value with newly allocated storage on the same device as 'this' Value and copies 'this' Value's contents into the newly allocated Value.
        ///
        virtual ValuePtr DeepClone(bool readOnly) const;

        ///
        /// Creates a new Value with newly allocated storage on the same device as 'this' Value and copies 'this' Value's contents into the newly allocated Value.
        ///
        ValuePtr DeepClone() const { return DeepClone(IsReadOnly()); }

        ///
        /// Creates a new Value which is an alias of 'this' Value.
        ///
        virtual ValuePtr Alias(bool readOnly = false) const;

        ///
        /// Copies the contents of the 'source' Value to 'this' Value.
        /// The shapes of the 'source' Value's data and mask must be identical to 'this' Value's data and mask.
        ///
        virtual void CopyFrom(const Value& source);

        ///
        /// Copy the data stored in the Value object to the buffer 'sequences' as a collection of variable length sequences.
        /// The sequence buffer will be resized if necessary.
        /// The Value should have the same tensor shape as outputVariable.
        ///
        template <typename ElementType>
        void CopyVariableValueTo(const Variable& outputVariable, std::vector<std::vector<ElementType>>& sequences)
        {
            if (outputVariable.GetDataType() != GetDataType())
                InvalidArgument("The outputVariable has a different data type than the Value object.");
            ResizeOutputBuffer(outputVariable, sequences);
            CopyVariableValueToVector<ElementType>(outputVariable, sequences);
        }

        ///
        /// Copy the data stored in the Value object to the buffer 'sequences' as a collection of variable length sequences.
        /// The output data is in one-hot format.
        /// The sequence buffer will be resized if ncessary.
        /// The Value should have the same tensor shape as outputVariable.
        ///
        void CopyVariableValueTo(const Variable& outputVariable, std::vector<std::vector<size_t>>& sequences)
        {
            auto dataType = GetDataType();
            if (outputVariable.GetDataType() != dataType)
                InvalidArgument("The outputVariable has a different data type than the Value object.");

            ResizeOutputBuffer(outputVariable, sequences);
            if (dataType == DataType::Float)
            {
                CopyVariableValueToVector<float>(outputVariable, sequences);
            }
            else if (dataType == DataType::Double)
            {
                CopyVariableValueToVector<double>(outputVariable, sequences);
            }
        }

    private:
        template <typename ElementType>
        static void AppendSparseSequenceData(const NDArrayViewPtr& sequenceData, std::vector<SparseIndexType>& colStarts, std::vector<SparseIndexType>& rowIndices, std::vector<char>& nonZeroValues, size_t maxSequenceLength);

        CNTK_API static ValuePtr Create(const NDShape& sampleShape, const std::vector<NDArrayViewPtr>& sequences, const std::vector<bool>& sequenceStartFlags, const DeviceDescriptor& device, bool readOnly, bool createNewCopy);

        ///
        /// Copy the data stored in 'this' Value object to the buffer 'sequences' as a collection of variable length sequences.
        /// The output data is in the dense format.
        /// Assumption: The 'sequences' buffer has been resized to match the number of sequences and the length of each sequence stored in the Value object.
        /// The resizing is done by ResizeOutputBuffer() and needs to be done on the heap of the caller.
        ///
        template <typename ElementType>
        void CopyVariableValueToVector(const Variable& outputVariable, std::vector<std::vector<ElementType>>& sequences);

        ///
        /// Copy the data stored in 'this' Value object to the buffer 'sequences' as a collection of variable length sequences.
        /// The output data is in the one-hot format.
        /// The resizing is done by ResizeOutputBuffer() and needs to be done on the heap of the caller.
        /// Assumption: The 'sequences' buffer has been resized to match the number of sequences and the length of each sequence stored in the Value object.
        ///
        template <typename ElementType>
        void CopyVariableValueToVector(const Variable& outputVariable, std::vector<std::vector<size_t>>& sequences);

        template <typename ValueType, typename DestType>
        void CopyVariableValueToImpl(const Variable& outputVariable, std::vector<std::vector<DestType>>& sequences);

        virtual std::pair<size_t, size_t> GetSequenceAndBatchLength(const Variable& outputVariable);

        ///
        /// Resize the 'sequences' buffer if needed.
        /// It should be kept in the header file, as the memory should be allocated at the caller side, not the CNTKLibarary.dll side.
        /// outputVariable defines tensor, the sequence axis and the batch axis.
        /// The 'sequences' is the output buffer which is used to store data from 'this' Value. On return, its size and the size of its each element are adjusted
        /// to match the number of sequences and the length of each sequence stored in the Value object.
        ///
        template <typename ElementType>
        void ResizeOutputBuffer(const Variable& outputVariable, std::vector<std::vector<ElementType>>& sequences)
        {
            auto shape = outputVariable.Shape();
            if (shape == NDShape::Unknown || shape.HasInferredDimension())
                RuntimeError("It is not supported that the outputVariable has a unknown shape or inferred dimension.");

            size_t numOfSequences;
            size_t maxSequenceLen;
            std::tie(maxSequenceLen, numOfSequences) = GetSequenceAndBatchLength(outputVariable);

            // Calculate the number of elements is needed to represent a sample in output buffer.
            // For dense output, it is the total size of the shape.
            // For one-hot output, only 1 index is needed to represent the sample.
            size_t outputSizeOfSample;
            if (std::is_same<ElementType, size_t>::value)
            {
                outputSizeOfSample = 1;
            }
            else
            {
                outputSizeOfSample = shape.TotalSize();
            }

            // resize the output buffer size to reflect the number of sequences in output.
            sequences.resize(numOfSequences);

            const MaskKind* maskData = nullptr;
            NDMaskPtr cpuMask = nullptr;
            if (Mask() != nullptr)
            {
                cpuMask = (Device().Type() != DeviceKind::CPU) ? Mask()->DeepClone(DeviceDescriptor::CPUDevice()) : Mask();
                maskData = cpuMask->DataBuffer();
            }

            // Check whether each sequence has enough space allocated and resize if necessary.
            size_t sampleCount = 0, seqStart;
            for (auto seqIndex = 0; seqIndex < numOfSequences; seqIndex++)
            {
                if (maskData == nullptr)
                {
                    sampleCount = maxSequenceLen;
                }
                else
                {
                    seqStart = seqIndex * maxSequenceLen;
                    // The assumption here is that a sequence always start at 0 with SequenceBegin (as no SequenceStart flag is returned) or
                    // with Invalid (empty sequence), and ends at the first invalid mask.
                    if (maskData[seqStart] == MaskKind::Invalid)
                    {
                        // The sequence is empty.
                        sampleCount = 0;
                    }
                    else
                    {
                        if (maskData[seqStart] != MaskKind::SequenceBegin)
                            RuntimeError("Currently, only sequence starting with SequenceBegin is supported.");
                        sampleCount = 1;
                        while (sampleCount < maxSequenceLen)
                        {
                            if (maskData[seqStart + sampleCount] == MaskKind::Valid)
                                sampleCount++;
                            else
                                break;
                        }
                    }
                }

                // resize the sequence buffer to reflect the actual length in output.
                sequences[seqIndex].resize(sampleCount * outputSizeOfSample);
            }
        }

        // Disallow copy and move construction and assignment
        Value(const Value&) = delete; Value& operator=(const Value&) = delete; Value(Value&&) = delete; Value& operator=(Value&&) = delete;

    protected:
        mutable NDArrayViewPtr m_data;
        mutable NDMaskPtr m_mask;
    };

    ///
    /// Encapsulates the internal computation state of a Function computed as part of the 'Forward' call on a Function
    /// that must be passed to a subsequent 'Backward' call on the same Function to backpropagate gradient values
    /// for the same computation backwards through the Function
    ///
    class BackPropState : public std::enable_shared_from_this<BackPropState>
    {
    public:
        ///
        /// Constructs a BackPropState object
        /// The function and computeDevice parameters record the Function and compute device that 'this' BackPropState corresponds to
        /// The forwardPropValuesToSave is an optional map of forward compute values saved for later use during back propagation of gradients
        /// in the backward call that 'this' BackPropState object is used.
        ///
        BackPropState(const FunctionPtr& function, const DeviceDescriptor& computeDevice, const std::unordered_map<Variable, ValuePtr>& forwardPropValuesToSave = {})
            : m_function(function), m_forwardComputeDevice(computeDevice), m_savedForwardPropValues(forwardPropValuesToSave)
        {}

        ///
        /// Destructor
        ///
        virtual ~BackPropState() {}

        ///
        /// Returns the Function that 'this' BackPropState belongs to
        ///
        FunctionPtr Function() const { return m_function; }

        ///
        /// Returns the DeviceDescriptor that the forward call, that created 'this' BackPropState, was executed on
        ///
        DeviceDescriptor Device() const { return m_forwardComputeDevice; }

        ///
        /// Returns the forward prop values saved when constructing 'this' BackPropState state
        /// for later use during back propagation of gradients in a backward call that 'this' BackPropState object is used.
        ///
        const std::unordered_map<Variable, ValuePtr>& SavedForwardPropValues() const { return m_savedForwardPropValues; }

    protected:
        FunctionPtr m_function;
        DeviceDescriptor m_forwardComputeDevice;
        std::unordered_map<Variable, ValuePtr> m_savedForwardPropValues;
    };
    typedef std::shared_ptr<BackPropState> BackPropStatePtr;

    ///
    /// How are Parameters handled when cloning a Function
    ///
    enum class ParameterCloningMethod
    {
        ///
        /// Parameters are shared between the Function being cloned and the new clone
        ///
        Share,

        ///
        /// New learnable Parameters are created and initialized with the current values of the
        /// corresponding Parameters of the Function being cloned
        ///
        Clone,

        ///
        /// Parameters are cloned and made immutable; i.e. Constants in the new clone 
        /// (e.g. for use as a fixed feature extractor)
        ///
        Freeze,
    };

    ///
    /// Represents a function (optionally differentiable w.r.t. its inputs)
    /// A Function denotes a symbolic computation with zero or more input arguments and one or more outputs. 
    /// A Function may be primitive or composite (comprised of other Function instances whose inputs and outputs are wired together).
    /// A Function effectively is a computation graph composed of other primitive Functions (denoting computation) as nodes and Variable objects
    /// (denoting data) as the edges and leaves of the graph.
    /// Function class inherits from  IDictionarySerializable to allow derived 'Function' types to specify custom serialization procedure.
    ///
    class Function : public std::enable_shared_from_this<Function>, public IDictionarySerializable
    {
        friend class CompositeFunction;
        friend class PrimitiveFunction;
        friend class Trainer;

    public:

// We need to have parameter names in Forward/Backward so that Swig can generate correct wrappings.
#pragma warning(push)
#pragma warning(disable: 4100)
        ///
        /// Computes and stores the values of specified variables in the 'outputs' map, using provided 'inputs' values corresponding
        /// to each leaf variable of the Function of VariableKind 'Input'.
        /// The variables specified in the 'outputs' map denote the subset of 'this' Function's output variables that the caller wants to obtain values of. 
        /// Callers may specify the storage to be used for storing the 'outputs' Values or pass null in which case the implementation allocates the actual storage
        /// for the 'outputs' for which the ValuePtr mapping was left null by the caller.
        /// The optional 'outputsToRetainBackwardStateFor' parameter specifies the subset of the Function's output variables for which gradients will be specified
        /// in a subsequent Backward call for backpropagation.
        /// The method returns a BackPropState object containing all intermediate variable values needed during backpropagation of gradients from the 
        /// 'outputsToRetainBackwardStateFor' outputs of the Function to any of the inputs of the Function, in a subsequent Backward call.
        /// Note that the returned BackPropState instance also stores a reference to the supplied 'inputs' Values and generated 'outputs' Values
        /// and the user is responsible for ensuring that the contents of the inputs and outputs are unchanged until after any uses of the BackPropState instance
        /// for backpropagating gradients through this Function.
        ///
<<<<<<< HEAD
        virtual BackPropStatePtr Forward(const std::unordered_map<Variable, ValuePtr>& arguments,
                                         std::unordered_map<Variable, ValuePtr>& outputs,
                                         const DeviceDescriptor& computeDevice = DeviceDescriptor::UseDefaultDevice(),
                                         const std::unordered_set<Variable>& outputsToRetainBackwardStateFor = {})
        {
			NOT_IMPLEMENTED; 
		}
=======
        CNTK_API BackPropStatePtr Forward(const std::unordered_map<Variable, ValuePtr>& arguments,
                                          std::unordered_map<Variable, ValuePtr>& outputs,
                                          const DeviceDescriptor& computeDevice = DeviceDescriptor::UseDefaultDevice(),
                                          const std::unordered_set<Variable>& outputsToRetainBackwardStateFor = {});
>>>>>>> f87254f4

        ///
        /// Backpropagates supplied 'rootGradientValues' for one or more of the output variables of the Function, to produce gradient Values
        /// corresponding to the specified set of input variables in 'backPropagatedGradientValuesForInputs'.
        /// Callers may specify the actual storage to be used for storing the 'backPropagatedGradientValuesForInputs' Values or leave them to be null
        /// in which case the implementation allocates the actual storage for storing the gradients.
        /// In case an existing storage is specified, the gradients are aggregated with existing values in the specified storage.
        /// The 'state' parameter is an instance of an BackPropState instance obtained from a previous call to the Forward method on 'this; Function for the 
        /// computation that this gradient backpropagation corresponds to.
        ///
<<<<<<< HEAD
        virtual void Backward(const BackPropStatePtr& state,
                              const std::unordered_map<Variable, ValuePtr>& rootGradientValues,
                              std::unordered_map<Variable, ValuePtr>& backPropagatedGradientValuesForInputs) 
        { 
            NOT_IMPLEMENTED; 
        }
#pragma warning(pop)
=======
        CNTK_API virtual void Backward(const BackPropStatePtr& state,
                                       const std::unordered_map<Variable, ValuePtr>& rootGradientValues,
                                       std::unordered_map<Variable, ValuePtr>& backPropagatedGradientValuesForInputs);

>>>>>>> f87254f4
        ///
        /// Returns the name of the operation that this Function denotes
        ///
        virtual const std::wstring& OpName() const 
        { return m_opName; }

    protected:
        ///
        /// Computes and stores the values of specified variables in the 'outputs' map, using provided 'inputs' values for each input of the Function.
        /// The variables specified in the 'outputs' map denote the subset of 'this' Function's output variables that the caller wants to obtain values of. 
        /// Callers may specify the storage to be used for storing the 'outputs' Values or pass null in which case the implementation allocates the actual storage
        /// for the 'outputs' for which the ValuePtr mapping was left null by the caller.
        /// The optional 'outputsToRetainBackwardStateFor' parameter specifies the subset of the Function's output variables for which gradients will be specified
        /// in a subsequent Backward call for backpropagation.
        /// The method returns a BackPropState object containing all intermediate variable values needed during backpropagation of gradients from the 
        /// 'outputsToRetainBackwardStateFor' outputs of the Function to any of the inputs of the Function, in a subsequent Backward call.
        /// Note that the returned BackPropState instance also stores a reference to the supplied 'inputs' Values and generated 'outputs' Values
        /// and the user is responsible for ensuring that the contents of the inputs and outputs are unchanged until after any uses of the BackPropState instance
        /// for backpropagating gradients through this Function.
        /// User defined Functions that derive from the Function type must implement this method.
        ///
        virtual BackPropStatePtr Forward(const std::vector<ValuePtr>& inputValues,
                                         std::unordered_map<Variable, ValuePtr>& outputs,
                                         const DeviceDescriptor& computeDevice = DeviceDescriptor::UseDefaultDevice(),
                                         const std::unordered_set<Variable>& outputsToRetainBackwardStateFor = {}) = 0;

    public:

        // Optional overrides

        ///
        /// Destruct this Function.
        ///
        CNTK_API virtual ~Function();

        ///
        /// Performs forward computation, i.e. evaluation, on the computaion graph using provided 'input' and stores the results in the 'outputs' map.
        /// It is same as Forward, but without storing and returning information needed for backpropagation.
        ///
        CNTK_API void Evaluate(const std::unordered_map<Variable, ValuePtr>& arguments,
                      std::unordered_map<Variable, ValuePtr>& outputs,
                      const DeviceDescriptor& computeDevice = DeviceDescriptor::UseDefaultDevice());

        ///
        /// Clones 'this' Function. The parameters of the Function are either cloned, shared or frozen as specified by the parameterCloneMethod argument and
        /// any variable replacements requested are applied in the cloned Function instance.
        ///
        CNTK_API FunctionPtr Clone(ParameterCloningMethod parameterCloneMethod = ParameterCloningMethod::Clone, const std::unordered_map<Variable, Variable>& replacements = {}) const;

        ///
        /// Generates a dictionary that captures the state of the Function graph underlying this Function.
        ///
        virtual Dictionary Serialize() const override { return Dictionary(); }

        ///
        /// Deserializes a Function from the dictionary.
        /// TODO: add a second overload with a 'Function builder' parameter that would allow hooking
        /// user-defined op-codes with custom functionality.
        ///
        CNTK_API static FunctionPtr Deserialize(const Dictionary& dictionary, const ::CNTK::DeviceDescriptor& device = DeviceDescriptor::UseDefaultDevice());

        ///
        /// This method needs to be explicitly overriden in subclasses.
        ///
        size_t CurrentVersion() const override { NOT_IMPLEMENTED; }

    public:
        ///
        /// Returns the name of 'this' Function.
        ///
        const std::wstring& Name() const { return m_name; }

        ///
        /// Sets the name of 'this' Function.
        /// Setting the name of a Function is only allowed if the Function does not already have a name.
        /// Calling this method, when 'this' Function already has a name, results in an exception.
        ///
        CNTK_API void SetName(const std::wstring& name);

        ///
        /// Returns the internally generated unique name of the Function
        ///
        const std::wstring& Uid() const { return m_uid; }

        ///
        /// Returns the primitive Function at the root of the graph of Functions underlying this Function.
        /// If 'this' Function itself is a primitive Function then (this->RootFunction() == this).
        ///
        FunctionPtr RootFunction() const
        {
            return (m_rootFunction == nullptr) ? const_cast<Function*>(this)->shared_from_this() : m_rootFunction;
        }

        ///
        /// Returns a boolean indicating if this Function is a composite Function
        ///
        bool IsComposite() const { return (m_rootFunction != nullptr); }

        ///
        /// Returns a boolean indicating if this Function is a primitive Function
        ///
        bool IsPrimitive() const { return !IsComposite(); }

        ///
        /// Returns a boolean indicating if this Function is a block Function which is basically
        /// a composite encapsulated as an opaque block which appears as a primitive during traversing
        /// the graph of Functions that this block is part of.
        ///
        CNTK_API bool IsBlock() const;

        ///
        /// Returns the composite Function underlying this block Function.
        /// Throws an exception of this is not a block Function
        ///
        CNTK_API FunctionPtr BlockComposite() const;

        ///
        /// Returns the mapping from the arguments of the composite underlying this block Function
        /// to the Variables that they are bound to in the outer graph of Functions that this
        /// block Function is part of.
        ///
        std::vector<std::pair<Variable, Variable>> BlockArgumentsMapping() const
        {
            return *BlockArgumentsMappingImpl().get();
        }

        ///
        /// Returns all Input variables of 'this' Function.
        ///
        std::vector<Variable> Inputs() const
        {
            return *(InputsImpl().get());
        }

        ///
        /// Returns the Output variable of 'this' Function. Throws an exception of 'this' Function has more that one output.
        ///
        Variable Output() const
        {
            if (m_outputs.size() > 1)
                RuntimeError("A Function instance with more than one output cannot be implicitly converted to a Variable");

            return m_outputs[0];
        }

        ///
        /// Returns a vector consisting of all Output variables of 'this' Function.
        ///
        const std::vector<Variable>& Outputs() const { return m_outputs; }

        ///
        /// Returns a set comprising of all input variables of 'this' Function's variables that are not of kind 'Parameter' or 'Constant'.
        ///
        std::vector<Variable> Arguments() const
        {
            return FilteredInputs<Variable>([](const Variable& var) {
                return (var.IsInput() || var.IsPlaceholder() || var.IsOutput());
            });
        }

        ///
        /// Returns the set of all Parameter variables of 'this' Function.
        ///
        std::vector<Parameter> Parameters() const
        {
            return FilteredInputs<Parameter>([](const Variable& var) {
                return var.IsParameter();
            });
        }

        ///
        /// Returns the set of all Constant variables of 'this' Function.
        ///
        std::vector<Constant> Constants() const
        {
            return FilteredInputs<Constant>([](const Variable& var) {
                return var.IsConstant();
            });
        }

        ///
        /// Returns the set of all Constant variables of 'this' Function.
        ///
        std::vector<Variable> Placeholders() const
        {
            return FilteredInputs<Variable>([](const Variable& var) {
                return var.IsPlaceholder();
            });
        }

        ///
        /// Returns the dictionary of attributes of 'this' Function
        ///
        const Dictionary& Attributes() const { return m_attributes; }

        ///
        /// In-place replace specified placeholders in the Function graph with the specified replacements in the map
        ///
        CNTK_API FunctionPtr ReplacePlaceholders(const std::unordered_map<Variable, Variable>& placeholderReplacements);

        ///
        /// In-place replace the only placeholder in the Function graph with the specified replacements in the map
        /// Throws an exception if 'this' Function has multiple placeholders
        ///
        CNTK_API FunctionPtr ReplacePlaceholder(const Variable& placeholderReplacement);

        ///
        /// Save this Function graph into a model file.
        ///
        CNTK_API void SaveModel(const std::wstring& modelFile);

        ///
        /// Restore the models parameters (in-place) from a model file
        ///
        CNTK_API void RestoreModel(const std::wstring& modelFilePath);

        ///
        /// Load a Function from a model file
        ///
        CNTK_API static FunctionPtr LoadModel(const std::wstring& modelFile, const DeviceDescriptor& computeDevice = DeviceDescriptor::UseDefaultDevice());

        ///
        /// Prints the entire graph underlying this Function to stderr
        ///
        CNTK_API void PrintGraph() const;

    protected:
        ///
        /// Protected constructor for derived 'Function' types to specify the actual input and output variables for the (primitive) Function instance.
        ///
        CNTK_API Function(const std::vector<Variable>& inputs, const std::vector<Variable>& outputs, Dictionary&& functionConfig, const std::wstring& name = L"", const std::wstring& uid = Internal::GenerateUid(L"UserDefinedFunction"));

        /// Restores the state of the 'this' Function in place using the provided dictionary.
        /// Structurally, 'this' Function graph has to be identical to the state captured in the dictionary.
        CNTK_API virtual void RestoreFromCheckpoint(const Dictionary& dictionary);

        ///
        /// Notifies the Function of any placeholder replacements
        ///
        CNTK_API virtual void OnPlaceholdersReplaced(const std::unordered_map<Variable, Variable>& placeholderReplacements,
                                                     std::unordered_set<Variable>& replacedPlaceholders);

    protected:
        static bool ValidateOrUpdateOutput(const Variable& output, const Variable& newOutput, bool alwaysUpdate);

    private:

        CNTK_API std::shared_ptr<std::vector<std::pair<Variable, Variable>>> BlockArgumentsMappingImpl() const;

        template <typename VariableType, typename FilterFunction>
        std::vector<VariableType> FilteredInputs(FilterFunction&& filterFunc) const
        {
            std::vector<VariableType> filteredInputs;
            std::unordered_set<Variable> uniqueFilteredInputs;
            auto inputs = Inputs();
            for (auto inputVar : inputs)
            {
                if (filterFunc(inputVar) && (uniqueFilteredInputs.find(inputVar) == uniqueFilteredInputs.end()))
                {
                    uniqueFilteredInputs.insert(inputVar);
                    filteredInputs.push_back(VariableType(inputVar));
                }
            }

            return filteredInputs;
        }

        CNTK_API std::shared_ptr<std::vector<Variable>> InputsImpl() const;

        void ValidateOrUpdateOutputs(std::unordered_map<const Function*, size_t>& visitedFunctions, bool& recurrentNodeOutputModified);

        static void ReplacePlaceholderInPlace(Variable& var,
                                              const std::unordered_map<Variable, Variable>& placeholderReplacements,
                                              std::unordered_set<Variable>& replacedPlaceholders);

        void ReplacePlaceholdersInPlace(const std::unordered_map<Variable, Variable>& placeholderReplacements,
                                        std::unordered_set<const Function*>& visitedFunctions,
                                        std::unordered_set<Variable>& replacedPlaceholders);

        static FunctionPtr Clone(const FunctionPtr& clonee,
                                 ParameterCloningMethod parameterCloneMethod,
                                 const std::unordered_map<Variable, Variable>& replacements,
                                 std::unordered_map<const Function*, FunctionPtr>& cloneMap,
                                 std::unordered_map<Variable, Variable>& leafVariablesCloneMap,
                                 std::unordered_map<Variable, Variable>& placeholderReplacements);

        // Disallow copy and move construction and assignment
        Function(const Function&) = delete; Function(Function&&) = delete; Function& operator=(const Function&) = delete; Function& operator=(Function&&) = delete;

#ifndef SWIG
        // SWIG chokes at the Dictionary&&
    protected:
        ///
        /// Constructor for derived 'Function' types to specify the actual input and output variables for the (primitive) Function instance.
        ///
        CNTK_API Function(const std::vector<Variable>& inputs, const std::vector<Variable>& outputs, Dictionary&& functionConfig, const std::wstring& name = L"", const std::wstring& uid = Internal::GenerateUid(L"UserDefinedFunction"));

#endif
    public:
		CNTK_API Function(const std::vector<Variable>& inputs, const std::vector<Variable>& outputs, const std::wstring& name = L"", const std::wstring& uid = Internal::GenerateUid(L"UserDefinedFunction"));

    private:

        CNTK_API Function(const std::vector<Variable>& inputs, const std::vector<Variable>& outputs, Dictionary&& functionConfig, const FunctionPtr& rootFunction, const std::wstring& name, const std::wstring& uid);

        std::vector<Variable> m_inputs;
        std::vector<Variable> m_outputs;

        FunctionPtr m_rootFunction; // nullptr for primitive Function instances
        std::wstring m_name;
        std::wstring m_uid;
        Dictionary m_attributes;
        std::wstring m_opName;
    };

    ///
    /// Create an instance of the CNTK built-in elementwise negate operation with the specified input operand.
    ///
    CNTK_API FunctionPtr Negate(const Variable& operand, const std::wstring& name = L"");

    ///
    /// Unary negation operator corresponding to the Negate operation
    ///
    inline FunctionPtr operator-(const Variable& operand)
    {
        return Negate(operand);
    }

    ///
    /// Create an instance of the CNTK built-in elementwise sigmoid operation with the specified input operand.
    ///
    CNTK_API FunctionPtr Sigmoid(const Variable& operand, const std::wstring& name = L"");

    ///
    /// Create an instance of the CNTK built-in elementwise tanh operation with the specified input operand.
    ///
    CNTK_API FunctionPtr Tanh(const Variable& operand, const std::wstring& name = L"");

    ///
    /// Create an instance of the CNTK built-in elementwise sine operation with the specified input operand.
    ///
    CNTK_API FunctionPtr Sin(const Variable& operand, const std::wstring& name = L"");

    ///
    /// Create an instance of the CNTK built-in elementwise cosine operation with the specified input operand.
    ///
    CNTK_API FunctionPtr Cos(const Variable& operand, const std::wstring& name = L"");

    ///
    /// Create an instance of the CNTK built-in elementwise linear rectifier operation with the specified input operand.
    ///
    CNTK_API FunctionPtr ReLU(const Variable& operand, const std::wstring& name = L"");

    ///
    /// Create an instance of the CNTK built-in elementwise exp operation with the specified input operand.
    ///
    CNTK_API FunctionPtr Exp(const Variable& operand, const std::wstring& name = L"");

    ///
    /// Create an instance of the CNTK built-in elementwise log operation with the specified input operand.
    ///
    CNTK_API FunctionPtr Log(const Variable& operand, const std::wstring& name = L"");

    ///
    /// Create an instance of the CNTK built-in elementwise square operation with the specified input operand.
    ///
    CNTK_API FunctionPtr Square(const Variable& operand, const std::wstring& name = L"");

    ///
    /// Create an instance of the CNTK built-in elementwise square-root operation with the specified input operand.
    ///
    CNTK_API FunctionPtr Sqrt(const Variable& operand, const std::wstring& name = L"");

    ///
    /// Create an instance of the CNTK built-in elementwise round operation with the specified input operand.
    ///
    CNTK_API FunctionPtr Round(const Variable& operand, const std::wstring& name = L"");

    ///
    /// Create an instance of the CNTK built-in elementwise floor operation with the specified input operand.
    ///
    CNTK_API FunctionPtr Floor(const Variable& operand, const std::wstring& name = L"");

    ///
    /// Create an instance of the CNTK built-in elementwise ceil operation with the specified input operand.
    ///
    CNTK_API FunctionPtr Ceil(const Variable& operand, const std::wstring& name = L"");

    ///
    /// Create an instance of the CNTK built-in elementwise abs operation with the specified input operand.
    ///
    CNTK_API FunctionPtr Abs(const Variable& operand, const std::wstring& name = L"");

    ///
    /// Create an instance of the CNTK built-in elementwise reciprocal operation with the specified input operand.
    ///
    CNTK_API FunctionPtr Reciprocal(const Variable& operand, const std::wstring& name = L"");

    ///
    /// Create an instance of the CNTK built-in softmax operation on specified tensor input operand
    ///
    CNTK_API FunctionPtr Softmax(const Variable& operand, const std::wstring& name = L"");

    ///
    /// Create an instance of the CNTK built-in hardmax operation on specified tensor input operand
    ///
    CNTK_API FunctionPtr Hardmax(const Variable& operand, const std::wstring& name = L"");

    ///
    /// Create an instance of the CNTK built-in transpose dimensions operation on specified tensor input operand
    ///
    CNTK_API FunctionPtr TransposeAxes(const Variable& operand, const Axis& axis1, const Axis& axis2, const std::wstring& name = L"");

    ///
    /// Create an instance of the CNTK built-in transpose operation on the specified 1D or 2D input operand
    ///
    CNTK_API FunctionPtr Transpose(const Variable& operand, const std::wstring& name = L"");

    ///
    /// Create an instance of the slice operation on specified tensor input operand
    ///
    CNTK_API FunctionPtr Slice(const Variable& operand, const Axis& axis, int beginIndex, int endIndex, const std::wstring& name = L"");

    ///
    /// Create an instance of the random_sample operation on specified sampling weights input vector
    ///
    // TODO: The initial random seed should be specifiable
    CNTK_API FunctionPtr RandomSample(const Variable& operand, size_t numSamples, bool allowDuplicates, const std::wstring& name /*= L""*/);

    ///
    /// Create an instance of the random_sample_inclusion_frequency operation on specified sampling weights input vector
    ///
    // TODO: The initial random seed should be specifiable
    CNTK_API FunctionPtr RandomSampleInclusionFrequency(const Variable& operand, size_t numSamples, bool allowDuplicates, const std::wstring& name /*= L""*/);

    ///
    /// Create an instance of the dropout operation on specified tensor input operand
    ///
    // TODO: The initial random seed should be specifiable
    CNTK_API FunctionPtr Dropout(const Variable& operand, double dropoutRate, const std::wstring& name = L"");

    ///
    /// Create an instance of the reshape operation on specified tensor input operand
    ///
    CNTK_API FunctionPtr Reshape(const Variable& operand, const NDShape& replacementShape, const Axis& beginAxis, const Axis& endAxis, const std::wstring& name = L"");

    ///
    /// Create an instance of the reshape operation on specified tensor input operand
    ///
    inline FunctionPtr Reshape(const Variable& operand, const NDShape& newShape, const std::wstring& name = L"")
    {
        return Reshape(operand, newShape, Axis(0), Axis::EndStaticAxis(), name);
    }

    ///
    /// Create an instance of the CNTK built-in elementwise tensor addition operation with the specified input operands.
    ///
    CNTK_API FunctionPtr Plus(const Variable& leftOperand, const Variable& rightOperand, const std::wstring& name = L"");

    ///
    /// Binary addition operator corresponding to the Plus operation
    ///
    inline FunctionPtr operator+(const Variable& leftOperand, const Variable& rightOperand)
    {
        return Plus(leftOperand, rightOperand);
    }

    ///
    /// Create an instance of the CNTK built-in elementwise tensor subtraction operation with the specified input operands.
    ///
    CNTK_API FunctionPtr Minus(const Variable& leftOperand, const Variable& rightOperand, const std::wstring& name = L"");

    ///
    /// Binary minus operator corresponding to the Minus operation
    ///
    inline FunctionPtr operator-(const Variable& leftOperand, const Variable& rightOperand)
    {
        return Minus(leftOperand, rightOperand);
    }

    /// Create an instance of the CNTK built-in elementwise tensor operation that computes the log of the sum of the exponentials of the specified input operands.
    ///
    CNTK_API FunctionPtr LogAddExp(const Variable& leftOperand, const Variable& rightOperand, const std::wstring& name = L"");

    ///
    /// Create an instance of the CNTK built-in elementwise multiplication operation on specified tensor input operands.
    ///
    CNTK_API FunctionPtr ElementTimes(const Variable& leftOperand, const Variable& rightOperand, const std::wstring& name = L"");

    ///
    /// Create an instance of the CNTK built-in elementwise division operation on specified tensor input operands.
    ///
    CNTK_API FunctionPtr ElementDivide(const Variable& leftOperand, const Variable& rightOperand, const std::wstring& name = L"");

    ///
    /// Create an instance of the CNTK built-in elementwise equality comparison operation on specified tensor input operands.
    ///
    CNTK_API FunctionPtr Equal(const Variable& leftOperand, const Variable& rightOperand, const std::wstring& name = L"");

    ///
    /// Create an instance of the CNTK built-in elementwise not-equal comparison operation on specified tensor input operands.
    ///
    CNTK_API FunctionPtr NotEqual(const Variable& leftOperand, const Variable& rightOperand, const std::wstring& name = L"");

    ///
    /// Create an instance of the CNTK built-in elementwise less than comparison operation on specified tensor input operands.
    ///
    CNTK_API FunctionPtr Less(const Variable& leftOperand, const Variable& rightOperand, const std::wstring& name = L"");

    ///
    /// Create an instance of the CNTK built-in elementwise less than or equal to comparison operation on specified tensor input operands.
    ///
    CNTK_API FunctionPtr LessEqual(const Variable& leftOperand, const Variable& rightOperand, const std::wstring& name = L"");

    ///
    /// Create an instance of the CNTK built-in elementwise greater than comparison operation on specified tensor input operands.
    ///
    CNTK_API FunctionPtr Greater(const Variable& leftOperand, const Variable& rightOperand, const std::wstring& name = L"");

    ///
    /// Create an instance of the CNTK built-in elementwise greater than or equal to comparison operation on specified tensor input operands.
    ///
    CNTK_API FunctionPtr GreaterEqual(const Variable& leftOperand, const Variable& rightOperand, const std::wstring& name = L"");

    ///
    /// Create an instance of the CNTK built-in tensor multiplication operation with the specified input operands.
    /// TODO: Specify the constraints on the shapes of the operands.
    /// TODO: Document inferInputRankToMap
    ///
    CNTK_API FunctionPtr Times(const Variable& leftOperand, const Variable& rightOperand, size_t outputRank, int inferInputRankToMap, const std::wstring& name = L"");

    ///
    /// Create an instance of the CNTK built-in tensor multiplication operation with the specified input operands.
    /// TODO: Specify the constraints on the shapes of the operands.
    /// TODO: Document inferInputRankToMap
    ///
    inline FunctionPtr Times(const Variable& leftOperand, const Variable& rightOperand, size_t outputRank, const std::wstring& name = L"")
    {
        return Times(leftOperand, rightOperand, outputRank, /*inferInputRankToMap =*/ -1, name);
    }

    ///
    /// Create an instance of the CNTK built-in tensor multiplication operation with the specified input operands.
    /// TODO: Specify the constraints on the shapes of the operands.
    /// TODO: Document inferInputRankToMap
    ///
    inline FunctionPtr Times(const Variable& leftOperand, const Variable& rightOperand, const std::wstring& name = L"")
    {
        return Times(leftOperand, rightOperand, /*outputRank =*/ 1, name);
    }

    ///
    /// Create an instance of the CNTK built-in matrix multiplication operation with the transpose of the left input operand
    /// and the specified right operand. Only accepts left operands of ranks 1 or 2.
    /// TODO: Specify the constraints on the shapes of the operands.
    ///
    CNTK_API FunctionPtr TransposeTimes(const Variable& leftOperand, const Variable& rightOperand, size_t outputRank, const std::wstring& name = L"");

    ///
    /// Create an instance of the CNTK built-in matrix multiplication operation with the transpose of the left input operand
    /// and the specified right operand. Only accepts left operands of ranks 1 or 2.
    /// TODO: Specify the constraints on the shapes of the operands.
    ///
    inline FunctionPtr TransposeTimes(const Variable& leftOperand, const Variable& rightOperand, const std::wstring& name = L"")
    {
        return TransposeTimes(leftOperand, rightOperand, /*outputRank =*/ 1, name);
    }


    ///
    /// Create an instance of the CNTK built-in operation to compute the cosine distance for the specified input operands.
    ///
    CNTK_API FunctionPtr CosineDistance(const Variable& leftOperand, const Variable& rightOperand, const std::wstring& name = L"");

    ///
    /// Create an instance of the CNTK built-in operation to compute binary cross-entropy for specified input operands.
    ///
    CNTK_API FunctionPtr BinaryCrossEntropy(const Variable& prediction, const Variable& targets, const std::wstring& name = L"");

    ///
    /// Create an instance of the CNTK built-in operation to compute weighted binary cross-entropy for specified input operands.
    ///
    CNTK_API FunctionPtr WeightedBinaryCrossEntropy(const Variable& prediction, const Variable& targets, const Variable& weights, const std::wstring& name = L"");

    ///
    /// Create an instance of the CNTK built-in operation to compute squared-error for specified input operands.
    ///
    CNTK_API FunctionPtr SquaredError(const Variable& prediction, const Variable& targets, const std::wstring& name = L"");

    ///
    /// Create an instance of the CNTK built-in operation to compute cross-entropy with softmax for specified input operands.
    ///
    CNTK_API FunctionPtr CrossEntropyWithSoftmax(const Variable& prediction, const Variable& labels, const Axis& axis, const std::wstring& name = L"");

    ///
    /// Create an instance of the CNTK built-in operation to compute cross-entropy with softmax for specified input operands.
    ///
    inline FunctionPtr CrossEntropyWithSoftmax(const Variable& prediction, const Variable& labels, const std::wstring& name = L"")
    {
        return CrossEntropyWithSoftmax(prediction, labels, Axis(0), name);
    }

    ///
    /// Create an instance of the CNTK built-in operation for computing the classification prediction error for specified operands.
    ///
    CNTK_API FunctionPtr ClassificationError(const Variable& prediction, const Variable& labels, size_t topN, const Axis& axis, const std::wstring& name = L"");

    ///
    /// Create an instance of the CNTK built-in operation for computing the classification prediction error for specified operands.
    ///
    inline FunctionPtr ClassificationError(const Variable& prediction, const Variable& labels, size_t topN, const std::wstring& name = L"")
    {
        return ClassificationError(prediction, labels, topN, Axis(0), name);
    }

    ///
    /// Create an instance of the CNTK built-in operation for computing the classification prediction error for specified operands.
    ///
    inline FunctionPtr ClassificationError(const Variable& prediction, const Variable& labels, const Axis& axis, const std::wstring& name = L"")
    {
        return ClassificationError(prediction, labels, /*topN =*/ 1, axis, name);
    }

    ///
    /// Create an instance of the CNTK built-in operation for computing the classification prediction error for specified operands.
    ///
    inline FunctionPtr ClassificationError(const Variable& prediction, const Variable& labels, const std::wstring& name = L"")
    {
        return ClassificationError(prediction, labels, Axis(0), name);
    }

    ///
    /// Create an instance of the CNTK built-in operation for getting the past value along the lone dynamic axis of the specified operand.
    /// Throws an exception of the operand has more than one dynamic axis.
    ///
    CNTK_API FunctionPtr PastValue(const Variable& operand, const Variable& initialState, size_t offset = 1, const std::wstring& name = L"");

    ///
    /// Create an instance of the CNTK built-in operation for getting the past value along the lone dynamic axis of the specified operand.
    /// This overload uses an initial state value of 0.
    /// Throws an exception of the operand has more than one dynamic axis.
    ///
    inline FunctionPtr PastValue(const Variable& operand, size_t offset = 1, const std::wstring& name = L"")
    {
        static const auto defaultInitialState = Constant::Scalar(0.0f);
        return PastValue(operand, defaultInitialState, offset, name);
    }

    ///
    /// Create an instance of the CNTK built-in operation for getting the future value along the lone dynamic axis of the specified operand.
    /// Throws an exception of the operand has more than one dynamic axis.
    ///
    CNTK_API FunctionPtr FutureValue(const Variable& operand, const Variable& initialState, size_t offset = 1, const std::wstring& name = L"");

    ///
    /// Create an instance of the CNTK built-in operation for getting the future value along the lone dynamic axis of the specified operand.
    /// This overload uses an initial state value of 0.
    /// Throws an exception of the operand has more than one dynamic axis.
    ///
    inline FunctionPtr FutureValue(const Variable& operand, size_t offset = 1, const std::wstring& name = L"")
    {
        static const auto defaultInitialState = Constant::Scalar(0.0f);
        return FutureValue(operand, defaultInitialState, offset, name);
    }

    ///
    /// Create an instance of the CNTK built-in sum reduction operation on specified tensor input operand along all the axes
    ///
    CNTK_API FunctionPtr ReduceSum(const Variable& operand, const std::wstring& name = L"");

    ///
    /// Create an instance of the CNTK built-in sum reduction operation on specified tensor input operand along the specified axis
    ///
    CNTK_API FunctionPtr ReduceSum(const Variable& operand, const Axis& axis, const std::wstring& name = L"");

    ///
    /// Create an instance of the CNTK built-in LogSum reduction operation on specified tensor input operand along the specified axis
    ///
    CNTK_API FunctionPtr ReduceLogSum(const Variable& operand, const Axis& axis, const std::wstring& name = L"");

    ///
    /// Create an instance of the CNTK built-in Mean reduction operation on specified tensor input operand along the specified axis
    ///
    CNTK_API FunctionPtr ReduceMean(const Variable& operand, const Axis& axis, const std::wstring& name = L"");

    ///
    /// Create an instance of the CNTK built-in Max reduction operation on specified tensor input operand along the specified axis
    ///
    CNTK_API FunctionPtr ReduceMax(const Variable& operand, const Axis& axis, const std::wstring& name = L"");

    ///
    /// Create an instance of the CNTK built-in Min reduction operation on specified tensor input operand along the specified axis
    ///
    CNTK_API FunctionPtr ReduceMin(const Variable& operand, const Axis& axis, const std::wstring& name = L"");

    ///
    /// Per dimension mean-variance normalization of the specified input operand.
    ///
    CNTK_API FunctionPtr PerDimMeanVarianceNormalize(const Variable& operand, const NDArrayViewPtr& mean, const NDArrayViewPtr& invStdDev, const std::wstring& name = L"");

    ///
    /// TODO:
    ///
    CNTK_API FunctionPtr Convolution(const Variable& convolutionMap,
                                     const Variable& operand,
                                     const NDShape& strides = {1},
                                     const std::vector<bool>& sharing = {true},
                                     const std::vector<bool>& autoPadding = {true},
                                     const NDShape& lowerPad = {0},
                                     const NDShape& upperPad = {0},
                                     bool transpose = false,
                                     size_t maxTempMemSizeInSamples = 0,
                                     const std::wstring& name = L"");

    ///
    /// Create an instance of the CNTK built-in ROI pooling operation on specified tensor input operands with the specified output shape
    ///
    CNTK_API FunctionPtr ROIPooling(const Variable& convolutionMap, const Variable& rois, const NDShape& roiOutputShape, const std::wstring& name = L"");

    ///
    /// TODO:
    ///
    enum class PoolingType
    {
        Max,
        Average,
    };

    ///
    /// TODO:
    ///
    CNTK_API FunctionPtr Pooling(const Variable& operand,
                                 PoolingType poolingType,
                                 const NDShape& poolingWindowShape,
                                 const NDShape& strides = {1},
                                 const std::vector<bool>& autoPadding = {false},
                                 const NDShape& lowerPad = {0},
                                 const NDShape& upperPad = {0},
                                 const std::wstring& name = L"");

    ///
    /// TODO:
    ///
    // TODO: Do we need a separate "spatial" parameter or can it be inferred from the tensor dimensions
    CNTK_API FunctionPtr BatchNormalization(const Variable& operand,
                                            const Variable& scale,
                                            const Variable& bias,
                                            const Variable& runningMean,
                                            const Variable& runningInvStd,
                                            bool spatial,
                                            double normalizationTimeConstant = 0,
                                            double blendTimeConstant = 0,
                                            double epsilon = 0.00001,
                                            bool useCuDNNEngine = false,
                                            const std::wstring& name = L"");

    /// Create an instance of the CNTK built-in OptimizedRNNStack operation on specified input operands
    ///
    CNTK_API FunctionPtr OptimizedRNNStack(const Variable& operand, const Variable& weights, size_t hiddenSize, size_t numLayers, bool bidirectional = false, const std::wstring& recurrentOp = L"lstm", const std::wstring& name = L"");

    ///
    /// Create an instance of the CNTK built-in elementwise clip operation on the tensor operand
    ///
    CNTK_API FunctionPtr Clip(const Variable& operand, const Variable& min, const Variable& max, const std::wstring& name = L"");

    ///
    /// Create an instance of the CNTK built-in elementwise choice operation using a condition tensor for specified tensor operands.
    ///
    CNTK_API FunctionPtr ElementSelect(const Variable& condition, const Variable& leftOperand, const Variable& rightOperand, const std::wstring& name = L"");

    ///
    /// Create an instance of the CNTK built-in splice operation to splice together all the specified tensor operands into a single output tensor
    ///
    CNTK_API FunctionPtr Splice(const std::vector<Variable>& operands, const Axis& axis, const std::wstring& name = L"");

    ///
    /// Create a new Function instance which just combines the outputs of the specified list of 'operands' Functions such that the 'Outputs' of the 
    /// new 'Function' are union of the 'Outputs' of each of the specified 'operands' Functions.
    /// E.g. When creating a classification model, typically the CrossEntropy loss Function and the ClassificationError Function comprise the two roots
    /// of the computation graph which can be "Combine"d to create a single Function with 2 outputs; viz. CrossEntropy loss and ClassificationError output.
    ///
    CNTK_API FunctionPtr Combine(const std::vector<Variable>& operands, const std::wstring& name = L"");

    ///
    /// Creates a new Function instance which is just an alias of the specified operand.
    ///
    CNTK_API FunctionPtr Alias(const Variable& operand, const std::wstring& name = L"");

    ///
    /// Creates a Block Function that encapsulates a composite to create an opaque Function object that
    /// appears as any other primitive Function
    ///
    CNTK_API FunctionPtr AsBlock(FunctionPtr&& composite, const std::vector<std::pair<Variable, Variable>>& argumentsMap, const std::wstring& blockOpName, const std::wstring& blockName = L"");

    namespace Sequence
    {
        CNTK_API FunctionPtr IsFirst(const Variable& operand, const std::wstring& name = L"");
        CNTK_API FunctionPtr IsLast(const Variable& operand, const std::wstring& name = L"");

        CNTK_API FunctionPtr Slice(const Variable& operand, int beginIndex, int endIndex, const std::wstring& name = L"");

        ///
        /// Create an instance of the CNTK built-in sum reduction operation on specified tensor input operand along the operands lone dynamic sequence axis
        ///
        CNTK_API FunctionPtr ReduceSum(const Variable& operand, const std::wstring& name = L"");

        CNTK_API FunctionPtr First(const Variable& operand, const std::wstring& name = L"");
        CNTK_API FunctionPtr Last(const Variable& operand, const std::wstring& name = L"");

        CNTK_API FunctionPtr Where(const Variable& condition, const std::wstring& name = L"");
        CNTK_API FunctionPtr Gather(const Variable& operand, const Variable& condition, const std::wstring& name = L"");
        CNTK_API FunctionPtr Scatter(const Variable& operand, const Variable& condition, const std::wstring& name = L"");

        CNTK_API FunctionPtr BroadcastAs(const Variable& operand, const Variable& broadcastAs, const std::wstring& name = L"");
    }

    ///
    /// A collection of key-value pairs that represents a training parameter schedule
    /// (e.g., learning rate, momentum schedule) in terms of the number of samples.
    /// This class is designed to simplify Learner's factory methods and provides a number of 
    /// convenience constructors to allow easy conversion from a single value, a vector of values 
    /// and a list of pairs to the training schedule. For example, a learning rate schedule 
    /// { { 10, 0.5 }, { 100, 0.3 }, { 20, 0.2 } } indicates that the rate of 0.5 should be
    /// used for the first 10 samples, followed by 0.3 for the next 100 samples, and then 0.2 for
    /// the remaining 20 samples or until the end of training if it takes longer.
    ///
    template <typename T>
    class TrainingParameterSchedule : public IDictionarySerializable
    {
    public:
        ///
        /// Indicates whether the values in the schedule are specified on the per-sample or 
        /// per-minibatch basis.
        ///
        enum class UnitType : unsigned int
        {
            Sample = 0,
            Minibatch = 1,
        };

        ///
        /// A special value that can be used for the epochSize to indicate that the schedule is sweep-based.
        ///
        static const size_t EntireSweep = 0;

        ///
        /// Create a schedule with a constant parameter value.
        ///
        CNTK_API TrainingParameterSchedule(T value, UnitType unit);

        ///
        /// Create a schedule where the parameter changes its value every 'epochSize' samples:
        /// schedule[0] is used for the first 'epochSize' samples, schedule[1] -- for the second,
        /// and so on. The last value is then used repeatedly until the end of training.
        ///
        CNTK_API TrainingParameterSchedule(const std::vector<T>& schedule, UnitType unit, size_t epochSize = 1);

        ///
        /// Create a schedule using the list of key-value pairs, where the key specifies 
        /// the number of epochs the parameter should maintain the corresponding value,
        /// (which 'epochSize' samples in each epoch). The value from the last pair is used 
        /// repeatedly until the end of training. For example, {{1, 0.05}, {2, 0.1}, {1, 0.005}} 
        /// and epochSize = 100, corresponds to a schedule where the value of '0.05' is used for 
        /// the first 100 samples, then '0.1' is used for the second 200 samples, 
        /// after which the values is switched to '0.005'.
        ///
        CNTK_API TrainingParameterSchedule(const std::vector<std::pair<size_t, T>>& schedule, UnitType unit, size_t epochSize = 1);

        ///
        /// Returns a value corresponding to the absolute sample (or sweep) 
        /// count from the beginning of training.
        ///
        CNTK_API const T& operator[](size_t count) const;

        ///
        /// Returns the unit type for 'this' training parameter schedule. 
        /// In case when the values are specified on the per-Minibatch basis, they are
        /// re-scaled by the learner using the actual minibatch size in samples.
        ///
        UnitType Unit() const { return m_unit; }

        bool IsSweepBased() const { return m_epochSize == EntireSweep; }

        CNTK_API virtual ~TrainingParameterSchedule();

        CNTK_API TrainingParameterSchedule(const TrainingParameterSchedule<T>&); 
        CNTK_API TrainingParameterSchedule(TrainingParameterSchedule<T>&&); 
        CNTK_API TrainingParameterSchedule<T>& operator=(const TrainingParameterSchedule<T>&); 
        CNTK_API TrainingParameterSchedule<T>& operator=(TrainingParameterSchedule<T>&&);

        CNTK_API virtual Dictionary Serialize() const override;

        virtual size_t CurrentVersion() const override { return s_serializationVersion; }

        CNTK_API static TrainingParameterSchedule<T> Deserialize(const Dictionary& dictionary);

    private:
        CNTK_API void ConstructSchedule(const std::vector<std::pair<size_t, T>>& schedule);

        CNTK_API TrainingParameterSchedule(const Dictionary& dictionary);

        static const size_t s_serializationVersion = 1;

    protected:           
        std::map<size_t, T> m_schedule;
        UnitType m_unit;
        size_t m_epochSize;
    };

    template <typename T, typename TrainingParameterSchedule<T>::UnitType U>
    class TrainingParameterPerUnitSchedule : public TrainingParameterSchedule<T>
    {
    public:
        TrainingParameterPerUnitSchedule(double value) 
            : TrainingParameterSchedule<T>::TrainingParameterSchedule(value, U)
        { }
        
        TrainingParameterPerUnitSchedule(const std::vector<double>& schedule, size_t epochSize = 1) 
            : TrainingParameterSchedule<T>::TrainingParameterSchedule(schedule, U, epochSize)
        { }
        
        TrainingParameterPerUnitSchedule(const std::vector<std::pair<size_t, double>>& schedule, size_t epochSize = 1) 
            : TrainingParameterSchedule<T>::TrainingParameterSchedule(schedule, U, epochSize)
        { }

#ifdef SWIG // for Python interop (adds indexer)
        const double __getitem__(size_t count) const
        {
            return TrainingParameterSchedule<T>::operator[](count);
        }
#endif
    };

    ///
    /// Training parameter schedule with per-sample values.
    ///
    template <typename T>
    using TrainingParameterPerSampleSchedule = TrainingParameterPerUnitSchedule<T, TrainingParameterSchedule<T>::UnitType::Sample>;

    ///
    /// Training parameter schedule with per-minibatch values.
    ///
    template <typename T>
    using TrainingParameterPerMinibatchSchedule = TrainingParameterPerUnitSchedule<T, TrainingParameterSchedule<T>::UnitType::Minibatch>;

    typedef TrainingParameterSchedule<double> LearningRateSchedule;
    typedef TrainingParameterPerSampleSchedule<double> LearningRatePerSampleSchedule;
    typedef TrainingParameterPerMinibatchSchedule<double> LearningRatePerMinibatchSchedule;

    typedef TrainingParameterSchedule<double> MomentumSchedule;
    typedef TrainingParameterPerSampleSchedule<double> MomentumPerSampleSchedule;
    typedef TrainingParameterPerMinibatchSchedule<double> MomentumPerMinibatchSchedule;

    ///
    /// This class allows to specify momentum as time constant in place of momentum per sample in 
    /// all of Learners factory methods. The specified values are then automatically converted into 
    /// per sample values.
    ///
    class MomentumAsTimeConstantSchedule: public TrainingParameterSchedule<double>
    {
    public:
        MomentumAsTimeConstantSchedule(double value) 
            : TrainingParameterSchedule<double>::TrainingParameterSchedule(value, UnitType::Sample)
        { 
            ConvertToPerSampleValues();
        }
        
        MomentumAsTimeConstantSchedule(const std::vector<double>& schedule, size_t epochSize = 1) 
            : TrainingParameterSchedule<double>::TrainingParameterSchedule(schedule, UnitType::Sample, epochSize) 
        { 
            ConvertToPerSampleValues();
        }
        
        MomentumAsTimeConstantSchedule(const std::vector<std::pair<size_t, double>>& schedule, size_t epochSize = 1) 
            : TrainingParameterSchedule<double>::TrainingParameterSchedule(schedule, UnitType::Sample, epochSize)
        { 
            ConvertToPerSampleValues();
        }

#ifdef SWIG // for Python interop (adds indexer)
        const double __getitem__(size_t count) const
        {
            return operator[](count);
        }
#endif

    private:
        CNTK_API void ConvertToPerSampleValues();
    };


    /// A collection of additional options that affect parameter updates and 
    /// are applicable for all standard learners 
    struct AdditionalLearningOptions
    {
        double l1RegularizationWeight = 0.0;
        double l2RegularizationWeight = 0.0;
#ifdef SWIG //for python interop (swig does not fully support "using")
        TrainingParameterPerUnitSchedule<double, TrainingParameterSchedule<double>::UnitType::Minibatch> gaussianNoiseInjectionStdDev = 0.0;
#else
        TrainingParameterPerMinibatchSchedule<double> gaussianNoiseInjectionStdDev = 0.0;
#endif
        double gradientClippingThresholdPerSample = std::numeric_limits<double>::infinity();
        bool gradientClippingWithTruncation = true;
    };

    ///
    /// Abstraction for learning a subset of parameters of a learnable Function using first order gradient values
    /// For e.g momentum, AdaGrad, RMSProp etc. are different types of learners with their own algorithms for
    /// learning parameter values using first order gradients.
    ///
    class Learner
    {
    public:
        //
        // Method to update the parameters associated with this learner. By returning false, this method indicates that
        // learning has stopped for all of the parameters associated with this learner
        //
        virtual bool Update(std::unordered_map<Parameter, NDArrayViewPtr>& gradientValues, size_t trainingSampleCount) = 0;

        ///
        /// Returns the set of parameters associated with this learner.
        ///
        virtual const std::vector<Parameter>& Parameters() const { return m_parameters; }

        ///
        /// Optionally overridable method to checkpoint the learner's state.
        ///
        virtual Dictionary CreateCheckpoint() { return Dictionary(); }

        ///
        /// Optionally overridable method to restore the learner's state from a previous checkpoint.
        ///
        virtual void RestoreFromCheckpoint(const Dictionary&) { NOT_IMPLEMENTED }

        ///
        /// Destruct this Learner.
        ///
        virtual ~Learner() {}

        ///
        /// This method needs to be explicitly overriden in subclasses.
        ///
        virtual size_t CurrentVersion() const { NOT_IMPLEMENTED }

        ///
        /// Sets a new learning rate overriding the schedule parameter used to construct this learner.
        ///
        virtual void ResetLearningRate(const LearningRateSchedule& learningRateSchedule)
        {
            m_learningRateSchedule = learningRateSchedule;
        }

        ///
        /// Resets smoothed gradients.
        ///
        virtual void ResetSmoothedGradients() = 0;

        ///
        /// Returns current learning rate.
        ///
        virtual double LearningRate() const
        {
            return GetCurrentTrainingParameterValue<double>(m_learningRateSchedule);
        }

        size_t TotalNumberOfSamplesSeen() const
        {
            return m_sampleCount;
        }

    protected:
        ///
        /// Retrieves and returns current value from the training parameter schedule.
        ///
        template <typename ElementType>
        ElementType GetCurrentTrainingParameterValue(const TrainingParameterSchedule<ElementType>& schedule) const
        {
            if (schedule.IsSweepBased())
            {
                return schedule[m_sweepCount];
            }
            else
            {
                return schedule[m_sampleCount];
            }
        }

        Learner(const std::vector<Parameter>& parameters, const LearningRateSchedule& learningRateSchedule)
            : m_parameters(parameters),
            m_learningRateSchedule(learningRateSchedule),
            m_sampleCount(0),
            m_minibatchCount(0),
            m_sweepCount(0)
        {}

        std::vector<Parameter> m_parameters;
        LearningRateSchedule m_learningRateSchedule;
        size_t m_sampleCount;
        size_t m_minibatchCount;
        size_t m_sweepCount;
    };

    ///
    /// Create an instance of the CNTK built-in SGD learner.
    ///
    CNTK_API LearnerPtr SGDLearner(const std::vector<Parameter>& parameters,
                                   const LearningRateSchedule& learningRateSchedule,
                                   AdditionalLearningOptions additionalOptions = AdditionalLearningOptions());

    ///
    /// Create an instance of the CNTK built-in Momentum SGD learner.
    ///
    CNTK_API LearnerPtr MomentumSGDLearner(const std::vector<Parameter>& parameters,
                                           const LearningRateSchedule& learningRateSchedule,
                                           const MomentumSchedule& momentumSchedule,
                                           AdditionalLearningOptions additionalOptions = AdditionalLearningOptions());

    ///
    /// Create an instance of the CNTK built-in Nesterov's accelerated SGD learner.
    ///
    CNTK_API LearnerPtr NesterovLearner(const std::vector<Parameter>& parameters,
                                        const LearningRateSchedule& learningRateSchedule,
                                        const MomentumSchedule& momentumSchedule,
                                        AdditionalLearningOptions additionalOptions = AdditionalLearningOptions());

    static MomentumSchedule DefaultVarianceMomentum = MomentumAsTimeConstantSchedule(2 * 3600 * 100);

    ///
    /// Create an instance of the CNTK built-in Adam learner (only the low-memory variant is supported at the moment).
    ///
    CNTK_API LearnerPtr AdamLearner(const std::vector<Parameter>& parameters,
                                    const LearningRateSchedule& learningRateSchedule,
                                    const MomentumSchedule& momentumSchedule,
                                    const MomentumSchedule& varianceMomentumSchedule = DefaultVarianceMomentum,
                                    bool lowMemory = true,
                                    AdditionalLearningOptions additionalOptions = AdditionalLearningOptions());

    ///
    /// Create an instance of the CNTK built-in AdaGrad learner.
    ///
    CNTK_API LearnerPtr AdaGradLearner(const std::vector<Parameter>& parameters,
                                       const LearningRateSchedule& learningRateSchedule,
                                       bool needAveMultiplier = true,
                                       AdditionalLearningOptions additionalOptions = AdditionalLearningOptions());

    ///
    /// Create an instance of the CNTK built-in RMSProp learner.
    ///
    CNTK_API LearnerPtr RMSPropLearner(const std::vector<Parameter>& parameters,
                                       const LearningRateSchedule& learningRateSchedule,
                                       double gamma,
                                       double inc,
                                       double dec,
                                       double max,
                                       double min,
                                       bool needAveMultiplier = true,
                                       AdditionalLearningOptions additionalOptions = AdditionalLearningOptions());

    ///
    /// Distributed Learner.
    ///
    class DistributedLearner : public Learner
    {
    public:
        ///
        /// Returns the distributed communicator used in the distributed learner
        ///
        CNTK_API virtual DistributedCommunicatorPtr GetCommunicator() const
        {
            return m_communicator;
        }

        bool Update(std::unordered_map<Parameter, NDArrayViewPtr>& gradientValues, size_t minibatchSampleCount) override
        {
            MinibatchInfo info{ false, minibatchSampleCount };
            return Update(gradientValues, info);
        }

        virtual void ResetLearningRate(const LearningRateSchedule& learningRateSchedule)
        {
            m_learner->ResetLearningRate(learningRateSchedule);
        }

        virtual double LearningRate() const
        {
            return m_learner->LearningRate();
        }

        void ResetSmoothedGradients() override
        {
            m_learner->ResetSmoothedGradients();
        }

        //
        // Method to update the parameters associated with this learner. By returning false, this method indicates that
        // learning has stopped for all of the parameters associated with this learner
        //
        CNTK_API virtual bool Update(std::unordered_map<Parameter, NDArrayViewPtr>& gradientValues, MinibatchInfo& minibatch) = 0;

    protected:
        DistributedLearner(DistributedCommunicatorPtr communicator, LearnerPtr learner)
            : Learner(learner? learner->Parameters() : std::vector<Parameter>(),
                      LearningRateSchedule(0, LearningRateSchedule::UnitType::Sample)),
              m_learner(learner),
              m_communicator(communicator)
        {
            if (!m_learner)
                InvalidArgument("Learner is not allowed to be null.");

            if (!m_communicator)
                InvalidArgument("Communicator is not allowed to be null.");
        }

        const LearnerPtr m_learner;
        const DistributedCommunicatorPtr m_communicator;

        // Disallow copy and move construction and assignment
        DistributedLearner(const DistributedLearner&) = delete; DistributedLearner& operator=(const DistributedLearner&) = delete; DistributedLearner& operator=(DistributedLearner&&) = delete; DistributedLearner(DistributedLearner&&) = delete;
    };

    CNTK_API DistributedLearnerPtr CreateDataParallelDistributedLearner(DistributedCommunicatorPtr communicator, LearnerPtr learner, size_t distributeAfterSamples, bool useAsyncBufferedParameterUpdate = false);

    CNTK_API DistributedLearnerPtr CreateQuantizedDataParallelDistributedLearner(QuantizedDistributedCommunicatorPtr communicator, LearnerPtr learner, size_t distributeAfterSamples, bool useAsyncBufferedParameterUpdate = false);

    CNTK_API DistributedLearnerPtr CreateBlockMomentumDistributedLearner(
        DistributedCommunicatorPtr communicator,
        LearnerPtr learner,
        size_t distributeAfterSamples,
        size_t blockSize,
        double blockMomentumAsTimeConstant,
        bool useNestrovMomentum = true,
        bool resetSGDMomentumAfterAggregation = true,
        double blockLearningRate = 1.0);

    CNTK_API DistributedLearnerPtr CreateBlockMomentumDistributedLearner(
        DistributedCommunicatorPtr communicator,
        LearnerPtr learner,
        size_t distributeAfterSamples,
        size_t blockSize,
        bool useNestrovMomentum = true,
        bool resetSGDMomentumAfterAggregation = true,
        double blockLearningRate = 1.0);

    ///
    /// Trainer is the top-level abstraction responsible for the orchestration of the training of a model
    /// using the specified learners and training data either explicitly supplied as Value objects or from
    /// a MinibatchSource object.
    ///
    class Trainer
    {
    public:
        ///
        /// Construct a Trainer to train the specified 'model' with the specified 'trainingLoss' Variable as the training criterion
        /// and using the specified set of 'parameterLearners' for updating the model's parameters using computed gradients.
        ///
        CNTK_API Trainer(const FunctionPtr& model, const FunctionPtr& lossFunction, const std::vector<LearnerPtr>& parameterLearners);

        ///
        /// Construct a Trainer to train the specified 'model' with the specified 'trainingLoss' as the training criterion,
        /// the specified 'evaluationFunction' as the criterion for evaluating the trained model's quality, and using the specified set
        /// of 'parameterLearners' for updating the model's parameters using computed gradients.
        ///
        // TODO: Add overload for multiple evaluation criterion
        CNTK_API Trainer(const FunctionPtr& model, const FunctionPtr& lossFunction, const FunctionPtr& evaluationFunction, const std::vector<LearnerPtr>& parameterLearners);

        ///
        /// Optimize model parameters using the specified 'arguments' minibatch of training samples.
        /// Returns false if all parameter learners indicate end of learning (through their Update method's return value).
        ///
        CNTK_API bool TrainMinibatch(const std::unordered_map<Variable, ValuePtr>& arguments, const DeviceDescriptor& computeDevice = DeviceDescriptor::UseDefaultDevice());

        ///
        /// Optimize model parameters using the specified 'arguments' minibatch of training samples.
        /// The variables specified in the 'outputsToFetch' map denote the subset of 'this' Function's output variables that the caller wants to obtain values of. 
        /// Callers may specify the storage to be used for storing the 'outputs' Values or pass null in which case the implementation allocates the actual storage
        /// for the 'outputs' for which the ValuePtr mapping was left null by the caller.
        /// Returns false if all parameter learners indicate end of learning (through their Update method's return value).
        ///
        CNTK_API bool TrainMinibatch(const std::unordered_map<Variable, ValuePtr>& arguments, std::unordered_map<Variable, ValuePtr>& outputsToFetch, const DeviceDescriptor& computeDevice = DeviceDescriptor::UseDefaultDevice());

        ///
        /// Test the model on the specified batch of samples using the evaluation Function specified during construction of the Trainer
        /// Returns the average evaluation criterion value per sample for the tested minibatch of samples
        ///
        CNTK_API double TestMinibatch(const std::unordered_map<Variable, ValuePtr>& arguments, const DeviceDescriptor& computeDevice = DeviceDescriptor::UseDefaultDevice());

        ///
        /// Checkpoint the model and other Trainer state at the specified file location
        ///
        CNTK_API void SaveCheckpoint(const std::wstring& filePath, Dictionary externalState = Dictionary());

        ///
        /// Restore the model and trainer state from a previously saved model and checkpoint from the specified file location
        ///
        CNTK_API Dictionary RestoreFromCheckpoint(const std::wstring& filePath);

        ///
        /// Model being trained by 'this' Trainer.
        ///
        FunctionPtr Model() const { return m_model; }

        ///
        /// Loss Function that is used as the optimization criterion for learning the model's parameters.
        ///
        FunctionPtr LossFunction() const { return m_lossFunction; }

        ///
        /// Evaluation Function that is used as for the criterion for evaluating the trained model's quality.
        ///
        FunctionPtr EvaluationFunction() const { return m_evaluationFunction; }

        ///
        /// Returns the average training loss per sample for the last minibatch trained.
        ///
        CNTK_API double PreviousMinibatchLossAverage() const;

        ///
        /// Returns the average evaluation criterion value per sample for the last minibatch trained.
        ///
        CNTK_API double PreviousMinibatchEvaluationAverage() const;

        ///
        /// Returns the number of samples in the last minibatch trained with
        ///
        size_t PreviousMinibatchSampleCount() const { return m_prevMinibatchNumSamples; }

        ///
        /// Learners associated with this Trainer for updating the model's parameters using computed gradients.
        ///
        CNTK_API const std::vector<LearnerPtr>& ParameterLearners() const;

        ///
        /// Total number of samples seen from the beginnign of the training.
        ///
        CNTK_API size_t TotalNumberOfSamplesSeen() const;

    private:
        void ExecuteForwardBackward(
            const std::unordered_map<Variable, ValuePtr>& arguments,
            std::unordered_map<Variable, ValuePtr>& outputsToFetch,
            const DeviceDescriptor& computeDevice,
            std::unordered_map<Variable, ValuePtr>& parameterGradients);

        bool TrainLocalMinibatch(const std::unordered_map<Variable, ValuePtr>& arguments, std::unordered_map<Variable, ValuePtr>& outputsToFetch, const DeviceDescriptor& computeDevice);
        bool TrainDistributedMinibatch(const std::unordered_map<Variable, ValuePtr>& arguments, std::unordered_map<Variable, ValuePtr>& outputsToFetch, const DeviceDescriptor& computeDevice);

        void Save(const std::wstring& modelFilePath, const std::vector<DictionaryValue>& learnerState, const Dictionary& externalState);

        FunctionPtr m_combinedTrainingFunction;
        FunctionPtr m_model;
        FunctionPtr m_lossFunction;
        FunctionPtr m_aggregatedLossFunction;
        FunctionPtr m_evaluationFunction;
        FunctionPtr m_aggregatedEvaluationFunction;
        Variable    m_trainingSampleCountVar;
        Variable    m_testSampleCountVar;
        LearnersPtr m_parameterLearners;
        bool        m_distributed;
        ValuePtr    m_rootGradientValue;

        size_t   m_prevMinibatchNumSamples;
        ValuePtr m_prevMinibatchAggregateTrainingLossValue;
        ValuePtr m_prevMinibatchAggregateEvalCriterionValue;
    };

    ///
    /// Describes an input stream: its name, element type, storage, etc.
    ///
    struct StreamInformation
    {
        std::wstring m_name;           // Unique name of the stream
        size_t m_id;                   // Unique identifier of the stream
        StorageFormat m_storageFormat; // Storage format of the stream
        DataType m_elementType;        // Element type of the stream
        NDShape m_sampleLayout;        // Layout of the sample for the stream
    };

    inline bool operator==(const StreamInformation& left, const StreamInformation& right)
    {
        return ((left.m_id == right.m_id) &&
                (left.m_name == right.m_name) &&
                (left.m_storageFormat == right.m_storageFormat) &&
                (left.m_elementType == right.m_elementType) &&
                (left.m_sampleLayout == right.m_sampleLayout));
    }
}

namespace std {
    template <> struct hash<::CNTK::StreamInformation>
    {
        size_t operator()(const ::CNTK::StreamInformation& x) const
        {
            return std::hash<size_t>()(x.m_id);
        }
    };
}

namespace CNTK
{
    struct MinibatchData
    {
        size_t m_numSequences;
        size_t m_numSamples;
        ValuePtr m_data;
    };

    ///
    /// Abstraction for generating minibatches of samples for training/evaluation.
    ///
    class MinibatchSource : public std::enable_shared_from_this<MinibatchSource>
    {
    public:
        static const size_t InfinitelyRepeat = SIZE_MAX;
        static const size_t FullDataSweep    = SIZE_MAX - 2; // An arbitrary sentinel value
        static const size_t InfiniteSamples  = SIZE_MAX;
        static const size_t DefaultRandomizationWindow = SIZE_MAX - 2;

    public:
        ///
        /// Describes the streams 'this' MinibatchSource produces.
        ///
        virtual const std::unordered_set<StreamInformation>& StreamInfos() = 0;

        ///
        /// Reads a minibatch that contains data for all input streams.
        /// The minibatch size is specified terms of #samples and/or #sequences for the primary input stream; value of 0 for #samples/#sequences means unspecified.
        /// In case the size is specified in terms of both #sequences and #samples, the smaller of the 2 is taken.
        /// An empty map is returned when the MinibatchSource has no more data to return.
        ///
        virtual const std::unordered_map<StreamInformation, MinibatchData>& GetNextMinibatch(size_t minibatchSizeInSamples,
            size_t minibatchSizeInSequences,
            const DeviceDescriptor& device = DeviceDescriptor::UseDefaultDevice()) = 0;

        ///
        /// Returns whether the MinibatchSource is running in distributed manner
        ///
        virtual bool IsDistributed() const = 0;

        ///
        /// Destruct this MinibatchSource.
        ///
        virtual ~MinibatchSource() {}

        ///
        /// Optionally overridable method to checkpoint the MinibatchSource's state.
        ///
        virtual Dictionary GetCheckpointState() const
        {
            return Dictionary();
        }

        ///
        /// Optionally overridable method to restore the MinibatchSource's state from a previous checkpoint.
        ///
        virtual void RestoreFromCheckpoint(const Dictionary& /*checkpoint*/) {}

    public:
        ///
        /// Gets the description of the stream with given name. 
        /// Throws an exception of there are none or multiple streams with this same name.
        ///
        CNTK_API const StreamInformation& StreamInfo(const std::wstring& streamName);

        ///
        /// Gets the description of the stream that matches the attributes (Shape, DataType and StorageFormat) of the specified Variable object
        /// Throws an exception if there are none or multiple streams matching the Variable's attributes
        ///
        CNTK_API const StreamInformation& StreamInfo(const Variable& variableToMatch);

        ///
        /// Reads a minibatch that contains data for all input streams.
        /// The minibatch size is specified terms of #samples for the primary input stream.
        /// An empty map is returned when the MinibatchSource has no more data to return.
        ///
        CNTK_API const std::unordered_map<StreamInformation, MinibatchData>& GetNextMinibatch(size_t minibatchSizeInSamples, const DeviceDescriptor& device = DeviceDescriptor::UseDefaultDevice());

        // Disallow copy and move construction and assignment
        MinibatchSource(const MinibatchSource&) = delete; MinibatchSource(MinibatchSource&&) = delete; MinibatchSource& operator=(const MinibatchSource&) = delete; MinibatchSource& operator=(MinibatchSource&&) = delete;

    protected:
        MinibatchSource() {}
    };

    ///
    /// Instantiate the CNTK built-in composite minibatch source.
    ///
    CNTK_API MinibatchSourcePtr CreateCompositeMinibatchSource(const Dictionary& configuration);

    struct StreamConfiguration
    {
        StreamConfiguration(const std::wstring& streamName, size_t dim, bool isSparse = false, const std::wstring& streamAlias = L"")
            : m_streamName(streamName), m_dim(dim), m_isSparse(isSparse), m_streamAlias(streamAlias)
        {}

        std::wstring m_streamName;
        size_t m_dim;
        bool m_isSparse;
        std::wstring m_streamAlias;
    };

    /// 
    /// Instantiate the CNTK built-in test format minibatch source
    ///
    inline MinibatchSourcePtr TextFormatMinibatchSource(const std::wstring& dataFilePath, const std::vector<StreamConfiguration>& streamConfigs, size_t epochSize = MinibatchSource::InfinitelyRepeat, bool randomize = true, size_t distributedAfterSampleCount = MinibatchSource::InfiniteSamples)
    {
        ::CNTK::Dictionary minibatchSourceConfiguration;
        minibatchSourceConfiguration[L"epochSize"] = epochSize;

        if (randomize)
            minibatchSourceConfiguration[L"randomize"] = true;

        ::CNTK::Dictionary deserializerConfiguration;
        deserializerConfiguration[L"type"] = L"CNTKTextFormatDeserializer";
        deserializerConfiguration[L"file"] = dataFilePath;

        ::CNTK::Dictionary inputStreamsConfig;
        for (auto streamConfig : streamConfigs)
        {
            std::wstring streamName = streamConfig.m_streamName;
            size_t streamDim = streamConfig.m_dim;
            bool isSparse = streamConfig.m_isSparse;
            std::wstring streamAlias = streamConfig.m_streamAlias;

            ::CNTK::Dictionary inputStreamConfig;
            inputStreamConfig[L"dim"] = streamDim;
            inputStreamConfig[L"format"] = isSparse ? L"sparse" : L"dense";
            if (!streamAlias.empty())
                inputStreamConfig[L"alias"] = streamAlias;

            inputStreamsConfig[streamName] = inputStreamConfig;
        }

        deserializerConfiguration[L"input"] = inputStreamsConfig;
        minibatchSourceConfiguration[L"deserializers"] = std::vector<::CNTK::DictionaryValue>({ deserializerConfiguration });

        //TODO: change all these dictionary names to string constants
        minibatchSourceConfiguration[L"distributedAfterSampleCount"] = distributedAfterSampleCount;

        return CreateCompositeMinibatchSource(minibatchSourceConfiguration);
    }

    ///
    /// Compute the per dimension means and variances for each of the specified streams using data from the specified minibatchSource.
    ///
    CNTK_API void ComputeInputPerDimMeansAndInvStdDevs(const MinibatchSourcePtr& minibatchSource,
        std::unordered_map<StreamInformation, std::pair<NDArrayViewPtr, NDArrayViewPtr>>& computedMeanAndVariances,
        const DeviceDescriptor& device = DeviceDescriptor::CPUDevice());

    ///
    /// Set the process-wide setting for maximum number of CPU threads to be used by any individual compute operation
    /// Note that this is a per compute operation limit and if the user performs multiple compute operations concurrently
    /// by launching multiple threads and performing a compute operation inside, it will result in each of those concurrently
    /// executing operations to use the specified number of CPU threads limit.
    ///
    CNTK_API void SetMaxNumCPUThreads(size_t numCPUThreads);

    ///
    /// Returns the current process-wide setting for maximum number of CPU threads to be used by any individual compute operation
    ///
    CNTK_API size_t GetMaxNumCPUThreads();

    struct DistributedWorkerDescriptor
    {
        size_t m_globalRank;
        std::wstring m_hostId;

        bool IsMain() const
        {
            return m_globalRank == 0;
        }
    };

    inline bool operator==(const DistributedWorkerDescriptor& left, const DistributedWorkerDescriptor& right)
    {
        return ((left.m_globalRank == right.m_globalRank) && (left.m_hostId == right.m_hostId));
    }

    ///
    /// A communicator interface exposing communication primitives that serve as building blocks 
    /// for distributed training.
    ///
    class DistributedCommunicator
    {
    public:
        CNTK_API virtual const std::unordered_set<DistributedWorkerDescriptor>& Workers() const = 0;

        CNTK_API virtual const DistributedWorkerDescriptor& CurrentWorker() const = 0;

        // Creates a new distributed communicator comprising of a subset of the workers in this communicator
        CNTK_API virtual DistributedCommunicatorPtr SubGroup(const std::unordered_set<DistributedWorkerDescriptor>& subGroupWorkers) const = 0;

        // A collective communication API to concatenate values across each worker of this communicator. The concatenated values are only sent to the specified workers; for all others the returned Values are null
        CNTK_API virtual void Concatenate(
            const std::vector<ValuePtr>& values,
            std::vector<ValuePtr>& outputValues,
            const std::unordered_set<DistributedWorkerDescriptor>& sendToWorkers) = 0;

        CNTK_API virtual void Concatenate(
            const std::vector<NDArrayViewPtr>& input,
            std::vector<NDArrayViewPtr>& output,
            const std::unordered_set<DistributedWorkerDescriptor>& sendToWorkers) = 0;

        // Gathers the inputs from a subset of workers on the main worker.
        CNTK_API virtual void Gather(
            const Dictionary& input,
            std::vector<DictionaryPtr>& output,
            const std::unordered_set<DistributedWorkerDescriptor>& sendToWorkers) = 0;

        // A collective communication API to aggregate values across each worker of this communicator. 
        // The aggregated values are only sent to the specified workers; for all others the returned Values are null
        CNTK_API virtual void AggregateInPlace(
            const std::vector<NDArrayViewPtr>& values,
            const std::unordered_set<DistributedWorkerDescriptor>& sendToWorkers) = 0;

        CNTK_API virtual void Aggregate(
            const std::vector<NDArrayViewPtr>& values,
            std::vector<NDArrayViewPtr>& outputValues,
            const std::unordered_set<DistributedWorkerDescriptor>& sendToWorkers) = 0;

        virtual ~DistributedCommunicator() {}

        // TODO: Currently this is a workaround to free static MPIWrapper, it will go away soon.
        // Should be called before executable exits.
        CNTK_API static void Finalize();

        // a barrier to sync all ranks that calls WaitAll() underneath
        CNTK_API virtual void Barrier() = 0;

    protected:
        DistributedCommunicator() {};
    };

    ///
    /// A distributed communicator that supports quantized aggreagtion of values.
    ///
    class QuantizedDistributedCommunicator : public DistributedCommunicator
    {
    public:
        // A collective communication API to perform quantized aggregation of values across all workers of this communicator
        CNTK_API virtual void QuantizedAggregate(
            const std::vector<NDArrayViewPtr>& inValues,
            const std::vector<NDArrayViewPtr>& valueQuantizationResidues,
            const std::vector<NDArrayViewPtr>& stripeQuantizationResidues,
            std::vector<NDArrayViewPtr>& aggregatedOutputs,
            std::vector<NDArrayViewPtr>& newQuantizationResidues,
            std::vector<NDArrayViewPtr>& newStripeQuantizationResidues,
            const std::unordered_set<DistributedWorkerDescriptor>& sendToWorkers) = 0;

        CNTK_API virtual void QuantizedAggregateInPlace(
            std::vector<NDArrayViewPtr>& inValues,
            std::vector<NDArrayViewPtr>& valueQuantizationResidues,
            std::vector<NDArrayViewPtr>& stripeQuantizationResidues,
            const std::unordered_set<DistributedWorkerDescriptor>& sendToWorkers) = 0;

    protected:
        QuantizedDistributedCommunicator() {};
    };

    ///
    /// Built-in MPI-based communicator.
    ///
    CNTK_API DistributedCommunicatorPtr MPICommunicator();

    ///
    /// Distributed communicator that allows quantized aggregations.
    ///
    CNTK_API QuantizedDistributedCommunicatorPtr QuantizedMPICommunicator(bool zeroThresholdFor1Bit, bool useQuantizationForSelfStripe, size_t numQuantizationBits);
}


namespace std 
{
    template <> struct hash<::CNTK::DistributedWorkerDescriptor>
    {
        size_t operator()(const ::CNTK::DistributedWorkerDescriptor& x) const
        {
             return std::hash<size_t>()(x.m_globalRank);
        }
    };
}<|MERGE_RESOLUTION|>--- conflicted
+++ resolved
@@ -2397,20 +2397,13 @@
         /// and the user is responsible for ensuring that the contents of the inputs and outputs are unchanged until after any uses of the BackPropState instance
         /// for backpropagating gradients through this Function.
         ///
-<<<<<<< HEAD
-        virtual BackPropStatePtr Forward(const std::unordered_map<Variable, ValuePtr>& arguments,
+        CNTK_API virtual BackPropStatePtr Forward(const std::unordered_map<Variable, ValuePtr>& arguments,
                                          std::unordered_map<Variable, ValuePtr>& outputs,
                                          const DeviceDescriptor& computeDevice = DeviceDescriptor::UseDefaultDevice(),
                                          const std::unordered_set<Variable>& outputsToRetainBackwardStateFor = {})
         {
 			NOT_IMPLEMENTED; 
 		}
-=======
-        CNTK_API BackPropStatePtr Forward(const std::unordered_map<Variable, ValuePtr>& arguments,
-                                          std::unordered_map<Variable, ValuePtr>& outputs,
-                                          const DeviceDescriptor& computeDevice = DeviceDescriptor::UseDefaultDevice(),
-                                          const std::unordered_set<Variable>& outputsToRetainBackwardStateFor = {});
->>>>>>> f87254f4
 
         ///
         /// Backpropagates supplied 'rootGradientValues' for one or more of the output variables of the Function, to produce gradient Values
@@ -2421,20 +2414,14 @@
         /// The 'state' parameter is an instance of an BackPropState instance obtained from a previous call to the Forward method on 'this; Function for the 
         /// computation that this gradient backpropagation corresponds to.
         ///
-<<<<<<< HEAD
-        virtual void Backward(const BackPropStatePtr& state,
-                              const std::unordered_map<Variable, ValuePtr>& rootGradientValues,
-                              std::unordered_map<Variable, ValuePtr>& backPropagatedGradientValuesForInputs) 
+        CNTK_API virtual void Backward(const BackPropStatePtr& state,
+                                       const std::unordered_map<Variable, ValuePtr>& rootGradientValues,
+                                       std::unordered_map<Variable, ValuePtr>& backPropagatedGradientValuesForInputs) 
         { 
             NOT_IMPLEMENTED; 
         }
 #pragma warning(pop)
-=======
-        CNTK_API virtual void Backward(const BackPropStatePtr& state,
-                                       const std::unordered_map<Variable, ValuePtr>& rootGradientValues,
-                                       std::unordered_map<Variable, ValuePtr>& backPropagatedGradientValuesForInputs);
-
->>>>>>> f87254f4
+        
         ///
         /// Returns the name of the operation that this Function denotes
         ///
