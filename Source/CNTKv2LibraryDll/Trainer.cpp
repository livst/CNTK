--- conflicted
+++ resolved
@@ -134,7 +134,20 @@
         return inputs;
     }
 
+    static bool IsAtSweepEnd(const std::unordered_map<Variable, MinibatchData>& arguments)
+    {
+        return std::any_of(arguments.begin(), arguments.end(), [](const std::pair<const Variable, MinibatchData>& kv)
+        {
+            return kv.second.sweepEnd;
+        });
+    }
+
     double Trainer::TestMinibatch(const std::unordered_map<Variable, MinibatchData>& arguments, const DeviceDescriptor& computeDevice /*= DeviceDescriptor::UseDefaultDevice()*/)
+    {
+        return TestMinibatch(GetInputs(arguments), computeDevice);
+    }
+
+    double Trainer::TestMinibatch(const std::unordered_map<Variable, ValuePtr>& arguments, const DeviceDescriptor& computeDevice /*= DeviceDescriptor::UseDefaultDevice()*/)
     {
         if (!m_aggregatedEvaluationFunction)
             InvalidArgument("Trainer::TestMinibatch: Cannot test when no evaluation function was specified during 'this' trainer's construction");
@@ -142,19 +155,29 @@
         // TODO: Should we refactor this code that is somewhat similar to the prologue of the TrainMinibatch function
         std::unordered_map<Variable, ValuePtr> outputs = { { m_aggregatedEvaluationFunction, nullptr }, { m_testSampleCountVar, nullptr } };
         
-        m_combinedTrainingFunction->Forward(GetInputs(arguments), outputs, computeDevice);
+        m_combinedTrainingFunction->Forward(arguments, outputs, computeDevice);
 
         auto sampleCount = GetSampleCount(m_testSampleCountVar, outputs[m_testSampleCountVar]);
         return (GetScalarValue(outputs[m_aggregatedEvaluationFunction]) / sampleCount);
     }
 
-    bool Trainer::TrainMinibatch(const std::unordered_map<Variable, MinibatchData>& arguments, const DeviceDescriptor& computeDevice /*= DeviceDescriptor::UseDefaultDevice()*/)
+    bool Trainer::TrainMinibatch(const std::unordered_map<Variable, MinibatchData>& arguments, std::unordered_map<Variable, ValuePtr>& outputsToFetch, const DeviceDescriptor& computeDevice /*= DeviceDescriptor::UseDefaultDevice()*/) 
+    {
+        return TrainMinibatch(GetInputs(arguments), outputsToFetch, IsAtSweepEnd(arguments), computeDevice);
+    }
+
+    bool Trainer::TrainMinibatch(const std::unordered_map<Variable, MinibatchData>& arguments, const DeviceDescriptor& computeDevice /*= DeviceDescriptor::UseDefaultDevice()*/) 
+    {
+        return TrainMinibatch(GetInputs(arguments), IsAtSweepEnd(arguments), computeDevice);
+    }
+
+    bool Trainer::TrainMinibatch(const std::unordered_map<Variable, ValuePtr>& arguments, bool sweepEnd /*= false*/, const DeviceDescriptor& computeDevice /*= DeviceDescriptor::UseDefaultDevice()*/)
     {
         std::unordered_map<Variable, ValuePtr> outputsToFetch = {};
-        return TrainMinibatch(arguments, outputsToFetch, computeDevice);
-    }
-
-    bool Trainer::TrainMinibatch(const std::unordered_map<Variable, MinibatchData>& arguments, std::unordered_map<Variable, ValuePtr>& outputsToFetch, const DeviceDescriptor& computeDevice /*= DeviceDescriptor::UseDefaultDevice()*/)
+        return TrainMinibatch(arguments, outputsToFetch, sweepEnd, computeDevice);
+    }
+
+    bool Trainer::TrainMinibatch(const std::unordered_map<Variable, ValuePtr>& arguments, std::unordered_map<Variable, ValuePtr>& outputsToFetch, bool sweepEnd /*= false*/, const DeviceDescriptor& computeDevice /*= DeviceDescriptor::UseDefaultDevice()*/)
     {
         std::unordered_map<Variable, ValuePtr> outputs = { { m_aggregatedLossFunction, nullptr }, { m_trainingSampleCountVar, nullptr } };
         if (m_aggregatedEvaluationFunction)
@@ -165,7 +188,7 @@
         if (m_distributedTrainer)
             m_distributedTrainer->PreMinibatchCallback(*this);
 
-        auto backPropSate = m_combinedTrainingFunction->Forward(GetInputs(arguments), outputs, computeDevice, { m_aggregatedLossFunction });
+        auto backPropSate = m_combinedTrainingFunction->Forward(arguments, outputs, computeDevice, { m_aggregatedLossFunction });
         m_prevMinibatchAggregateTrainingLossValue = outputs[m_aggregatedLossFunction];
         if (m_aggregatedEvaluationFunction)
             m_prevMinibatchAggregateEvalCriterionValue = outputs[m_aggregatedEvaluationFunction];
@@ -192,24 +215,17 @@
         m_combinedTrainingFunction->Backward(backPropSate, { { m_aggregatedLossFunction, rootGradientValue } }, parameterGradients);
 
         m_prevMinibatchNumSamples = GetSampleCount(m_trainingSampleCountVar, outputs[m_trainingSampleCountVar]);
-
-<<<<<<< HEAD
-        bool sweepEnd = std::any_of(arguments.begin(), arguments.end(), [](const std::pair<const Variable, MinibatchData>& kv)
-        {
-            return kv.second.sweepEnd;
-        });
+        bool endOfData = m_prevMinibatchNumSamples == 0;
 
         MinibatchInfo info
         {
             m_prevMinibatchNumSamples,
             sweepEnd,
+            arguments.empty(),
             m_prevMinibatchAggregateTrainingLossValue->Data(),
             m_prevMinibatchAggregateEvalCriterionValue->Data()
         };
 
-=======
-        bool endOfData = m_prevMinibatchNumSamples == 0;
->>>>>>> ac3866a0
         if (m_distributedTrainer)
         {
             // Aggregation should happen in the same order, the order of parmaters is guaranteed to be the same.
@@ -218,19 +234,7 @@
             for (const auto& parameter : modelParameters)
                 gradients.push_back(std::make_pair(parameter, parameterGradients[parameter]->Data()));
 
-<<<<<<< HEAD
-            m_distributedTrainer->PreParameterUpdateCallback(*this, gradients, info);
-=======
-            MinibatchInfo info
-            {
-                arguments.empty(),
-                m_prevMinibatchNumSamples,
-                m_prevMinibatchAggregateTrainingLossValue->Data(),
-                m_prevMinibatchAggregateEvalCriterionValue->Data()
-            };
-
             endOfData = m_distributedTrainer->PreParameterUpdateCallback(*this, gradients, info);
->>>>>>> ac3866a0
             m_prevMinibatchNumSamples = info.numberOfSamples;
         }
 
@@ -276,29 +280,29 @@
 
         // all workers need to sync up after saving model to avoid read-after-write hazard
         // i.e. one worker is in the middle of write while another tries to read
-        m_distributedTrainer->GetCommunicator()->Barrier();
-    }
-
+            m_distributedTrainer->GetCommunicator()->Barrier();
+        }
+    
     void Trainer::Save(const std::wstring& modelFilePath, bool usinglegacyModelFormat, const Dictionary& distributedLearnerState)
-    {
-        vector<DictionaryValue> learnerStates;
-        for (const auto& learner : m_parameterLearners)
-        {
-            // TODO: add DictionaryValue(T&&)
-            learnerStates.push_back(DictionaryValue(learner->Serialize()));
-        }
-
+        {
+            vector<DictionaryValue> learnerStates;
+            for (const auto& learner : m_parameterLearners)
+            {
+                // TODO: add DictionaryValue(T&&)
+                learnerStates.push_back(DictionaryValue(learner->Serialize()));
+            }
+        
         // add DictionaryValue ctor that takes an rvalue!
         Dictionary state;
         state[learnersPropertyName] = learnerStates;
         state[distributedLearnerPropertyName] = distributedLearnerState;
 
         m_combinedTrainingFunction->SaveModel(modelFilePath, usinglegacyModelFormat);
-        std::wstring trainerStateCheckpointFilePath = GetTrainerStateCheckpointFilePath(modelFilePath);
-        auto ckpStream = GetFstream(trainerStateCheckpointFilePath, false);
+            std::wstring trainerStateCheckpointFilePath = GetTrainerStateCheckpointFilePath(modelFilePath);
+            auto ckpStream = GetFstream(trainerStateCheckpointFilePath, false);
         *ckpStream << state;
-        ckpStream->flush();
-    }
+            ckpStream->flush();
+        }
 
     void Trainer::RestoreFromCheckpoint(const std::wstring& modelFilePath)
     {
