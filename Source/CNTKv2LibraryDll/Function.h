--- conflicted
+++ resolved
@@ -14,63 +14,7 @@
 #include "ConvolveGeometry.h"
 #include "ConvolutionalNodes.h"
 
-<<<<<<< HEAD
-namespace CNTK
-{
-    enum class PrimitiveOpType : unsigned int
-    {
-        Negate,
-        Sigmoid,
-        Tanh,
-        ReLU,
-        Exp,
-        Log,
-        Sqrt,
-        Floor,
-        Abs,
-        Reciprocal,
-        Softmax,
-        Hardmax,
-        TransposeAxes,
-        Where,
-        Slice,
-        RandomSample,
-        RandomSampleInclusionFrequency,
-        Dropout,
-        Reshape,
-        Pooling,
-        SumAll,
-        Plus,
-        Minus,
-        ElementTimes,
-        Equal,
-        NotEqual,
-        Less,
-        LessEqual,
-        Greater,
-        GreaterEqual,
-        PackedIndex,
-        GatherPacked,
-        ScatterPacked,
-        Times,
-        TransposeTimes,
-        Convolution,
-        SquaredError,
-        CrossEntropyWithSoftmax,
-        ClassificationError,
-        PastValue,
-        FutureValue,
-        ReduceElements,
-        BatchNormalization,
-        Clip,
-        Select,
-        Splice,
-        Combine,
-    };
-}
-
-=======
->>>>>>> 9cd9b9e9
+
 namespace std
 {
     template <> struct hash<CNTK::PrimitiveOpType>
@@ -102,8 +46,6 @@
             { PrimitiveOpType::TransposeAxes, L"TransposeAxes" },
             { PrimitiveOpType::Where, L"Where" },
             { PrimitiveOpType::Slice, L"Slice" },
-            { PrimitiveOpType::RandomSample, L"RandomSample" },
-            { PrimitiveOpType::RandomSampleInclusionFrequency, L"RandomSampleInclusionFrequency" },
             { PrimitiveOpType::Dropout, L"Dropout" },
             { PrimitiveOpType::Reshape, L"Reshape" },
             { PrimitiveOpType::Pooling, L"Pooling" },
@@ -134,6 +76,8 @@
             { PrimitiveOpType::Select, L"Select" },
             { PrimitiveOpType::Splice, L"Splice" },
             { PrimitiveOpType::Combine, L"Combine" },
+            { PrimitiveOpType::RandomSample, L"RandomSample" },
+            { PrimitiveOpType::RandomSampleInclusionFrequency, L"RandomSampleInclusionFrequency" },
         };
 
         if (primitiveOpNames.find(opType) == primitiveOpNames.end())
@@ -363,7 +307,7 @@
                         if (dim == NDShape::InferredDimension)
                             outputDims[index] = NDShape::InferredDimension;
                         else
-                        outputDims[index] += dim;
+                            outputDims[index] += dim;
                     }
                     else
                     {
@@ -521,17 +465,17 @@
             for (size_t i = 0; i < numReductionAxes; ++i)
             {
                 if ((leftOperandShape[outputRank + i] != NDShape::InferredDimension) && (rightOperandShape[i] != NDShape::InferredDimension))
-            {
+                {
                     if (leftOperandShape[outputRank + i] != rightOperandShape[i])
-                InvalidArgument("The %d %s dimensions of the %s operand with shape %S do not match the %s operand's %s dimensions with shape %S",
-                                (int)numReductionAxes,
-                                Internal::IsReversingTensorShapesInErrorMessagesEnabled() ? "leading" : "trailing",
-                                Internal::IsReversingTensorShapesInErrorMessagesEnabled() ? "right" : "left",
-                                AsStringForErrorReporting(leftOperandShape.SubShape(outputRank)).c_str(),
-                                Internal::IsReversingTensorShapesInErrorMessagesEnabled() ? "left" : "right",
-                                Internal::IsReversingTensorShapesInErrorMessagesEnabled() ? "trailing" : "leading",
-                                AsStringForErrorReporting(rightOperandShape).c_str());
-            }
+                        InvalidArgument("The %d %s dimensions of the %s operand with shape %S do not match the %s operand's %s dimensions with shape %S",
+                                        (int)numReductionAxes,
+                                        Internal::IsReversingTensorShapesInErrorMessagesEnabled() ? "leading" : "trailing",
+                                        Internal::IsReversingTensorShapesInErrorMessagesEnabled() ? "right" : "left",
+                                        AsStringForErrorReporting(leftOperandShape.SubShape(outputRank)).c_str(),
+                                        Internal::IsReversingTensorShapesInErrorMessagesEnabled() ? "left" : "right",
+                                        Internal::IsReversingTensorShapesInErrorMessagesEnabled() ? "trailing" : "leading",
+                                        AsStringForErrorReporting(rightOperandShape).c_str());
+                }
                 else if (leftOperandShape[outputRank + i] == NDShape::InferredDimension)
                     leftOperandShape[outputRank + i] = rightOperandShape[i];
                 else if (rightOperandShape[i] == NDShape::InferredDimension)
@@ -586,7 +530,7 @@
                                                 bool transpose, bool inferDimensions)
         {
             if (inferDimensions)
-        {
+            {
                 // infer reduction dimensions if not given
                 // If kernel has a lower rank than the input then the remaining dimensions are to be reduced over.
                 size_t filterRank = kernelShape.Rank();
