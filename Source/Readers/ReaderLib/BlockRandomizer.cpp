//
// Copyright (c) Microsoft. All rights reserved.
// Licensed under the MIT license. See LICENSE.md file in the project root for full license information.
//

#define _CRT_SECURE_NO_WARNINGS

#define __STDC_FORMAT_MACROS
#include <inttypes.h>
#include "BlockRandomizer.h"
#include <algorithm>
#include <utility>
#include <deque>

#include "DataReader.h"
#include "ExceptionCapture.h"

namespace Microsoft { namespace MSR { namespace CNTK {

BlockRandomizer::BlockRandomizer(
    int verbosity,
    size_t randomizationRangeInSamples,
    IDataDeserializerPtr deserializer,
    bool shouldPrefetch,
    bool useLegacyRandomization,
    bool multithreadedGetNextSequence)
    : m_verbosity(verbosity),
      m_deserializer(deserializer),
      m_sweep(SIZE_MAX),
      m_epochSize(SIZE_MAX),
      m_globalSamplePosition(SIZE_MAX),
      m_epochStartPosition(0),
      m_sweepSizeInSamples(0),
      m_chunkRandomizer(std::make_shared<ChunkRandomizer>(deserializer, randomizationRangeInSamples, useLegacyRandomization)),
      m_multithreadedGetNextSequences(multithreadedGetNextSequence),
      m_prefetchedChunk(CHUNKID_MAX)
{
    assert(deserializer != nullptr);

    m_launchType = shouldPrefetch ? launch::async : launch::deferred;

    m_streams = m_deserializer->GetStreamDescriptions();
    m_sequenceRandomizer = std::make_shared<SequenceRandomizer>(verbosity, m_deserializer, m_chunkRandomizer);

    // Calculate total number of samples.
    m_sweepSizeInSamples = 0;
    for (auto const & chunk : m_deserializer->GetChunkDescriptions())
    {
        m_sweepSizeInSamples += chunk->m_numberOfSamples;
    }
}

size_t BlockRandomizer::GetCurrentSamplePosition()
{
    return m_globalSamplePosition;
}

// Start a new epoch.
void BlockRandomizer::StartEpoch(const EpochConfiguration& config)
{
    m_currentWindowRange = ClosedOpenChunkInterval{};

    m_config = config;
    if (config.m_totalEpochSizeInSamples == requestDataSize)
    {
        m_epochSize = m_sweepSizeInSamples;
    }
    else
    {
        m_epochSize = config.m_totalEpochSizeInSamples;
    }

    // Sanity check, too big values can cause invalid behavior due to overflow.
    if (m_epochSize > std::numeric_limits<size_t>::max() / 2)
        InvalidArgument("Too big epoch size can cause bit overflow");

    m_epochStartPosition = m_epochSize * config.m_epochIndex;
    SetCurrentSamplePosition(m_epochStartPosition);
    if (m_verbosity >= Notification)
    {
        size_t epochStartFrame = config.m_epochIndex * m_epochSize;
        fprintf(stderr, "BlockRandomizer::StartEpoch: epoch %" PRIu64 ": samples [%" PRIu64 "..%" PRIu64 "] (first sequence at sample %" PRIu64 "), worker rank %" PRIu64 ", total workers %" PRIu64 "\n",
                config.m_epochIndex + 1,
                epochStartFrame,
                epochStartFrame + m_epochSize,
                m_globalSamplePosition,
                config.m_workerRank,
                config.m_numberOfWorkers);
    }
}

// Prepares a new sweep if needed.
void BlockRandomizer::PrepareNewSweepIfNeeded(size_t samplePosition)
{
    size_t sweep = samplePosition / m_sweepSizeInSamples;
    if (m_sweep != sweep)
    {
        if (m_verbosity >= Notification)
            fprintf(stderr, "BlockRandomizer::PrepareNewSweepIfNeeded: re-randomizing for sweep %d\n",
                    (int) sweep);

        m_sweep = sweep;
        m_sweepStartInSamples = sweep * m_sweepSizeInSamples;

        // Rerandomizing the chunks.
        m_chunkRandomizer->Randomize((unsigned int)m_sweep);

        // Resetting sequence randomizer.
        m_sequenceRandomizer->Reset(m_sweep);
        m_currentWindowRange = {};
    }
}

// Gets next sequences not exceeding sampleCount.
Sequences BlockRandomizer::GetNextSequences(size_t numSamplesToLoad)
{
    // Get next sequence descriptions.
    Sequences result;
    size_t numSamplesLoaded = 0;
    do
    {
        assert(numSamplesToLoad > numSamplesLoaded);
        bool atTheSweepBoundary = result.m_endOfSweep;
        // in case when we continue filling up a minibatch that crosses a sweep boundary, 
        // make sure that it does not exceed the required number of samples. Set the atLeastOnceSequenceNeeded
        // flag to false.
        size_t sampleCount = LoadSequenceData(numSamplesToLoad - numSamplesLoaded, result, !atTheSweepBoundary);

        if (atTheSweepBoundary && sampleCount == 0) 
        {
            break;
        }

        numSamplesLoaded += sampleCount;

    } while (m_config.m_allowMinibatchesToCrossSweepBoundaries && 
             !result.m_endOfEpoch &&
             result.m_endOfSweep &&
             numSamplesToLoad > numSamplesLoaded);

    return result;
}

size_t BlockRandomizer::LoadSequenceData(size_t sampleCount, Sequences& sequences, bool atLeastOneSequenceNeeded)
{
    std::vector<RandomizedSequenceDescription> descriptions;
    ClosedOpenChunkInterval windowRange;
    size_t numSamples; // actual number of samples to load (filled in from the sequence descriptions) 
    bool endOfSweep, endOfEpoch;
    std::tie(endOfSweep, endOfEpoch, numSamples) = GetNextSequenceDescriptions(sampleCount, descriptions, windowRange, atLeastOneSequenceNeeded);
    sequences.m_endOfSweep |= endOfSweep;
    sequences.m_endOfEpoch |= endOfEpoch;

    if (numSamples == 0)
    {
        assert(!atLeastOneSequenceNeeded || sequences.m_endOfEpoch);
        return numSamples;
    }

    // Decimate sequences.
    std::vector<RandomizedSequenceDescription> decimated;
    decimated.reserve(descriptions.size());
    Decimate(descriptions, decimated);
    if (decimated.size() == 0)
    {
        return numSamples;
    }

    // Retrieve new data chunks if required.
    LoadDataChunks(windowRange);

    if (m_verbosity >= Debug)
        fprintf(stderr, "BlockRandomizer::GetNextSequences(): getting %" PRIu64 " out of %" PRIu64 " sequences for %" PRIu64 " requested samples in sweep %" PRIu64 "\n",
            decimated.size(),
            descriptions.size(),
            sampleCount,
            m_sweep);


    auto& data = sequences.m_data;
    size_t offset = 0;

    if (data.empty())
    {
        data.resize(m_streams.size(), std::vector<SequenceDataPtr>(decimated.size()));
    }
    else
    {
        // sequence data is not empty, we're appending new items to exiting 
        // sequence data vectors.
        offset = data.front().size();
        for (auto& sequenceDataVector : data)
        {
            // make sure that all streams contain the same number of sequences
            assert(sequenceDataVector.size() == offset); 
            sequenceDataVector.resize(offset + decimated.size());
        }
    }

    auto process = [&](int i) -> void {
        const auto& description = decimated[i];
        std::vector<SequenceDataPtr> sequenceData;
        auto it = m_chunks.find(description.m_chunk->m_original->m_id);
        if (it == m_chunks.end())
        {
            LogicError("Invalid chunk requested.");
        }

        it->second->GetSequence(description.m_id, sequenceData);
        for (int j = 0; j < m_streams.size(); ++j)
        {
            assert(offset + i < data[j].size());
            data[j][offset + i] = sequenceData[j];
        }
    };

    if (m_multithreadedGetNextSequences)
    {
        ExceptionCapture capture;
#pragma omp parallel for schedule(dynamic)
        for (int i = 0; i < decimated.size(); ++i)
            capture.SafeRun(process, i);
        capture.RethrowIfHappened();
    }
    else
    {
        for (int i = 0; i < decimated.size(); ++i)
            process(i);
    }

    // Now it is safe to start the new chunk prefetch.
    ChunkIdType chunkToPrefetchNext = GetChunkToPrefetch(windowRange);
    Prefetch(chunkToPrefetchNext);

    return numSamples;
}

// Get next sequence descriptions that do not exceed sample count.
// Returns true if epoch end is reached.
std::tuple<bool, bool, size_t> BlockRandomizer::GetNextSequenceDescriptions(size_t sampleCount, std::vector<RandomizedSequenceDescription>& result, ClosedOpenChunkInterval& windowRange, bool atLeastOneSequenceNeeded)
{
    assert(sampleCount != 0);

    PrepareNewSweepIfNeeded(m_globalSamplePosition);
    auto sweepPosition = m_globalSamplePosition % m_sweepSizeInSamples;
    auto epochEndPosition = m_epochSize + m_epochStartPosition;

    // Check epoch end.
    if (m_globalSamplePosition >= epochEndPosition)
    {
        auto reachedEndOfEpoch = true;
        auto reachedEndOfSweep = (m_globalSamplePosition >= m_sweepSizeInSamples) && (sweepPosition == 0);
        return std::make_tuple(reachedEndOfSweep, reachedEndOfEpoch, 0);
    }

    sampleCount = std::min(sampleCount, epochEndPosition - m_globalSamplePosition);
    assert(sampleCount != 0);

    // Check that we do not go over the sweep.
    sampleCount = std::min(sampleCount, m_sweepSizeInSamples - sweepPosition);
    assert(sampleCount != 0);

    // Randomizing sequences
    result = m_sequenceRandomizer->GetNextSequenceDescriptions(sampleCount, windowRange, atLeastOneSequenceNeeded);

    size_t minibatchSize = 0; // the actual size of the current minibatch in samples
    for (const auto& sequence : result)
    {
        minibatchSize += sequence.m_numberOfSamples;
    }

    // set "reachedEndOfSweep" to true if the minibatch is last in a sweep
    auto reachedEndOfSweep = (sweepPosition + minibatchSize >= m_sweepSizeInSamples);
    // set "reachedEndOfEpoch" to true if the current batch is last in an epoch.
    auto reachedEndOfEpoch = (m_globalSamplePosition + minibatchSize >= epochEndPosition);

    // Update the global sample position.
    m_globalSamplePosition += minibatchSize;

    return std::make_tuple(reachedEndOfSweep, reachedEndOfEpoch, minibatchSize);
}

// Decimates sequences and load/unloads chunks using infromation of the SequenceRandomizer.
void BlockRandomizer::Decimate(const std::vector<RandomizedSequenceDescription>& all, std::vector<RandomizedSequenceDescription>& decimated)
{
    decimated.reserve(all.size());
    for (const auto& sequence : all)
    {
        if (sequence.m_chunk->m_chunkId % m_config.m_numberOfWorkers == m_config.m_workerRank)
        {
            decimated.push_back(sequence);
        }
    }
}

// Retrieves chunk data based on the window information provided by SequenceRandomizer
void BlockRandomizer::LoadDataChunks(const ClosedOpenChunkInterval& windowRange)
{
    if (windowRange == m_currentWindowRange)
    {
        // Nothing to do.
        return;
    }

    m_currentWindowRange = windowRange;

    // in the loop we are building a new map of currently loaded chunks:
    // we are iterating thru all chunks in the window and if they are not in m_chunks map -
    // they get requested from the deserializer.
    // There could be some chunks in the m_chunks that are not required anymore, by swapping the chunks with m_chunks, we are removing those.
    std::map<size_t, ChunkPtr> chunks;
    size_t numLoadedChunks = m_chunks.size();

    std::vector<bool> needed;
    needed.resize(windowRange.Size(), false);

    // Firstly, make sure we unload all not needed chunks:
    for (size_t i = windowRange.m_begin; i < windowRange.m_end; ++i)
    {
        auto const& chunk = m_chunkRandomizer->GetRandomizedChunks()[i];
        if (chunk.m_chunkId % m_config.m_numberOfWorkers != m_config.m_workerRank)
        {
            continue;
        }

        auto it = m_chunks.find(chunk.m_original->m_id);
        if (it != m_chunks.end())
        {
            chunks[chunk.m_original->m_id] = it->second;
        }
        else
        {
            needed[i - windowRange.m_begin] = true;
        }
    }

    // Swapping current chunks in the m_chunks, by that removing all stale.
    // TODO diagnostics for paged out chunks?
    m_chunks.swap(chunks);

    // Adding new ones.
    for (size_t i = windowRange.m_begin; i < windowRange.m_end; ++i)
    {
        if (!needed[i - windowRange.m_begin])
        {
            continue;
        }

        auto const& chunk = m_chunkRandomizer->GetRandomizedChunks()[i];
        if (chunk.m_original->m_id == m_prefetchedChunk && m_prefetch.valid())
        {
            // Taking prefetched chunk.
            m_chunks[chunk.m_original->m_id] = m_prefetch.get();
            if (m_verbosity >= Information)
                fprintf(stderr, "BlockRandomizer::RetrieveDataChunks: paged in prefetched chunk %u (original chunk: %u), now %" PRIu64 " chunks in memory\n",
                chunk.m_chunkId,
                chunk.m_original->m_id,
                ++numLoadedChunks);
        }
        else
        {
            // Make sure we have no outstanding prefetches.
            if (m_prefetch.valid())
            {
                m_prefetch.wait();
            }

            m_chunks[chunk.m_original->m_id] = m_deserializer->GetChunk(chunk.m_original->m_id);
            if (m_verbosity >= Information)
                fprintf(stderr, "BlockRandomizer::RetrieveDataChunks: paged in randomized chunk %u (original chunk: %u), now %" PRIu64 " chunks in memory\n",
                chunk.m_chunkId,
                chunk.m_original->m_id,
                ++numLoadedChunks);
        }
    }

    if (m_verbosity >= Notification)
        fprintf(stderr, "BlockRandomizer::RetrieveDataChunks: %" PRIu64 " chunks paged-in from chunk window [%u..%u]\n",
                m_chunks.size(),
                m_chunkRandomizer->GetRandomizedChunks()[windowRange.m_begin].m_chunkId,
                m_chunkRandomizer->GetRandomizedChunks()[windowRange.m_end - 1].m_chunkId);
}

// Identifies chunk id that should be prefetched.
ChunkIdType BlockRandomizer::GetChunkToPrefetch(const ClosedOpenChunkInterval& windowRange)
{
    ChunkIdType toBePrefetched = CHUNKID_MAX;
    auto current = windowRange.m_end;
    while (current < m_chunkRandomizer->GetRandomizedChunks().size())
    {
        const auto& chunk = m_chunkRandomizer->GetRandomizedChunks()[current];
        if (chunk.m_chunkId % m_config.m_numberOfWorkers == m_config.m_workerRank &&
            m_chunks.find(chunk.m_original->m_id) == m_chunks.end())
        {
            toBePrefetched = chunk.m_original->m_id;
            break;
        }
        ++current;
    }
    return toBePrefetched;
}

// Performs io prefetch of the specified chunk if needed.
void BlockRandomizer::Prefetch(ChunkIdType chunkId)
{
    // Start new prefetch if necessary.
    if (m_prefetchedChunk != chunkId && chunkId != CHUNKID_MAX)
    {
        // Wait to make sure there is no outstanding prefetches.
        if (m_prefetch.valid())
        {
            m_prefetch.wait();
        }

        m_prefetchedChunk = chunkId;
        m_prefetch = std::async(m_launchType, [this, chunkId]() { return m_deserializer->GetChunk(chunkId); });

        if (m_verbosity >= Debug)
            fprintf(stderr, "BlockRandomizer::Prefetch: prefetching original chunk: %u\n", chunkId);
    }
}

void BlockRandomizer::SetCurrentSamplePosition(size_t currentSamplePosition)
{
    PrepareNewSweepIfNeeded(currentSamplePosition);

    // Sets sequence cursor to the sequence that corresponds to the epoch start position.
    // If last epoch ended in the middle of a sequence, the cursor is moved to the next sequence in the sweep.
<<<<<<< HEAD
    size_t offsetInSweep = m_epochStartPosition % m_sweepSizeInSamples;
=======
    size_t offsetInSweep = currentSamplePosition % m_sweepTotalNumberOfSamples;
>>>>>>> e25f1829
    size_t newOffset = m_sequenceRandomizer->Seek(offsetInSweep, m_sweep);
    m_globalSamplePosition = m_sweep * m_sweepSizeInSamples + newOffset;
}

void BlockRandomizer::SetConfiguration(const ReaderConfiguration& config)
{
    *((ReaderConfiguration*)&m_config) = config;
}

}}}<|MERGE_RESOLUTION|>--- conflicted
+++ resolved
@@ -426,11 +426,7 @@
 
     // Sets sequence cursor to the sequence that corresponds to the epoch start position.
     // If last epoch ended in the middle of a sequence, the cursor is moved to the next sequence in the sweep.
-<<<<<<< HEAD
-    size_t offsetInSweep = m_epochStartPosition % m_sweepSizeInSamples;
-=======
-    size_t offsetInSweep = currentSamplePosition % m_sweepTotalNumberOfSamples;
->>>>>>> e25f1829
+    size_t offsetInSweep = currentSamplePosition % m_sweepSizeInSamples;
     size_t newOffset = m_sequenceRandomizer->Seek(offsetInSweep, m_sweep);
     m_globalSamplePosition = m_sweep * m_sweepSizeInSamples + newOffset;
 }
