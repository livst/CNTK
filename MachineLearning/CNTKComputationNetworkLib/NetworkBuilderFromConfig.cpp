// NetworkBuilderFromConfig.cpp -- interface to node and network creation from glue languages through config record parameters  --fseide

#define _CRT_SECURE_NO_WARNINGS     // "secure" CRT not available on all platforms  --add this at the top of all CPP files that give "function or variable may be unsafe" warnings

#include "Basics.h"
#include "ScriptableObjects.h"

#include "ComputationNode.h"
#include "InputAndParamNodes.h"
#include "RecurrentNodes.h"
#include "NonlinearityNodes.h"
#include "LinearAlgebraNodes.h"
#include "ConvolutionalNodes.h"

#include "ComputationNetwork.h"
#include "ComputationNetworkBuilder.h"

#include <memory>
#include <deque>
#include <set>
#include <string>

#ifndef let
#define let const auto
#endif

namespace Microsoft { namespace MSR { namespace ScriptableObjects {

    using namespace Microsoft::MSR;
<<<<<<< HEAD

    // The following class(es) implement the MakeRuntimeObject() function for different types. Sorry for the strange template dance.

    // -------------------------------------------------------------------
    // basic function template, for classes that can instantiate themselves from IConfigRecordPtr  TODO: do we even have any?
    // -------------------------------------------------------------------

    template<typename ElemType, class C>
    struct DualPrecisionHelpers
    {
        static shared_ptr<Object> MakeRuntimeObject(const IConfigRecordPtr config) { return make_shared<C>(config); }
    };

    // -------------------------------------------------------------------
    // ComputationNode -- covers all standard nodes
    // -------------------------------------------------------------------

    // helper wrapper class for ComputationNodes that must AttachInputs() late due to circular references
    // Instantiate with LateAttachingNode<node type>(lambda, args for node constructor).
    // To resolve, call AttachInputs()
    // TODO: This is a bit indirect. Can it be done more nicely?
    struct ILateAttachingNode { virtual void LateAttachInputs() = 0; };
    template<class N>
    class LateAttachingNode : public N, public ILateAttachingNode
    {
        typedef typename N::OurElemType ElemType;
        function<void(ComputationNode<ElemType>*)> attachInputs;
    public:
        // constructor
        template<class... _Types>
        LateAttachingNode(DEVICEID_TYPE deviceId, const wstring & name, const function<void(ComputationNode<ElemType>*)> & attachInputs, _Types&&... _Args) : attachInputs(attachInputs), N(deviceId, name, forward<_Types>(_Args)...) {}
        // the one member that does the work
        void /*ILateAttachingNode::*/LateAttachInputs()
        {
            attachInputs(dynamic_cast<N*>(this));
            attachInputs = [](ComputationNode<ElemType>*){ LogicError("LateAttachingNode::AttachInputs: must only be called once"); };
        }
    };

    template<class ElemType>
    struct DualPrecisionHelpers<ElemType, ComputationNode<ElemType>>
    {
        // create ComputationNode
        // This is the equivalent of the old SynchronousNodeEvaluator::Evaluate(), and we duplicate code from there.
        static shared_ptr<Object> MakeRuntimeObject(const IConfigRecordPtr configp)
        {
            let & config = *configp;
            wstring operationName = config[L"operation"];
            wstring nodeName = L"<placeholder>";   // name will be overwritten by caller upon return (TODO: fix this here? pass expression name in?)
            DEVICEID_TYPE deviceId = (DEVICEID_TYPE)(int)config[L"deviceId"];
            static unsigned long m_randomSeedOffset = 0;    // TODO: this is held in the ComputationNetwork, but we don't have one yet
            // TODO" ^^ actually it seems only used by initialization of LearnableParameters--check that again; in that case, we can have a local

            // note on optional parameters
            // Instead of defining optional parameters here in code, they are defined as optional args to the creating macro.

            ComputationNodeBasePtr node;

#define OpIs(op) (operationName == msra::strfun::utf16(OperationNameOf(op)))

            // TODO: in the code below, for reference, each block is preceded by an #if-0'ed out copy of the respective code from SynchronousNodeEvaluator::Evaluate()--remove these when this all works

            // first group: nodes without inputs
#if 0
            if (OperationNameOf(InputValue) == cnNodeType)
            {
                if (parameter.size() < 1 || parameter.size() > 2)
                    RuntimeError("%ls should have 1 or 2 parameters[rows, [cols=1]].", cnNodeType.c_str());

                if (pass == ndlPassInitial)
                {
                    // evaluate only scalar parameters
                    vector<void*> params = EvaluateParameters(node, baseName, 0, parameter.size(), pass);
                    size_t rows = ((NDLNode<ElemType>*)params[0])->GetScalar();
                    size_t cols = params.size() > 1 ? ((NDLNode<ElemType>*)params[1])->GetScalar() : 1;

                    // first look for this node already existing in the network
                    if (m_net.NodeNameExist(name))
                        nodePtr = m_net.GetNodeFromName(name);
                    else
                        nodePtr = m_net.CreateInputNode(name, rows, cols);
                }
            }
            else if (InputValue<ElemType>::SparseTypeName() == cnNodeType)
            {
                if (parameter.size() < 1 || parameter.size() > 2)
                    RuntimeError("%ls should have 1 or 2 parameters[rows, [cols=1]].", cnNodeType.c_str());

                if (pass == ndlPassInitial)
                {
                    // evaluate only scalar parameters
                    vector<void*> params = EvaluateParameters(node, baseName, 0, parameter.size(), pass);
                    size_t rows = ((NDLNode<ElemType>*)params[0])->GetScalar();
                    size_t cols = params.size() > 1 ? ((NDLNode<ElemType>*)params[1])->GetScalar() : 1;

                    // first look for this node already existing in the network
                    if (m_net.NodeNameExist(name))
                        nodePtr = m_net.GetNodeFromName(name);
                    else
                        nodePtr = m_net.CreateSparseInputNode(name, rows, cols);
                }
            }
            else if (cnNodeType == L"ImageInput")
            {
                if (parameter.size() < 3 || parameter.size() > 4)
                    RuntimeError("%ls should have 3 or 4 parameters[imageWidth, imageHeight, imageChannels, [numImages=1]].", cnNodeType.c_str());

                if (pass == ndlPassInitial)
                {
                    // evaluate only scalar parameters
                    vector<void*> params = EvaluateParameters(node, baseName, 0, parameter.size(), pass);
                    size_t imageWidth = ((NDLNode<ElemType>*)params[0])->GetScalar();
                    size_t imageHeight = ((NDLNode<ElemType>*)params[1])->GetScalar();
                    size_t imageChannels = ((NDLNode<ElemType>*)params[2])->GetScalar();
                    size_t numImages = parameter.size() > 3 ? ((NDLNode<ElemType>*)params[3])->GetScalar() : 1;

                    nodePtr = m_net.CreateInputNode(name, imageWidth, imageHeight, imageChannels, numImages);
                }
            }
            else if (cnNodeType == L"SparseImageInput")
            {
                if (parameter.size() < 3 || parameter.size() > 4)
                    RuntimeError("%ls should have 3 or 4 parameters[imageWidth, imageHeight, imageChannels, [numImages=1]].", cnNodeType.c_str());

                if (pass == ndlPassInitial)
                {
                    // evaluate only scalar parameters
                    vector<void*> params = EvaluateParameters(node, baseName, 0, parameter.size(), pass);
                    size_t imageWidth = ((NDLNode<ElemType>*)params[0])->GetScalar();
                    size_t imageHeight = ((NDLNode<ElemType>*)params[1])->GetScalar();
                    size_t imageChannels = ((NDLNode<ElemType>*)params[2])->GetScalar();
                    size_t numImages = parameter.size() > 3 ? ((NDLNode<ElemType>*)params[3])->GetScalar() : 1;

                    nodePtr = m_net.CreateSparseInputNode(name, imageWidth, imageHeight, imageChannels, numImages);
                }
            }
#endif
            if (OpIs(InputValue))
            {
                let isSparse = config[L"isSparse"];
                let isImage  = config[L"isImage"];
                if (!isImage)
                    node = New<InputValue<ElemType>>(deviceId, nodeName, (size_t)config[L"rows"], (size_t)config[L"cols"], isSparse);
                else
                    node = New<InputValue<ElemType>>(deviceId, nodeName, ImageLayout(config[L"imageWidth"], config[L"imageHeight"], config[L"imageChannels"]), (size_t)config[L"numImages"], isSparse);
            }
#if 0
            else if (OperationNameOf(LearnableParameter) == cnNodeType)
            {
                if (parameter.size() < 1 || parameter.size() > 2)
                    RuntimeError("%ls should have 1 or 2 parameters[rows, [cols=1]] plus other optional parameters (needGradient=[true|false], init=[uniform|gaussian|fixedvalue], initValueScale=[1|float], value=[0|float]).", cnNodeType.c_str());

                if (pass == ndlPassInitial)
                {
                    // evaluate only scalar parameters
                    vector<void*> params = EvaluateParameters(node, baseName, 0, parameter.size(), pass);
                    size_t rows = ((NDLNode<ElemType>*)params[0])->GetScalar();
                    size_t cols = params.size() > 1 ? ((NDLNode<ElemType>*)params[1])->GetScalar() : 1;

                    bool needGradient = node->GetOptionalParameter("needGradient", "true");

                    nodePtr = m_net.CreateLearnableParameter(name, rows, cols);

                    nodePtr->NeedGradient() = needGradient;
                }
                else if (pass == ndlPassFinal)
                {
                    static int randomSeed = 1;
                    std::string initString = node->GetOptionalParameter("init", "uniform");
                    ElemType initValueScale = node->GetOptionalParameter("initValueScale", "1");
                    ElemType value = node->GetOptionalParameter("value", "0");

                    msra::strfun::tolower_ascii(initString);
                    if (initString == "fixedvalue")
                        nodePtr->FunctionValues().SetValue(value);
                    else if (initString == "uniform")
                        m_net.InitLearnableParameters(nodePtr, true, randomSeed++, initValueScale);
                    else if (initString == "gaussian")
                        m_net.InitLearnableParameters(nodePtr, false, randomSeed++, initValueScale);
                    else if (initString == "fromfile")
                    {
                        std::string initFromFilePath = node->GetOptionalParameter("initFromFilePath", "");
                        if (initFromFilePath == "")
                            RuntimeError("initFromFilePath must be set when using \"fromFile\" initialization method");
                        if (initFromFilePath[0] == '\"' && initFromFilePath[initFromFilePath.size() - 1] == '\"')
                            // remove the opening and closing double quotes
                            initFromFilePath = initFromFilePath.substr(1, initFromFilePath.size() - 2);
                        if (!fexists(initFromFilePath))
                            RuntimeError("File pointed to by initFromFilePath does not exist: %s", initFromFilePath.c_str());
                        m_net.InitLearnableParametersFromFile(nodePtr, initFromFilePath);
                    }
                    else
                        RuntimeError("init must be one of the values of [uniform|gaussian|fixedvalue]");
                }
            }
            else if (OperationNameOf(SparseLearnableParameter) == cnNodeType)
            {
                if (parameter.size() < 1 || parameter.size() > 2)
                    RuntimeError("%ls should have 1 or 2 parameters[rows, [cols=1]] plus other optional parameters (needGradient=[true|false], init=[uniform|gaussian|fixedvalue], initValueScale=[1|float], value=[0|float]).", cnNodeType.c_str());

                if (pass == ndlPassInitial)
                {
                    // evaluate only scalar parameters
                    vector<void*> params = EvaluateParameters(node, baseName, 0, parameter.size(), pass);
                    size_t rows = ((NDLNode<ElemType>*)params[0])->GetScalar();
                    size_t cols = params.size() > 1 ? ((NDLNode<ElemType>*)params[1])->GetScalar() : 1;

                    bool needGradient = node->GetOptionalParameter("needGradient", "true");

                    nodePtr = m_net.CreateSparseLearnableParameter(name, rows, cols);

                    nodePtr->NeedGradient() = needGradient;
                }
                else if (pass == ndlPassFinal)
                {
                    static int randomSeed = 1;
                    std::string initString = node->GetOptionalParameter("init", "uniform");
                    ElemType initValueScale = node->GetOptionalParameter("initValueScale", "1");
                    ElemType value = node->GetOptionalParameter("value", "0");

                    msra::strfun::tolower_ascii(initString);
                    if (initString == "fixedvalue")
                        nodePtr->FunctionValues().SetValue(value);
                    else if (initString == "uniform")
                        m_net.InitLearnableParameters(nodePtr, true, randomSeed++, initValueScale);
                    else if (initString == "gaussian")
                        m_net.InitLearnableParameters(nodePtr, false, randomSeed++, initValueScale);
                    else if (initString == "fromfile")
                    {
                        std::string initFromFilePath = node->GetOptionalParameter("initFromFilePath", "");
                        if (initFromFilePath == "")
                            RuntimeError("initFromFilePath must be set when using \"fromFile\" initialization method");
                        if (initFromFilePath[0] == '\"' && initFromFilePath[initFromFilePath.size() - 1] == '\"')
                            // remove the opening and closing double quotes
                            initFromFilePath = initFromFilePath.substr(1, initFromFilePath.size() - 2);
                        if (!fexists(initFromFilePath))
                            RuntimeError("File pointed to by initFromFilePath does not exist: %s", initFromFilePath.c_str());
                        m_net.InitLearnableParametersFromFile(nodePtr, initFromFilePath);
                    }
                    else
                        RuntimeError("init must be one of the values of [uniform|gaussian|fixedvalue]");
                }
            }
#endif
            else if (OpIs(LearnableParameter) || OpIs(SparseLearnableParameter))
            {
                // parameters[rows, [cols=1]] plus other optional parameters (needGradient=[true|false], init=[uniform|gaussian|fixedvalue], initValueScale=[1|float], value=[0|float])
                // TODO: do we need a default value mechanism? How to make sure it does not pop upwards? Current functions do not allow overloads.
                // TODO: test this with random init for QuickE2E on CPU against SimpleNetworkBuilder
                let isSparse = (operationName.find(L"Sparse") != wstring::npos);
                if (!isSparse)
                    node = New<LearnableParameter<ElemType>>(deviceId, nodeName, (size_t)config[L"rows"], (size_t)config[L"cols"]);
                else
                    node = New<SparseLearnableParameter<ElemType>>(deviceId, nodeName, (size_t)config[L"rows"], (size_t)config[L"cols"], 0/*size*/);    // TODO: what is size?
                node->NeedGradient() = config[L"needGradient"];
                static int randomSeed = 1;
                wstring initString = config[L"init"];
                if (initString == L"fixedValue")
                    dynamic_pointer_cast<LearnableParameter<ElemType>>(node)->FunctionValues().SetValue((ElemType)config[L"value"]);
                else if (initString == L"uniform" || initString == L"gaussian")
                {
                    // TODO: add these options also to old NDL
                    int forcedRandomSeed = config[L"randomSeed"];   // forcing a specific random seed is useful for testing to get repeatable initialization independent of evaluation order
                    dynamic_pointer_cast<LearnableParameter<ElemType>>(node)->InitRandom((initString == L"uniform"), forcedRandomSeed < 0 ? (randomSeed++ + m_randomSeedOffset) : (unsigned long)forcedRandomSeed, config[L"initValueScale"], config[L"initOnCPUOnly"]);
                }
                else if (initString == L"fromFile")
                {
                    wstring initFromFilePath = config[L"initFromFilePath"];
                    if (initFromFilePath.empty())
                        RuntimeError("initFromFilePath must be set when using \"fromFile\" initialization method");
                    dynamic_pointer_cast<LearnableParameter<ElemType>>(node)->InitFromFile(initFromFilePath);
                }
                else
                    RuntimeError("init must be one of the values of [uniform|gaussian|fixedValue|fromFile]");
            }
#if 0
            else if (cnNodeType == L"Constant")
            {
                if (parameter.size() != 1)
                    RuntimeError("Constant should have 1 fixed parameter [val] and two optional parameters [rows=[1|yourvalue], cols=[1|yourvalue]].");

                if (pass == ndlPassInitial)
                {
                    size_t rows = node->GetOptionalParameter("rows", "1");
                    size_t cols = node->GetOptionalParameter("cols", "1");

                    nodePtr = m_net.CreateLearnableParameter(name, rows, cols);
                    nodePtr->NeedGradient() = false;
                }
                else if (pass == ndlPassFinal || nodePtr->FunctionValues().GetNumElements() != 0)
                {
                    double val = parameter[0]->GetScalar();
                    nodePtr->FunctionValues().SetValue(val);
                }
            }
#endif
            // Constant is implemented as a LearnableParameter with initializion as fixedValue with needGradient false, on script level
#if 0
            else if (cnNodeType == OperationNameOf(PastValueNode) ||
                cnNodeType == OperationNameOf(FutureValueNode))
            {
                if (parameter.size() <2 || parameter.size() >3)
                    RuntimeError("PastValue or FutureValue should have two to three fixed parameters. Usage: PastValue(rows, [cols], m, [timeStep=1, defaultPastValue=0.1]).");

                nodeParamCount = 1;
                nodeParamStart = parameter.size() > 2 ? 2 : 1;

                if (pass == ndlPassInitial)
                {
                    // evaluate only scalar parameters
                    vector<void*> params = EvaluateParameters(node, baseName, 0, parameter.size(), pass);
                    size_t rows = ((NDLNode<ElemType>*)params[0])->GetScalar();
                    // if we have three parameters the second is columns
                    size_t cols = parameter.size() > 2 ? ((NDLNode<ElemType>*)params[1])->GetScalar() : 1;

                    bool needGradient = node->GetOptionalParameter("needGradient", "false");
                    float defaultHiddenActivity = node->GetOptionalParameter("defaultHiddenActivity", "0.1");

                    //for backward compatibility we check timeStep first
                    size_t timeStep = node->GetOptionalParameter("timeStep", "1");
                    if (timeStep == 1)
                    {
                        timeStep = node->GetOptionalParameter("delayTime", "1");
                    }

                    if (cnNodeType == OperationNameOf(PastValueNode))
                    {
                        nodePtr = m_net.PastValue(NULL, defaultHiddenActivity, rows, cols, name);
                        static_pointer_cast<PastValueNode<ElemType>>(nodePtr)->SetTimeStep(timeStep);
                    }
                    else
                    {
                        nodePtr = m_net.FutureValue(NULL, defaultHiddenActivity, rows, cols, name);
                        static_pointer_cast<FutureValueNode<ElemType>>(nodePtr)->SetTimeStep(timeStep);
                    }

                    nodePtr->NeedGradient() = needGradient; // TODO: What for?
                }
            }
#endif
            // nodes with delayed inputs, where we cannot yet resolve inputs due to circular references
            else if (OpIs(PastValueNode) || OpIs(FutureValueNode)) // TODO: untested
            {
                // rows, cols, input, [timeStep=1, defaultHiddenActivation=0.1]
                // Note: changed names of optional args compared to current NDL
                // TODO: we really should NOT have to specify the dimensions; network builder can figure it out. Keep it for now, fix when it is time.
                // We instantiate not the node directly, but a wrapped version that can cast to LateAttachingNode, which holds a lambda to complete the attachment process at the appropriate time.
                function<void(ComputationNode<ElemType>*)> completeAttachInputs = [configp](ComputationNode<ElemType>* node)   // This is the lambda to complete the process. Note that config captured as a shared_ptr.
                {
                    node->AttachInputs(GetInputs(*configp));    // this is executed by network builder while iterating the nodes
                };
                // legacy: bad spelling. Warn users who may have converted.
                if (config.Find(L"defaultHiddenActivity"))
                    config[L"defaultHiddenActivity"].Fail(L"Past/FutureValueNode: Optional NDL parameter 'defaultHiddenActivity' should be spelled 'defaultHiddenActivation'. Please update your script.");
                if (OpIs(PastValueNode))
                    node = New<LateAttachingNode<PastValueNode<ElemType>>>(deviceId, nodeName, completeAttachInputs, (ElemType)config[L"defaultHiddenActivation"], (size_t)config[L"rows"], (size_t)config[L"cols"], (size_t)config[L"timeStep"]);
                else
                    node = New<LateAttachingNode<FutureValueNode<ElemType>>>(deviceId, nodeName, completeAttachInputs, (ElemType)config[L"defaultHiddenActivation"], (size_t)config[L"rows"], (size_t)config[L"cols"], (size_t)config[L"timeStep"]);
            }
            else        // nodes with inputs
            {
                let inputs = GetInputs(config);
                // second group: nodes with special initializers
#if 0
                /*else*/ if (cnNodeType == OperationNameOf(RowSliceNode))
                {
                    if (parameter.size() != 3)
                        RuntimeError("RowSlice should have three parameters. Usage: RowSlice(startRowIndex, numRows, origNodeName.");

                    nodeParamCount = 1;
                    nodeParamStart = 2;

                    if (pass == ndlPassInitial)
                    {
                        // evaluate only scalar parameters
                        vector<void*> params = EvaluateParameters(node, baseName, 0, parameter.size(), pass);
                        size_t start_index = ((NDLNode<ElemType>*)params[0])->GetScalar();
                        size_t num_rows = ((NDLNode<ElemType>*)params[1])->GetScalar();

                        bool needGradient = node->GetOptionalParameter("needGradient", "false");
                        nodePtr = m_net.RowSlice(NULL, start_index, num_rows, name);
                        nodePtr->NeedGradient() = needGradient;
                    }
                }
#endif
                if (OpIs(RowSliceNode)) // TODO: untested
                {
                    // startIndex, numRows, inputs /*one*/, needGradient=false
                    node = New<RowSliceNode<ElemType>>(deviceId, nodeName, (size_t)config[L"startIndex"], (size_t)config[L"numRows"]);
                    node->NeedGradient() = config[L"needGradient"];
                }
#if 0
                else if (cnNodeType == OperationNameOf(RowRepeatNode))
                {
                    if (parameter.size() != 2)
                        RuntimeError("RowRepeat should have two parameters. Usage: RowRepeat(origNodeName, numRepeats.");

                    nodeParamCount = 1;
                    nodeParamStart = 0;

                    if (pass == ndlPassInitial)
                    {
                        // evaluate only scalar parameters
                        vector<void*> params = EvaluateParameters(node, baseName, 0, parameter.size(), pass);
                        size_t num_repeat = ((NDLNode<ElemType>*)params[1])->GetScalar();

                        bool needGradient = node->GetOptionalParameter("needGradient", "false");
                        nodePtr = m_net.RowRepeat(NULL, num_repeat, name);
                        nodePtr->NeedGradient() = needGradient;
                    }
                }
#endif
                else if (OpIs(RowRepeatNode)) // TODO: untested
                {
                    // inputs /*one*/, numRepeats, needGradient=false
                    node = New<RowRepeatNode<ElemType>>(deviceId, nodeName, (size_t)config[L"numRepeats"]);
                    node->NeedGradient() = config[L"needGradient"];
                }
#if 0
                else if (cnNodeType == OperationNameOf(ReshapeNode))
                {
                    if (parameter.size() < 2 || parameter.size() > 5)
                        RuntimeError("Reshape should have two to five parameters. Usage: Reshape(origNodeName, numRows, [imageWidth=], [imageHeight=], [imageChannels=].");

                    nodeParamCount = 1;
                    nodeParamStart = 0;

                    if (pass == ndlPassInitial)
                    {
                        // evaluate only scalar parameters
                        vector<void*> params = EvaluateParameters(node, baseName, 0, parameter.size(), pass);
                        size_t num_rows = ((NDLNode<ElemType>*)params[1])->GetScalar();
                        size_t img_width = node->GetOptionalParameter("imageWidth", "0");
                        size_t img_height = node->GetOptionalParameter("imageHeight", "0");
                        size_t img_channels = node->GetOptionalParameter("imageChannels", "0");

                        bool needGradient = node->GetOptionalParameter("needGradient", "false");
                        nodePtr = m_net.Reshape(NULL, num_rows, img_width, img_height, img_channels, name);
                        nodePtr->NeedGradient() = needGradient;
                    }
                }
#endif
                else if (OpIs(ReshapeNode)) // TODO: untested
                {
                    // inputs /*one*/, numRows, imageWidth = 0, imageHeight = 0, imageChannels = 0
                    node = New<ReshapeNode<ElemType>>(deviceId, nodeName, (size_t)config[L"numRows"], ImageLayout(config[L"imageWidth"], config[L"imageHeight"], config[L"imageChannels"]));
                    node->NeedGradient() = config[L"needGradient"];
                }
#if 0
                else if (cnNodeType == OperationNameOf(ConvolutionNode))
                {
                    if (parameter.size() != 7)
                        RuntimeError("%ls should have 7 fixed parameters[weightNodeName, inputValueNodeName, kernelWidth, kernelHeight, outputChannels,horizontalSubsample, verticalSubsample] and two optional parameters [zeroPadding = [false|yourvalue], maxTempMemSizeInSamples = [0|yourvalue]].", cnNodeType.c_str());

                    // setup the parameter position of children so we can hook them up later
                    nodeParamCount = 2;
                    nodeParamStart = 0;

                    if (pass == ndlPassInitial)
                    {
                        int id = 2; // skip weightNode and inputValueNode

                        // evaluate only scalar parameters
                        vector<void*> params = EvaluateParameters(node, baseName, id, parameter.size() - id, pass);
                        id = 0; // reset counter because the params array starts at zero
                        size_t kernelWidth = ((NDLNode<ElemType>*)params[id++])->GetScalar();
                        size_t kernelHeight = ((NDLNode<ElemType>*)params[id++])->GetScalar();
                        size_t outputChannels = ((NDLNode<ElemType>*)params[id++])->GetScalar();
                        size_t horizontalSubsample = ((NDLNode<ElemType>*)params[id++])->GetScalar();
                        size_t verticalSubsample = ((NDLNode<ElemType>*)params[id++])->GetScalar();

                        assert(id == 5);

                        //optional
                        bool zeroPadding = node->GetOptionalParameter("zeroPadding", "false");
                        size_t maxTempMemSizeInSamples = node->GetOptionalParameter("maxTempMemSizeInSamples", "0");


                        nodePtr = m_net.Convolution(NULL, NULL, kernelWidth, kernelHeight, outputChannels,
                            horizontalSubsample, verticalSubsample, zeroPadding, name, maxTempMemSizeInSamples);
                    }
                }
#endif
                else if (OpIs(ConvolutionNode)) // TODO: untested
                {
                    // weightNodeName, inputValueNodeName, kernelWidth, kernelHeight, outputChannels, horizontalSubsample, verticalSubsample, zeroPadding = false, maxTempMemSizeInSamples = 0
                    node = New<ConvolutionNode<ElemType>>(deviceId, nodeName, (size_t)config[L"kernelWidth"], (size_t)config[L"kernelHeight"], (size_t)config[L"outputChannels"],
                                                                              (size_t)config[L"horizontalSubsample"], (size_t)config[L"verticalSubsample"],
                                                                              (bool)config[L"zeroPadding"], (size_t)config[L"maxTempMemSizeInSamples"]);
                }
#if 0
                else if (cnNodeType == OperationNameOf(MaxPoolingNode))
                {
                    if (parameter.size() != 5)
                        RuntimeError("%ls should have 5 parameters[inputValueNodeName, windowWidth, windowHeight, horizontalSubsample, verticalSubsample].", cnNodeType.c_str());

                    // setup the parameter position of children so we can hook them up later
                    nodeParamCount = 1;
                    nodeParamStart = 0;

                    if (pass == ndlPassInitial)
                    {
                        int id = 1; // skip inputValueNode

                        // evaluate only scalar parameters
                        vector<void*> params = EvaluateParameters(node, baseName, id, parameter.size() - id, pass);
                        id = 0; // reset counter because the params array starts at zero
                        size_t windowWidth = ((NDLNode<ElemType>*)params[id++])->GetScalar();
                        size_t windowHeight = ((NDLNode<ElemType>*)params[id++])->GetScalar();
                        size_t horizontalSubsample = ((NDLNode<ElemType>*)params[id++])->GetScalar();
                        size_t verticalSubsample = ((NDLNode<ElemType>*)params[id++])->GetScalar();

                        assert(id == 4);

                        nodePtr = m_net.MaxPooling(NULL, /*inputWidth,inputHeight, channels,*/windowWidth, windowHeight,
                            horizontalSubsample, verticalSubsample, name);
                    }
                }
#endif
                else if (OpIs(MaxPoolingNode)) // TODO: untested
                {
                    // input, windowWidth, windowHeight, horizontalSubsample, verticalSubsample
                    node = New<MaxPoolingNode<ElemType>>(deviceId, nodeName, (size_t)config[L"windowWidth"], (size_t)config[L"windowHeight"], (size_t)config[L"horizontalSubsample"], (size_t)config[L"verticalSubsample"]);
                }
#if 0
                else if (cnNodeType == OperationNameOf(AveragePoolingNode))
                {
                    if (parameter.size() != 5)
                        RuntimeError("%ls should have 5 parameters[inputValueNodeName, windowWidth, windowHeight, horizontalSubsample, verticalSubsample].", cnNodeType.c_str());

                    // setup the parameter position of children so we can hook them up later
                    nodeParamCount = 1;
                    nodeParamStart = 0;

                    if (pass == ndlPassInitial)
                    {
                        int id = 1; // skip inputValueNode

                        // evaluate only scalar parameters
                        vector<void*> params = EvaluateParameters(node, baseName, id, parameter.size() - id, pass);
                        id = 0; // reset counter because the params array starts at zero
                        size_t windowWidth = ((NDLNode<ElemType>*)params[id++])->GetScalar();
                        size_t windowHeight = ((NDLNode<ElemType>*)params[id++])->GetScalar();
                        size_t horizontalSubsample = ((NDLNode<ElemType>*)params[id++])->GetScalar();
                        size_t verticalSubsample = ((NDLNode<ElemType>*)params[id++])->GetScalar();

                        assert(id == 4);

                        nodePtr = m_net.AveragePooling(NULL, /*inputWidth,inputHeight, channels,*/windowWidth, windowHeight,
                            horizontalSubsample, verticalSubsample, name);
                    }
                }
#endif
                else if (OpIs(AveragePoolingNode)) // TODO: untested
                {
                    // input, windowWidth, windowHeight, horizontalSubsample, verticalSubsample
                    node = New<AveragePoolingNode<ElemType>>(deviceId, nodeName, (size_t)config[L"windowWidth"], (size_t)config[L"windowHeight"], (size_t)config[L"horizontalSubsample"], (size_t)config[L"verticalSubsample"]);
                }
                // last group: standard nodes that only take 'inputs'
                else
                {
                    node = ComputationNetworkBuilder<ElemType>::NewStandardNode(operationName, deviceId, nodeName);
                }
                node->AttachInputs(inputs); // TODO: where to check the number of inputs? Should be a template parameter to ComputationNode!
            }
            // add a tag
            let nodeWithTag = dynamic_pointer_cast<WithTag>(node);
            if (nodeWithTag)
                nodeWithTag->SetTag(config[L"tag"]);
            // and done
            return node;
        }
=======

    // The following class(es) implement the MakeRuntimeObject() function for different types. Sorry for the strange template dance.

    // -------------------------------------------------------------------
    // basic function template, for classes that can instantiate themselves from IConfigRecordPtr  TODO: do we even have any?
    // -------------------------------------------------------------------

    template<typename ElemType, class C>
    struct DualPrecisionHelpers
    {
        static shared_ptr<Object> MakeRuntimeObject(const IConfigRecordPtr config) { return make_shared<C>(config); }
    };

    // -------------------------------------------------------------------
    // ComputationNode -- covers all standard nodes
    // -------------------------------------------------------------------

    // helper wrapper class for ComputationNodes that must AttachInputs() late due to circular references
    // Instantiate with LateAttachingNode<node type>(lambda, args for node constructor).
    // To resolve, call AttachInputs()
    // TODO: This is a bit indirect. Can it be done more nicely?
    struct ILateAttachingNode { virtual void LateAttachInputs() = 0; };
    template<class N>
    class LateAttachingNode : public N, public ILateAttachingNode
    {
        typedef typename N::OurElemType ElemType;
        function<void(ComputationNode<ElemType>*)> attachInputs;
    public:
        // constructor
        template<class... _Types>
        LateAttachingNode(DEVICEID_TYPE deviceId, const wstring & name, const function<void(ComputationNode<ElemType>*)> & attachInputs, _Types&&... _Args) : attachInputs(attachInputs), N(deviceId, name, forward<_Types>(_Args)...) {}
        // the one member that does the work
        void /*ILateAttachingNode::*/LateAttachInputs()
        {
            attachInputs(dynamic_cast<N*>(this));
            attachInputs = [](ComputationNode<ElemType>*){ LogicError("LateAttachingNode::AttachInputs: must only be called once"); };
        }
    };

    template<class ElemType>
    struct DualPrecisionHelpers<ElemType, ComputationNode<ElemType>>
    {
        // create ComputationNode
        // This is the equivalent of the old SynchronousNodeEvaluator::Evaluate(), and we duplicate code from there.
        static shared_ptr<Object> MakeRuntimeObject(const IConfigRecordPtr configp)
        {
            let & config = *configp;
            wstring operationName = config[L"operation"];
            wstring nodeName = L"<placeholder>";   // name will be overwritten by caller upon return (TODO: fix this here? pass expression name in?)
            DEVICEID_TYPE deviceId = (DEVICEID_TYPE)(int)config[L"deviceId"];
            static unsigned long m_randomSeedOffset = 0;    // TODO: this is held in the ComputationNetwork, but we don't have one yet
            // TODO" ^^ actually it seems only used by initialization of LearnableParameters--check that again; in that case, we can have a local

            // note on optional parameters
            // Instead of defining optional parameters here in code, they are defined as optional args to the creating macro.

            ComputationNodeBasePtr node;

#define OpIs(op) (operationName == msra::strfun::utf16(OperationNameOf(op)))

            // TODO: in the code below, for reference, each block is preceded by an #if-0'ed out copy of the respective code from SynchronousNodeEvaluator::Evaluate()--remove these when this all works

            // first group: nodes without inputs
#if 0
            if (OperationNameOf(InputValue) == cnNodeType)
            {
                if (parameter.size() < 1 || parameter.size() > 2)
                    RuntimeError("%ls should have 1 or 2 parameters[rows, [cols=1]].", cnNodeType.c_str());

                if (pass == ndlPassInitial)
                {
                    // evaluate only scalar parameters
                    vector<void*> params = EvaluateParameters(node, baseName, 0, parameter.size(), pass);
                    size_t rows = ((NDLNode<ElemType>*)params[0])->GetScalar();
                    size_t cols = params.size() > 1 ? ((NDLNode<ElemType>*)params[1])->GetScalar() : 1;

                    // first look for this node already existing in the network
                    if (m_net.NodeNameExist(name))
                        nodePtr = m_net.GetNodeFromName(name);
                    else
                        nodePtr = m_net.CreateInputNode(name, rows, cols);
                }
            }
            else if (InputValue<ElemType>::SparseTypeName() == cnNodeType)
            {
                if (parameter.size() < 1 || parameter.size() > 2)
                    RuntimeError("%ls should have 1 or 2 parameters[rows, [cols=1]].", cnNodeType.c_str());

                if (pass == ndlPassInitial)
                {
                    // evaluate only scalar parameters
                    vector<void*> params = EvaluateParameters(node, baseName, 0, parameter.size(), pass);
                    size_t rows = ((NDLNode<ElemType>*)params[0])->GetScalar();
                    size_t cols = params.size() > 1 ? ((NDLNode<ElemType>*)params[1])->GetScalar() : 1;

                    // first look for this node already existing in the network
                    if (m_net.NodeNameExist(name))
                        nodePtr = m_net.GetNodeFromName(name);
                    else
                        nodePtr = m_net.CreateSparseInputNode(name, rows, cols);
                }
            }
            else if (cnNodeType == L"ImageInput")
            {
                if (parameter.size() < 3 || parameter.size() > 4)
                    RuntimeError("%ls should have 3 or 4 parameters[imageWidth, imageHeight, imageChannels, [numImages=1]].", cnNodeType.c_str());

                if (pass == ndlPassInitial)
                {
                    // evaluate only scalar parameters
                    vector<void*> params = EvaluateParameters(node, baseName, 0, parameter.size(), pass);
                    size_t imageWidth = ((NDLNode<ElemType>*)params[0])->GetScalar();
                    size_t imageHeight = ((NDLNode<ElemType>*)params[1])->GetScalar();
                    size_t imageChannels = ((NDLNode<ElemType>*)params[2])->GetScalar();
                    size_t numImages = parameter.size() > 3 ? ((NDLNode<ElemType>*)params[3])->GetScalar() : 1;

                    nodePtr = m_net.CreateInputNode(name, imageWidth, imageHeight, imageChannels, numImages);
                }
            }
            else if (cnNodeType == L"SparseImageInput")
            {
                if (parameter.size() < 3 || parameter.size() > 4)
                    RuntimeError("%ls should have 3 or 4 parameters[imageWidth, imageHeight, imageChannels, [numImages=1]].", cnNodeType.c_str());

                if (pass == ndlPassInitial)
                {
                    // evaluate only scalar parameters
                    vector<void*> params = EvaluateParameters(node, baseName, 0, parameter.size(), pass);
                    size_t imageWidth = ((NDLNode<ElemType>*)params[0])->GetScalar();
                    size_t imageHeight = ((NDLNode<ElemType>*)params[1])->GetScalar();
                    size_t imageChannels = ((NDLNode<ElemType>*)params[2])->GetScalar();
                    size_t numImages = parameter.size() > 3 ? ((NDLNode<ElemType>*)params[3])->GetScalar() : 1;

                    nodePtr = m_net.CreateSparseInputNode(name, imageWidth, imageHeight, imageChannels, numImages);
                }
            }
#endif
            if (OpIs(InputValue))
            {
                let isSparse = config[L"isSparse"];
                let isImage  = config[L"isImage"];
                if (!isImage)
                    node = New<InputValue<ElemType>>(deviceId, nodeName, (size_t)config[L"rows"], (size_t)config[L"cols"], isSparse);
                else
                    node = New<InputValue<ElemType>>(deviceId, nodeName, ImageLayout(config[L"imageWidth"], config[L"imageHeight"], config[L"imageChannels"]), (size_t)config[L"numImages"], isSparse);
            }
#if 0
            else if (OperationNameOf(LearnableParameter) == cnNodeType)
            {
                if (parameter.size() < 1 || parameter.size() > 2)
                    RuntimeError("%ls should have 1 or 2 parameters[rows, [cols=1]] plus other optional parameters (needGradient=[true|false], init=[uniform|gaussian|fixedvalue], initValueScale=[1|float], value=[0|float]).", cnNodeType.c_str());

                if (pass == ndlPassInitial)
                {
                    // evaluate only scalar parameters
                    vector<void*> params = EvaluateParameters(node, baseName, 0, parameter.size(), pass);
                    size_t rows = ((NDLNode<ElemType>*)params[0])->GetScalar();
                    size_t cols = params.size() > 1 ? ((NDLNode<ElemType>*)params[1])->GetScalar() : 1;

                    bool needGradient = node->GetOptionalParameter("needGradient", "true");

                    nodePtr = m_net.CreateLearnableParameter(name, rows, cols);

                    nodePtr->SetParameterUpdateRequired(needGradient);
                }
                else if (pass == ndlPassFinal)
                {
                    static int randomSeed = 1;
                    std::string initString = node->GetOptionalParameter("init", "uniform");
                    ElemType initValueScale = node->GetOptionalParameter("initValueScale", "1");
                    ElemType value = node->GetOptionalParameter("value", "0");

                    msra::strfun::tolower_ascii(initString);
                    if (initString == "fixedvalue")
                        nodePtr->FunctionValues().SetValue(value);
                    else if (initString == "uniform")
                        m_net.InitLearnableParameters(nodePtr, true, randomSeed++, initValueScale);
                    else if (initString == "gaussian")
                        m_net.InitLearnableParameters(nodePtr, false, randomSeed++, initValueScale);
                    else if (initString == "fromfile")
                    {
                        std::string initFromFilePath = node->GetOptionalParameter("initFromFilePath", "");
                        if (initFromFilePath == "")
                            RuntimeError("initFromFilePath must be set when using \"fromFile\" initialization method");
                        if (initFromFilePath[0] == '\"' && initFromFilePath[initFromFilePath.size() - 1] == '\"')
                            // remove the opening and closing double quotes
                            initFromFilePath = initFromFilePath.substr(1, initFromFilePath.size() - 2);
                        if (!fexists(initFromFilePath))
                            RuntimeError("File pointed to by initFromFilePath does not exist: %s", initFromFilePath.c_str());
                        m_net.InitLearnableParametersFromFile(nodePtr, initFromFilePath);
                    }
                    else
                        RuntimeError("init must be one of the values of [uniform|gaussian|fixedvalue]");
                }
            }
            else if (OperationNameOf(SparseLearnableParameter) == cnNodeType)
            {
                if (parameter.size() < 1 || parameter.size() > 2)
                    RuntimeError("%ls should have 1 or 2 parameters[rows, [cols=1]] plus other optional parameters (needGradient=[true|false], init=[uniform|gaussian|fixedvalue], initValueScale=[1|float], value=[0|float]).", cnNodeType.c_str());

                if (pass == ndlPassInitial)
                {
                    // evaluate only scalar parameters
                    vector<void*> params = EvaluateParameters(node, baseName, 0, parameter.size(), pass);
                    size_t rows = ((NDLNode<ElemType>*)params[0])->GetScalar();
                    size_t cols = params.size() > 1 ? ((NDLNode<ElemType>*)params[1])->GetScalar() : 1;

                    bool needGradient = node->GetOptionalParameter("needGradient", "true");

                    nodePtr = m_net.CreateSparseLearnableParameter(name, rows, cols);

                    nodePtr->SetParameterUpdateRequired(needGradient);
                }
                else if (pass == ndlPassFinal)
                {
                    static int randomSeed = 1;
                    std::string initString = node->GetOptionalParameter("init", "uniform");
                    ElemType initValueScale = node->GetOptionalParameter("initValueScale", "1");
                    ElemType value = node->GetOptionalParameter("value", "0");

                    msra::strfun::tolower_ascii(initString);
                    if (initString == "fixedvalue")
                        nodePtr->FunctionValues().SetValue(value);
                    else if (initString == "uniform")
                        m_net.InitLearnableParameters(nodePtr, true, randomSeed++, initValueScale);
                    else if (initString == "gaussian")
                        m_net.InitLearnableParameters(nodePtr, false, randomSeed++, initValueScale);
                    else if (initString == "fromfile")
                    {
                        std::string initFromFilePath = node->GetOptionalParameter("initFromFilePath", "");
                        if (initFromFilePath == "")
                            RuntimeError("initFromFilePath must be set when using \"fromFile\" initialization method");
                        if (initFromFilePath[0] == '\"' && initFromFilePath[initFromFilePath.size() - 1] == '\"')
                            // remove the opening and closing double quotes
                            initFromFilePath = initFromFilePath.substr(1, initFromFilePath.size() - 2);
                        if (!fexists(initFromFilePath))
                            RuntimeError("File pointed to by initFromFilePath does not exist: %s", initFromFilePath.c_str());
                        m_net.InitLearnableParametersFromFile(nodePtr, initFromFilePath);
                    }
                    else
                        RuntimeError("init must be one of the values of [uniform|gaussian|fixedvalue]");
                }
            }
#endif
            else if (OpIs(LearnableParameter) || OpIs(SparseLearnableParameter))
            {
                // parameters[rows, [cols=1]] plus other optional parameters (needGradient=[true|false], init=[uniform|gaussian|fixedvalue], initValueScale=[1|float], value=[0|float])
                // TODO: do we need a default value mechanism? How to make sure it does not pop upwards? Current functions do not allow overloads.
                // TODO: test this with random init for QuickE2E on CPU against SimpleNetworkBuilder
                let isSparse = (operationName.find(L"Sparse") != wstring::npos);
                if (!isSparse)
                    node = New<LearnableParameter<ElemType>>(deviceId, nodeName, (size_t)config[L"rows"], (size_t)config[L"cols"]);
                else
                    node = New<SparseLearnableParameter<ElemType>>(deviceId, nodeName, (size_t)config[L"rows"], (size_t)config[L"cols"], 0/*size*/);    // TODO: what is size?
                // TODO: "needGradient" should be renamed to better match m_parameterUpdateRequired
                node->SetParameterUpdateRequired(config[L"needGradient"]);
                static int randomSeed = 1;
                wstring initString = config[L"init"];
                if (initString == L"fixedValue")
                    dynamic_pointer_cast<LearnableParameter<ElemType>>(node)->FunctionValues().SetValue((ElemType)config[L"value"]);
                else if (initString == L"uniform" || initString == L"gaussian")
                {
                    // TODO: add these options also to old NDL
                    int forcedRandomSeed = config[L"randomSeed"];   // forcing a specific random seed is useful for testing to get repeatable initialization independent of evaluation order
                    dynamic_pointer_cast<LearnableParameter<ElemType>>(node)->InitRandom((initString == L"uniform"), forcedRandomSeed < 0 ? (randomSeed++ + m_randomSeedOffset) : (unsigned long)forcedRandomSeed, config[L"initValueScale"], config[L"initOnCPUOnly"]);
                }
                else if (initString == L"fromFile")
                {
                    wstring initFromFilePath = config[L"initFromFilePath"];
                    if (initFromFilePath.empty())
                        RuntimeError("initFromFilePath must be set when using \"fromFile\" initialization method");
                    dynamic_pointer_cast<LearnableParameter<ElemType>>(node)->InitFromFile(initFromFilePath);
                }
                else
                    RuntimeError("init must be one of the values of [uniform|gaussian|fixedValue|fromFile]");
            }
#if 0
            else if (cnNodeType == L"Constant")
            {
                if (parameter.size() != 1)
                    RuntimeError("Constant should have 1 fixed parameter [val] and two optional parameters [rows=[1|yourvalue], cols=[1|yourvalue]].");

                if (pass == ndlPassInitial)
                {
                    size_t rows = node->GetOptionalParameter("rows", "1");
                    size_t cols = node->GetOptionalParameter("cols", "1");

                    nodePtr = m_net.CreateLearnableParameter(name, rows, cols);
                    nodePtr->SetParameterUpdateRequired(false);
                }
                else if (pass == ndlPassFinal || nodePtr->FunctionValues().GetNumElements() != 0)
                {
                    double val = parameter[0]->GetScalar();
                    nodePtr->FunctionValues().SetValue(val);
                }
            }
#endif
            // Constant is implemented as a LearnableParameter with initializion as fixedValue with needGradient false, on script level
#if 0
            else if (cnNodeType == OperationNameOf(PastValueNode) ||
                cnNodeType == OperationNameOf(FutureValueNode))
            {
                if (parameter.size() <2 || parameter.size() >3)
                    RuntimeError("PastValue or FutureValue should have two to three fixed parameters. Usage: PastValue(rows, [cols], m, [timeStep=1, defaultPastValue=0.1]).");

                nodeParamCount = 1;
                nodeParamStart = parameter.size() > 2 ? 2 : 1;

                if (pass == ndlPassInitial)
                {
                    // evaluate only scalar parameters
                    vector<void*> params = EvaluateParameters(node, baseName, 0, parameter.size(), pass);
                    size_t rows = ((NDLNode<ElemType>*)params[0])->GetScalar();
                    // if we have three parameters the second is columns
                    size_t cols = parameter.size() > 2 ? ((NDLNode<ElemType>*)params[1])->GetScalar() : 1;

                    bool needGradient = node->GetOptionalParameter("needGradient", "false");
                    float defaultHiddenActivity = node->GetOptionalParameter("defaultHiddenActivity", "0.1");

                    //for backward compatibility we check timeStep first
                    size_t timeStep = node->GetOptionalParameter("timeStep", "1");
                    if (timeStep == 1)
                    {
                        timeStep = node->GetOptionalParameter("delayTime", "1");
                    }

                    if (cnNodeType == OperationNameOf(PastValueNode))
                    {
                        nodePtr = m_net.PastValue(NULL, defaultHiddenActivity, rows, cols, name);
                        static_pointer_cast<PastValueNode<ElemType>>(nodePtr)->SetTimeStep(timeStep);
                    }
                    else
                    {
                        nodePtr = m_net.FutureValue(NULL, defaultHiddenActivity, rows, cols, name);
                        static_pointer_cast<FutureValueNode<ElemType>>(nodePtr)->SetTimeStep(timeStep);
                    }

                    nodePtr->SetParameterUpdateRequired(needGradient); // TODO: What for?
                }
            }
#endif
            // nodes with delayed inputs, where we cannot yet resolve inputs due to circular references
            else if (OpIs(PastValueNode) || OpIs(FutureValueNode)) // TODO: untested
            {
                // rows, cols, input, [timeStep=1, defaultHiddenActivation=0.1]
                // Note: changed names of optional args compared to current NDL
                // TODO: we really should NOT have to specify the dimensions; network builder can figure it out. Keep it for now, fix when it is time.
                // We instantiate not the node directly, but a wrapped version that can cast to LateAttachingNode, which holds a lambda to complete the attachment process at the appropriate time.
                function<void(ComputationNode<ElemType>*)> completeAttachInputs = [configp](ComputationNode<ElemType>* node)   // This is the lambda to complete the process. Note that config captured as a shared_ptr.
                {
                    node->AttachInputs(GetInputs(*configp));    // this is executed by network builder while iterating the nodes
                };
                // legacy: bad spelling. Warn users who may have converted.
                if (config.Find(L"defaultHiddenActivity"))
                    config[L"defaultHiddenActivity"].Fail(L"Past/FutureValueNode: Optional NDL parameter 'defaultHiddenActivity' should be spelled 'defaultHiddenActivation'. Please update your script.");
                if (OpIs(PastValueNode))
                    node = New<LateAttachingNode<PastValueNode<ElemType>>>(deviceId, nodeName, completeAttachInputs, (ElemType)config[L"defaultHiddenActivation"], (size_t)config[L"rows"], (size_t)config[L"cols"], (size_t)config[L"timeStep"]);
                else
                    node = New<LateAttachingNode<FutureValueNode<ElemType>>>(deviceId, nodeName, completeAttachInputs, (ElemType)config[L"defaultHiddenActivation"], (size_t)config[L"rows"], (size_t)config[L"cols"], (size_t)config[L"timeStep"]);
            }
            else        // nodes with inputs
            {
                let inputs = GetInputs(config);
                // second group: nodes with special initializers
#if 0
                /*else*/ if (cnNodeType == OperationNameOf(RowSliceNode))
                {
                    if (parameter.size() != 3)
                        RuntimeError("RowSlice should have three parameters. Usage: RowSlice(startRowIndex, numRows, origNodeName.");

                    nodeParamCount = 1;
                    nodeParamStart = 2;

                    if (pass == ndlPassInitial)
                    {
                        // evaluate only scalar parameters
                        vector<void*> params = EvaluateParameters(node, baseName, 0, parameter.size(), pass);
                        size_t start_index = ((NDLNode<ElemType>*)params[0])->GetScalar();
                        size_t num_rows = ((NDLNode<ElemType>*)params[1])->GetScalar();

                        bool needGradient = node->GetOptionalParameter("needGradient", "false");
                        nodePtr = m_net.RowSlice(NULL, start_index, num_rows, name);
                        nodePtr->SetParameterUpdateRequired(needGradient);
                    }
                }
#endif
                if (OpIs(RowSliceNode)) // TODO: untested
                {
                    // startIndex, numRows, inputs /*one*/, needGradient=false
                    node = New<RowSliceNode<ElemType>>(deviceId, nodeName, (size_t)config[L"startIndex"], (size_t)config[L"numRows"]);
                    node->SetParameterUpdateRequired(config[L"needGradient"]);
                }
#if 0
                else if (cnNodeType == OperationNameOf(RowRepeatNode))
                {
                    if (parameter.size() != 2)
                        RuntimeError("RowRepeat should have two parameters. Usage: RowRepeat(origNodeName, numRepeats).");

                    nodeParamCount = 1;
                    nodeParamStart = 0;

                    if (pass == ndlPassInitial)
                    {
                        // evaluate only scalar parameters
                        vector<void*> params = EvaluateParameters(node, baseName, 0, parameter.size(), pass);
                        size_t num_repeat = ((NDLNode<ElemType>*)params[1])->GetScalar();

                        bool needGradient = node->GetOptionalParameter("needGradient", "false");
                        nodePtr = m_net.RowRepeat(NULL, num_repeat, name);
                        nodePtr->SetParameterUpdateRequired(needGradient);
                    }
                }
#endif
                else if (OpIs(RowRepeatNode)) // TODO: untested
                {
                    // inputs /*one*/, numRepeats, needGradient=false
                    node = New<RowRepeatNode<ElemType>>(deviceId, nodeName, (size_t)config[L"numRepeats"]);
                    node->SetParameterUpdateRequired(config[L"needGradient"]);
                }
                else if (OpIs(DiagonalNode))
                {
                    // inputs /*one*/, numRepeats, needGradient=false
                    node = New<DiagonalNode<ElemType>>(deviceId, nodeName);
                    node->SetParameterUpdateRequired(config[L"needGradient"]);
                }
#if 0
                else if (cnNodeType == OperationNameOf(ReshapeNode))
                {
                    if (parameter.size() < 2 || parameter.size() > 5)
                        RuntimeError("Reshape should have two to five parameters. Usage: Reshape(origNodeName, numRows, [imageWidth=], [imageHeight=], [imageChannels=].");

                    nodeParamCount = 1;
                    nodeParamStart = 0;

                    if (pass == ndlPassInitial)
                    {
                        // evaluate only scalar parameters
                        vector<void*> params = EvaluateParameters(node, baseName, 0, parameter.size(), pass);
                        size_t num_rows = ((NDLNode<ElemType>*)params[1])->GetScalar();
                        size_t img_width = node->GetOptionalParameter("imageWidth", "0");
                        size_t img_height = node->GetOptionalParameter("imageHeight", "0");
                        size_t img_channels = node->GetOptionalParameter("imageChannels", "0");

                        bool needGradient = node->GetOptionalParameter("needGradient", "false");
                        nodePtr = m_net.Reshape(NULL, num_rows, img_width, img_height, img_channels, name);
                        nodePtr->SetParameterUpdateRequired(needGradient);
                    }
                }
#endif
                else if (OpIs(ReshapeNode)) // TODO: untested
                {
                    // inputs /*one*/, numRows, imageWidth = 0, imageHeight = 0, imageChannels = 0
                    node = New<ReshapeNode<ElemType>>(deviceId, nodeName, (size_t)config[L"numRows"], ImageLayout(config[L"imageWidth"], config[L"imageHeight"], config[L"imageChannels"]));
                    node->SetParameterUpdateRequired(config[L"needGradient"]);
                }
#if 0
                else if (cnNodeType == OperationNameOf(ConvolutionNode))
                {
                    if (parameter.size() != 7)
                        RuntimeError("%ls should have 7 fixed parameters[weightNodeName, inputValueNodeName, kernelWidth, kernelHeight, outputChannels,horizontalSubsample, verticalSubsample] and two optional parameters [zeroPadding = [false|yourvalue], maxTempMemSizeInSamples = [0|yourvalue]].", cnNodeType.c_str());

                    // setup the parameter position of children so we can hook them up later
                    nodeParamCount = 2;
                    nodeParamStart = 0;

                    if (pass == ndlPassInitial)
                    {
                        int id = 2; // skip weightNode and inputValueNode

                        // evaluate only scalar parameters
                        vector<void*> params = EvaluateParameters(node, baseName, id, parameter.size() - id, pass);
                        id = 0; // reset counter because the params array starts at zero
                        size_t kernelWidth = ((NDLNode<ElemType>*)params[id++])->GetScalar();
                        size_t kernelHeight = ((NDLNode<ElemType>*)params[id++])->GetScalar();
                        size_t outputChannels = ((NDLNode<ElemType>*)params[id++])->GetScalar();
                        size_t horizontalSubsample = ((NDLNode<ElemType>*)params[id++])->GetScalar();
                        size_t verticalSubsample = ((NDLNode<ElemType>*)params[id++])->GetScalar();

                        assert(id == 5);

                        //optional
                        bool zeroPadding = node->GetOptionalParameter("zeroPadding", "false");
                        size_t maxTempMemSizeInSamples = node->GetOptionalParameter("maxTempMemSizeInSamples", "0");


                        nodePtr = m_net.Convolution(NULL, NULL, kernelWidth, kernelHeight, outputChannels,
                            horizontalSubsample, verticalSubsample, zeroPadding, name, maxTempMemSizeInSamples);
                    }
                }
#endif
                else if (OpIs(ConvolutionNode)) // TODO: untested
                {
                    // weightNodeName, inputValueNodeName, kernelWidth, kernelHeight, outputChannels, horizontalSubsample, verticalSubsample, zeroPadding = false, maxTempMemSizeInSamples = 0
                    node = New<ConvolutionNode<ElemType>>(deviceId, nodeName, (size_t)config[L"kernelWidth"], (size_t)config[L"kernelHeight"], (size_t)config[L"outputChannels"],
                                                                              (size_t)config[L"horizontalSubsample"], (size_t)config[L"verticalSubsample"],
                                                                              (bool)config[L"zeroPadding"], (size_t)config[L"maxTempMemSizeInSamples"]);
                }
#if 0
                else if (cnNodeType == OperationNameOf(MaxPoolingNode))
                {
                    if (parameter.size() != 5)
                        RuntimeError("%ls should have 5 parameters[inputValueNodeName, windowWidth, windowHeight, horizontalSubsample, verticalSubsample].", cnNodeType.c_str());

                    // setup the parameter position of children so we can hook them up later
                    nodeParamCount = 1;
                    nodeParamStart = 0;

                    if (pass == ndlPassInitial)
                    {
                        int id = 1; // skip inputValueNode

                        // evaluate only scalar parameters
                        vector<void*> params = EvaluateParameters(node, baseName, id, parameter.size() - id, pass);
                        id = 0; // reset counter because the params array starts at zero
                        size_t windowWidth = ((NDLNode<ElemType>*)params[id++])->GetScalar();
                        size_t windowHeight = ((NDLNode<ElemType>*)params[id++])->GetScalar();
                        size_t horizontalSubsample = ((NDLNode<ElemType>*)params[id++])->GetScalar();
                        size_t verticalSubsample = ((NDLNode<ElemType>*)params[id++])->GetScalar();

                        assert(id == 4);

                        nodePtr = m_net.MaxPooling(NULL, /*inputWidth,inputHeight, channels,*/windowWidth, windowHeight,
                            horizontalSubsample, verticalSubsample, name);
                    }
                }
#endif
                else if (OpIs(MaxPoolingNode)) // TODO: untested
                {
                    // input, windowWidth, windowHeight, horizontalSubsample, verticalSubsample
                    node = New<MaxPoolingNode<ElemType>>(deviceId, nodeName, (size_t)config[L"windowWidth"], (size_t)config[L"windowHeight"], (size_t)config[L"horizontalSubsample"], (size_t)config[L"verticalSubsample"]);
                }
#if 0
                else if (cnNodeType == OperationNameOf(AveragePoolingNode))
                {
                    if (parameter.size() != 5)
                        RuntimeError("%ls should have 5 parameters[inputValueNodeName, windowWidth, windowHeight, horizontalSubsample, verticalSubsample].", cnNodeType.c_str());

                    // setup the parameter position of children so we can hook them up later
                    nodeParamCount = 1;
                    nodeParamStart = 0;

                    if (pass == ndlPassInitial)
                    {
                        int id = 1; // skip inputValueNode

                        // evaluate only scalar parameters
                        vector<void*> params = EvaluateParameters(node, baseName, id, parameter.size() - id, pass);
                        id = 0; // reset counter because the params array starts at zero
                        size_t windowWidth = ((NDLNode<ElemType>*)params[id++])->GetScalar();
                        size_t windowHeight = ((NDLNode<ElemType>*)params[id++])->GetScalar();
                        size_t horizontalSubsample = ((NDLNode<ElemType>*)params[id++])->GetScalar();
                        size_t verticalSubsample = ((NDLNode<ElemType>*)params[id++])->GetScalar();

                        assert(id == 4);

                        nodePtr = m_net.AveragePooling(NULL, /*inputWidth,inputHeight, channels,*/windowWidth, windowHeight,
                            horizontalSubsample, verticalSubsample, name);
                    }
                }
#endif
                else if (OpIs(AveragePoolingNode)) // TODO: untested
                {
                    // input, windowWidth, windowHeight, horizontalSubsample, verticalSubsample
                    node = New<AveragePoolingNode<ElemType>>(deviceId, nodeName, (size_t)config[L"windowWidth"], (size_t)config[L"windowHeight"], (size_t)config[L"horizontalSubsample"], (size_t)config[L"verticalSubsample"]);
                }
                // last group: standard nodes that only take 'inputs'
                else
                {
                    node = ComputationNetworkBuilder<ElemType>::NewStandardNode(operationName, deviceId, nodeName);
                }
                node->AttachInputs(inputs); // TODO: where to check the number of inputs? Should be a template parameter to ComputationNode!
            }
            // add a tag
            let nodeWithTag = dynamic_pointer_cast<WithTag>(node);
            if (nodeWithTag)
                nodeWithTag->SetTag(config[L"tag"]);
            // and done
            return node;
        }
>>>>>>> be8d1b9d
    private:
        // helper for the factory function for ComputationNodes
        static vector<ComputationNodeBasePtr> GetInputs(const IConfigRecord & config)
        {
            vector<ComputationNodeBasePtr> inputs;
            let inputsArg = config[L"inputs"];
            if (inputsArg.Is<ComputationNodeBase>())                // single arg
                inputs.push_back(inputsArg);
            else                                                    // a whole vector
            {
                ConfigArrayPtr inputsArray = (ConfigArrayPtr&)inputsArg;
                let range = inputsArray->GetIndexRange();
                for (int i = range.first; i <= range.second; i++)   // pull them. This will resolve all of them.
                    inputs.push_back(inputsArray->At(i, [](const wstring &){ LogicError("GetInputs: out of bounds index while iterating??"); }));
            }
            return inputs;
        }
    };

    // -------------------------------------------------------------------
    // ComputationNetwork
    // -------------------------------------------------------------------

    // initialize a ComputationNetwork from a ConfigRecord
    template<>
    /*static*/ shared_ptr<Object> MakeRuntimeObject<ComputationNetwork>(const IConfigRecordPtr configp)
    {
        let & config = *configp;

        DEVICEID_TYPE deviceId = (DEVICEID_TYPE)(int)config[L"deviceId"];
        auto net = make_shared<ComputationNetwork>(deviceId);

        auto & m_nameToNodeMap = net->GetNameToNodeMap();
<<<<<<< HEAD

        deque<ComputationNodeBasePtr> workList;
        // flatten the set of all nodes
        // we collect all root ComputationNodes from the config record, and then expand into all their children by work-list processing
        // TODO: This currently only collects nodes of the same ElemType. We could allow conversion operators.
        // TODO: Can we even make the ComputationNetwork independent of ElemType?? As long as the nodes themselves are hooked up properly that should be OK!
        for (let & id : config.GetMemberIds())
        {
            let & value = config[id];
            if (value.Is<ComputationNodeBase>())
                workList.push_back(/*auto typecast*/value);
        }
        // process work list
        // Also call FinalizeInit where we must.
        while (!workList.empty())
        {
            let node = workList.front();
            workList.pop_front();

            // add to set
            let res = m_nameToNodeMap.insert(make_pair(node->NodeName(), node));
            if (!res.second)        // not inserted: we already got this one
                if (res.first->second == node)
                    continue;       // the same
                else                // oops, a different node with the same name
                    LogicError("ComputationNetwork: multiple nodes with the same NodeName() '%ls'", node->NodeName().c_str());

            // If node derives from MustFinalizeInit() then it has unresolved inputs. Resolve them now.
            // This may generate a whole new load of nodes, including nodes which in turn have late init.
            // TODO: think this through whether it may generate circular references nevertheless
            let lateAttachingNode = dynamic_pointer_cast<ILateAttachingNode>(node);
            if (lateAttachingNode)
                lateAttachingNode->LateAttachInputs();

            // add it to the respective node group based on the tag
            let nodeWithTag = dynamic_pointer_cast<WithTag>(node);
            if (nodeWithTag)
            {
                wstring tag = nodeWithTag->GetTag();
                if (tag == L"feature")                              net->FeatureNodes().push_back(node);
                else if (tag == L"label")                           net->LabelNodes().push_back(node);
                else if (tag == L"criterion" || tag == L"criteria") net->FinalCriterionNodes().push_back(node); // 'criteria' is wrong (plural); we keep it for compat
                else if (!_wcsnicmp(tag.c_str(), L"eval", 4))       net->EvaluationNodes().push_back(node);     // eval*
                else if (tag == L"output")                          net->OutputNodes().push_back(node);
                else if (tag == L"pair")                            net->PairNodes().push_back(node);           // TODO: I made this up; the original code in SynchronousExecutionEngine did not have this
                else if (tag == L"multiseq")                        net->RequestNodesMultiSeqHandling().push_back(node);
                else if (!tag.empty())
                    RuntimeError("ComputationNetwork: unknown tag '%ls'", tag.c_str());
                // TODO: are there nodes without tag? Where do they go?
            }

            // TODO: ...can we do stuff like propagating dimensions here? Or still too early?

            // traverse children: append them to the end of the work list
            let children = node->GetChildren();
            for (auto & child : children)
                workList.push_back(child);  // (we could check whether c is in 'nodes' already here to optimize, but this way it is cleaner)
        }

        // TODO: what is missing is the dimensions
        net->ValidateNetwork();
#if 1
=======

        deque<ComputationNodeBasePtr> workList;
        // flatten the set of all nodes
        // we collect all root ComputationNodes from the config record, and then expand into all their children by work-list processing
        // TODO: This currently only collects nodes of the same ElemType. We could allow conversion operators.
        // TODO: Can we even make the ComputationNetwork independent of ElemType?? As long as the nodes themselves are hooked up properly that should be OK!
        for (let & id : config.GetMemberIds())
        {
            let & value = config[id];
            if (value.Is<ComputationNodeBase>())
                workList.push_back((const ComputationNodeBasePtr&)value);
        }
        // process work list
        // Also call FinalizeInit where we must.
        while (!workList.empty())
        {
            let node = workList.front();
            workList.pop_front();

            // add to set
            let res = m_nameToNodeMap.insert(make_pair(node->NodeName(), node));
            if (!res.second)        // not inserted: we already got this one
                if (res.first->second == node)
                    continue;       // the same
                else                // oops, a different node with the same name
                    LogicError("ComputationNetwork: multiple nodes with the same NodeName() '%ls'", node->NodeName().c_str());

            // If node derives from MustFinalizeInit() then it has unresolved inputs. Resolve them now.
            // This may generate a whole new load of nodes, including nodes which in turn have late init.
            // TODO: think this through whether it may generate circular references nevertheless
            let lateAttachingNode = dynamic_pointer_cast<ILateAttachingNode>(node);
            if (lateAttachingNode)
                lateAttachingNode->LateAttachInputs();

            // add it to the respective node group based on the tag
            let nodeWithTag = dynamic_pointer_cast<WithTag>(node);
            if (nodeWithTag)
            {
                wstring tag = nodeWithTag->GetTag();
                if (tag == L"feature")                              net->FeatureNodes().push_back(node);
                else if (tag == L"label")                           net->LabelNodes().push_back(node);
                else if (tag == L"criterion" || tag == L"criteria") net->FinalCriterionNodes().push_back(node); // 'criteria' is wrong (plural); we keep it for compat
                else if (!_wcsnicmp(tag.c_str(), L"eval", 4))       net->EvaluationNodes().push_back(node);     // eval*
                else if (tag == L"output")                          net->OutputNodes().push_back(node);
                else if (tag == L"pair")                            net->PairNodes().push_back(node);           // TODO: I made this up; the original code in SynchronousExecutionEngine did not have this
                else if (tag == L"multiseq")                        net->RequestNodesMultiSeqHandling().push_back(node);
                else if (!tag.empty())
                    RuntimeError("ComputationNetwork: unknown tag '%ls'", tag.c_str());
                // TODO: are there nodes without tag? Where do they go?
            }

            // TODO: ...can we do stuff like propagating dimensions here? Or still too early?

            // traverse children: append them to the end of the work list
            let children = node->GetChildren();
            for (auto & child : children)
                workList.push_back(child);  // (we could check whether c is in 'nodes' already here to optimize, but this way it is cleaner)
        }

        // TODO: what is missing is the dimensions
#if 1
>>>>>>> be8d1b9d
        wstring args = net->ToString();
        fprintf(stderr, "%ls\n", args.c_str());
#endif
        // these post-processing steps are done by the other network builders, but I don't know why they are necessary
        net->FixupInputMinibatchSize();         // make sure dimensions are set up correctly
        net->ResetEvalTimeStamp();              // (should not really be needed)
        return net;
    }
<<<<<<< HEAD

    // creates the lambda for creating an object that can exist as 'float' or 'double'
    // Pass both types as the two template args.
    template<class Cfloat, class Cdouble>
    static ConfigurableRuntimeType MakeRuntimeTypeConstructorDualPrecision()
    {
        ConfigurableRuntimeType rtInfo;
        rtInfo.construct = [](const IConfigRecordPtr config)        // lambda to construct--this lambda can construct both the <float> and the <double> variant based on config parameter 'precision'
        {
            wstring precision = (*config)[L"precision"];            // dispatch on ElemType
            if (precision == L"float")
                return DualPrecisionHelpers<float, Cfloat>::MakeRuntimeObject(config);
            else if (precision == L"double")
                return DualPrecisionHelpers<double, Cdouble>::MakeRuntimeObject(config);
            else
                RuntimeError("invalid value for 'precision', must be 'float' or 'double'");
        };
        rtInfo.isConfigRecord = is_base_of<IConfigRecord, Cfloat>::value;
        static_assert(is_base_of<IConfigRecord, Cfloat>::value == is_base_of<IConfigRecord, Cdouble>::value, "");   // we assume that both float and double have the same behavior
        return rtInfo;
    }

    // and the regular one without ElemType dependency
    template<class C>
    static ConfigurableRuntimeType MakeRuntimeTypeConstructor()
    {
        ConfigurableRuntimeType rtInfo;
        rtInfo.construct = [](const IConfigRecordPtr config)        // lambda to construct--this lambda can construct both the <float> and the <double> variant based on config parameter 'precision'
        {
            return MakeRuntimeObject<C>(config);
        };
        rtInfo.isConfigRecord = is_base_of<IConfigRecord, C>::value;
        return rtInfo;
    }

#define DefineRuntimeType(T) { L ## #T, MakeRuntimeTypeConstructor<T>() }
#define DefineRuntimeTypeDualPrecision(T) { L ## #T, MakeRuntimeTypeConstructorDualPrecision<T<float>,T<double>>() }

    // get information about configurable runtime types
    // This returns a ConfigurableRuntimeType structure which primarily contains a lambda to construct a runtime object from a ConfigRecord ('new' expression).
    const ConfigurableRuntimeType * FindExternalRuntimeTypeInfo(const wstring & typeId)
    {
        // lookup table for "new" expression
        // This table lists all C++ types that can be instantiated from "new" expressions, and gives a constructor lambda and type flags.
        static map<wstring, ConfigurableRuntimeType> configurableRuntimeTypes =
        {
            // ComputationNodes
            DefineRuntimeTypeDualPrecision(ComputationNode),
            DefineRuntimeType(ComputationNetwork),
#if 0
            DefineRuntimeType(RecurrentComputationNode),
            // In this experimental state, we only have Node and Network.
            // Once BrainScript becomes the driver of everything, we will add other objects like Readers, Optimizers, and Actions here.
#endif
        };

        // first check our own
        let newIter = configurableRuntimeTypes.find(typeId);
        if (newIter != configurableRuntimeTypes.end())
            return &newIter->second;
        return nullptr; // not found
    }
=======

    // creates the lambda for creating an object that can exist as 'float' or 'double'
    // Pass both types as the two template args.
    template<class Cfloat, class Cdouble>
    static ConfigurableRuntimeType MakeRuntimeTypeConstructorDualPrecision()
    {
        ConfigurableRuntimeType rtInfo;
        rtInfo.construct = [](const IConfigRecordPtr config)        // lambda to construct--this lambda can construct both the <float> and the <double> variant based on config parameter 'precision'
        {
            wstring precision = (*config)[L"precision"];            // dispatch on ElemType
            if (precision == L"float")
                return DualPrecisionHelpers<float, Cfloat>::MakeRuntimeObject(config);
            else if (precision == L"double")
                return DualPrecisionHelpers<double, Cdouble>::MakeRuntimeObject(config);
            else
                RuntimeError("invalid value '%ls' for 'precision', must be 'float' or 'double'", precision.c_str());
        };
        rtInfo.isConfigRecord = is_base_of<IConfigRecord, Cfloat>::value;
        static_assert(is_base_of<IConfigRecord, Cfloat>::value == is_base_of<IConfigRecord, Cdouble>::value, "");   // we assume that both float and double have the same behavior
        return rtInfo;
    }

    // and the regular one without ElemType dependency
    template<class C>
    static ConfigurableRuntimeType MakeRuntimeTypeConstructor()
    {
        ConfigurableRuntimeType rtInfo;
        rtInfo.construct = [](const IConfigRecordPtr config)        // lambda to construct--this lambda can construct both the <float> and the <double> variant based on config parameter 'precision'
        {
            return MakeRuntimeObject<C>(config);
        };
        rtInfo.isConfigRecord = is_base_of<IConfigRecord, C>::value;
        return rtInfo;
    }

#define DefineRuntimeType(T) { L ## #T, MakeRuntimeTypeConstructor<T>() }
#define DefineRuntimeTypeDualPrecision(T) { L ## #T, MakeRuntimeTypeConstructorDualPrecision<T<float>,T<double>>() }

    // get information about configurable runtime types
    // This returns a ConfigurableRuntimeType structure which primarily contains a lambda to construct a runtime object from a ConfigRecord ('new' expression).
    const ConfigurableRuntimeType * FindExternalRuntimeTypeInfo(const wstring & typeId)
    {
        // lookup table for "new" expression
        // This table lists all C++ types that can be instantiated from "new" expressions, and gives a constructor lambda and type flags.
        static map<wstring, ConfigurableRuntimeType> configurableRuntimeTypes =
        {
            // ComputationNodes
            DefineRuntimeTypeDualPrecision(ComputationNode),
            DefineRuntimeType(ComputationNetwork),
#if 0
            DefineRuntimeType(RecurrentComputationNode),
            // In this experimental state, we only have Node and Network.
            // Once BrainScript becomes the driver of everything, we will add other objects like Readers, Optimizers, and Actions here.
#endif
        };

        // first check our own
        let newIter = configurableRuntimeTypes.find(typeId);
        if (newIter != configurableRuntimeTypes.end())
            return &newIter->second;
        return nullptr; // not found
    }
>>>>>>> be8d1b9d

}}}<|MERGE_RESOLUTION|>--- conflicted
+++ resolved
@@ -27,7 +27,6 @@
 namespace Microsoft { namespace MSR { namespace ScriptableObjects {
 
     using namespace Microsoft::MSR;
-<<<<<<< HEAD
 
     // The following class(es) implement the MakeRuntimeObject() function for different types. Sorry for the strange template dance.
 
@@ -191,579 +190,6 @@
 
                     nodePtr = m_net.CreateLearnableParameter(name, rows, cols);
 
-                    nodePtr->NeedGradient() = needGradient;
-                }
-                else if (pass == ndlPassFinal)
-                {
-                    static int randomSeed = 1;
-                    std::string initString = node->GetOptionalParameter("init", "uniform");
-                    ElemType initValueScale = node->GetOptionalParameter("initValueScale", "1");
-                    ElemType value = node->GetOptionalParameter("value", "0");
-
-                    msra::strfun::tolower_ascii(initString);
-                    if (initString == "fixedvalue")
-                        nodePtr->FunctionValues().SetValue(value);
-                    else if (initString == "uniform")
-                        m_net.InitLearnableParameters(nodePtr, true, randomSeed++, initValueScale);
-                    else if (initString == "gaussian")
-                        m_net.InitLearnableParameters(nodePtr, false, randomSeed++, initValueScale);
-                    else if (initString == "fromfile")
-                    {
-                        std::string initFromFilePath = node->GetOptionalParameter("initFromFilePath", "");
-                        if (initFromFilePath == "")
-                            RuntimeError("initFromFilePath must be set when using \"fromFile\" initialization method");
-                        if (initFromFilePath[0] == '\"' && initFromFilePath[initFromFilePath.size() - 1] == '\"')
-                            // remove the opening and closing double quotes
-                            initFromFilePath = initFromFilePath.substr(1, initFromFilePath.size() - 2);
-                        if (!fexists(initFromFilePath))
-                            RuntimeError("File pointed to by initFromFilePath does not exist: %s", initFromFilePath.c_str());
-                        m_net.InitLearnableParametersFromFile(nodePtr, initFromFilePath);
-                    }
-                    else
-                        RuntimeError("init must be one of the values of [uniform|gaussian|fixedvalue]");
-                }
-            }
-            else if (OperationNameOf(SparseLearnableParameter) == cnNodeType)
-            {
-                if (parameter.size() < 1 || parameter.size() > 2)
-                    RuntimeError("%ls should have 1 or 2 parameters[rows, [cols=1]] plus other optional parameters (needGradient=[true|false], init=[uniform|gaussian|fixedvalue], initValueScale=[1|float], value=[0|float]).", cnNodeType.c_str());
-
-                if (pass == ndlPassInitial)
-                {
-                    // evaluate only scalar parameters
-                    vector<void*> params = EvaluateParameters(node, baseName, 0, parameter.size(), pass);
-                    size_t rows = ((NDLNode<ElemType>*)params[0])->GetScalar();
-                    size_t cols = params.size() > 1 ? ((NDLNode<ElemType>*)params[1])->GetScalar() : 1;
-
-                    bool needGradient = node->GetOptionalParameter("needGradient", "true");
-
-                    nodePtr = m_net.CreateSparseLearnableParameter(name, rows, cols);
-
-                    nodePtr->NeedGradient() = needGradient;
-                }
-                else if (pass == ndlPassFinal)
-                {
-                    static int randomSeed = 1;
-                    std::string initString = node->GetOptionalParameter("init", "uniform");
-                    ElemType initValueScale = node->GetOptionalParameter("initValueScale", "1");
-                    ElemType value = node->GetOptionalParameter("value", "0");
-
-                    msra::strfun::tolower_ascii(initString);
-                    if (initString == "fixedvalue")
-                        nodePtr->FunctionValues().SetValue(value);
-                    else if (initString == "uniform")
-                        m_net.InitLearnableParameters(nodePtr, true, randomSeed++, initValueScale);
-                    else if (initString == "gaussian")
-                        m_net.InitLearnableParameters(nodePtr, false, randomSeed++, initValueScale);
-                    else if (initString == "fromfile")
-                    {
-                        std::string initFromFilePath = node->GetOptionalParameter("initFromFilePath", "");
-                        if (initFromFilePath == "")
-                            RuntimeError("initFromFilePath must be set when using \"fromFile\" initialization method");
-                        if (initFromFilePath[0] == '\"' && initFromFilePath[initFromFilePath.size() - 1] == '\"')
-                            // remove the opening and closing double quotes
-                            initFromFilePath = initFromFilePath.substr(1, initFromFilePath.size() - 2);
-                        if (!fexists(initFromFilePath))
-                            RuntimeError("File pointed to by initFromFilePath does not exist: %s", initFromFilePath.c_str());
-                        m_net.InitLearnableParametersFromFile(nodePtr, initFromFilePath);
-                    }
-                    else
-                        RuntimeError("init must be one of the values of [uniform|gaussian|fixedvalue]");
-                }
-            }
-#endif
-            else if (OpIs(LearnableParameter) || OpIs(SparseLearnableParameter))
-            {
-                // parameters[rows, [cols=1]] plus other optional parameters (needGradient=[true|false], init=[uniform|gaussian|fixedvalue], initValueScale=[1|float], value=[0|float])
-                // TODO: do we need a default value mechanism? How to make sure it does not pop upwards? Current functions do not allow overloads.
-                // TODO: test this with random init for QuickE2E on CPU against SimpleNetworkBuilder
-                let isSparse = (operationName.find(L"Sparse") != wstring::npos);
-                if (!isSparse)
-                    node = New<LearnableParameter<ElemType>>(deviceId, nodeName, (size_t)config[L"rows"], (size_t)config[L"cols"]);
-                else
-                    node = New<SparseLearnableParameter<ElemType>>(deviceId, nodeName, (size_t)config[L"rows"], (size_t)config[L"cols"], 0/*size*/);    // TODO: what is size?
-                node->NeedGradient() = config[L"needGradient"];
-                static int randomSeed = 1;
-                wstring initString = config[L"init"];
-                if (initString == L"fixedValue")
-                    dynamic_pointer_cast<LearnableParameter<ElemType>>(node)->FunctionValues().SetValue((ElemType)config[L"value"]);
-                else if (initString == L"uniform" || initString == L"gaussian")
-                {
-                    // TODO: add these options also to old NDL
-                    int forcedRandomSeed = config[L"randomSeed"];   // forcing a specific random seed is useful for testing to get repeatable initialization independent of evaluation order
-                    dynamic_pointer_cast<LearnableParameter<ElemType>>(node)->InitRandom((initString == L"uniform"), forcedRandomSeed < 0 ? (randomSeed++ + m_randomSeedOffset) : (unsigned long)forcedRandomSeed, config[L"initValueScale"], config[L"initOnCPUOnly"]);
-                }
-                else if (initString == L"fromFile")
-                {
-                    wstring initFromFilePath = config[L"initFromFilePath"];
-                    if (initFromFilePath.empty())
-                        RuntimeError("initFromFilePath must be set when using \"fromFile\" initialization method");
-                    dynamic_pointer_cast<LearnableParameter<ElemType>>(node)->InitFromFile(initFromFilePath);
-                }
-                else
-                    RuntimeError("init must be one of the values of [uniform|gaussian|fixedValue|fromFile]");
-            }
-#if 0
-            else if (cnNodeType == L"Constant")
-            {
-                if (parameter.size() != 1)
-                    RuntimeError("Constant should have 1 fixed parameter [val] and two optional parameters [rows=[1|yourvalue], cols=[1|yourvalue]].");
-
-                if (pass == ndlPassInitial)
-                {
-                    size_t rows = node->GetOptionalParameter("rows", "1");
-                    size_t cols = node->GetOptionalParameter("cols", "1");
-
-                    nodePtr = m_net.CreateLearnableParameter(name, rows, cols);
-                    nodePtr->NeedGradient() = false;
-                }
-                else if (pass == ndlPassFinal || nodePtr->FunctionValues().GetNumElements() != 0)
-                {
-                    double val = parameter[0]->GetScalar();
-                    nodePtr->FunctionValues().SetValue(val);
-                }
-            }
-#endif
-            // Constant is implemented as a LearnableParameter with initializion as fixedValue with needGradient false, on script level
-#if 0
-            else if (cnNodeType == OperationNameOf(PastValueNode) ||
-                cnNodeType == OperationNameOf(FutureValueNode))
-            {
-                if (parameter.size() <2 || parameter.size() >3)
-                    RuntimeError("PastValue or FutureValue should have two to three fixed parameters. Usage: PastValue(rows, [cols], m, [timeStep=1, defaultPastValue=0.1]).");
-
-                nodeParamCount = 1;
-                nodeParamStart = parameter.size() > 2 ? 2 : 1;
-
-                if (pass == ndlPassInitial)
-                {
-                    // evaluate only scalar parameters
-                    vector<void*> params = EvaluateParameters(node, baseName, 0, parameter.size(), pass);
-                    size_t rows = ((NDLNode<ElemType>*)params[0])->GetScalar();
-                    // if we have three parameters the second is columns
-                    size_t cols = parameter.size() > 2 ? ((NDLNode<ElemType>*)params[1])->GetScalar() : 1;
-
-                    bool needGradient = node->GetOptionalParameter("needGradient", "false");
-                    float defaultHiddenActivity = node->GetOptionalParameter("defaultHiddenActivity", "0.1");
-
-                    //for backward compatibility we check timeStep first
-                    size_t timeStep = node->GetOptionalParameter("timeStep", "1");
-                    if (timeStep == 1)
-                    {
-                        timeStep = node->GetOptionalParameter("delayTime", "1");
-                    }
-
-                    if (cnNodeType == OperationNameOf(PastValueNode))
-                    {
-                        nodePtr = m_net.PastValue(NULL, defaultHiddenActivity, rows, cols, name);
-                        static_pointer_cast<PastValueNode<ElemType>>(nodePtr)->SetTimeStep(timeStep);
-                    }
-                    else
-                    {
-                        nodePtr = m_net.FutureValue(NULL, defaultHiddenActivity, rows, cols, name);
-                        static_pointer_cast<FutureValueNode<ElemType>>(nodePtr)->SetTimeStep(timeStep);
-                    }
-
-                    nodePtr->NeedGradient() = needGradient; // TODO: What for?
-                }
-            }
-#endif
-            // nodes with delayed inputs, where we cannot yet resolve inputs due to circular references
-            else if (OpIs(PastValueNode) || OpIs(FutureValueNode)) // TODO: untested
-            {
-                // rows, cols, input, [timeStep=1, defaultHiddenActivation=0.1]
-                // Note: changed names of optional args compared to current NDL
-                // TODO: we really should NOT have to specify the dimensions; network builder can figure it out. Keep it for now, fix when it is time.
-                // We instantiate not the node directly, but a wrapped version that can cast to LateAttachingNode, which holds a lambda to complete the attachment process at the appropriate time.
-                function<void(ComputationNode<ElemType>*)> completeAttachInputs = [configp](ComputationNode<ElemType>* node)   // This is the lambda to complete the process. Note that config captured as a shared_ptr.
-                {
-                    node->AttachInputs(GetInputs(*configp));    // this is executed by network builder while iterating the nodes
-                };
-                // legacy: bad spelling. Warn users who may have converted.
-                if (config.Find(L"defaultHiddenActivity"))
-                    config[L"defaultHiddenActivity"].Fail(L"Past/FutureValueNode: Optional NDL parameter 'defaultHiddenActivity' should be spelled 'defaultHiddenActivation'. Please update your script.");
-                if (OpIs(PastValueNode))
-                    node = New<LateAttachingNode<PastValueNode<ElemType>>>(deviceId, nodeName, completeAttachInputs, (ElemType)config[L"defaultHiddenActivation"], (size_t)config[L"rows"], (size_t)config[L"cols"], (size_t)config[L"timeStep"]);
-                else
-                    node = New<LateAttachingNode<FutureValueNode<ElemType>>>(deviceId, nodeName, completeAttachInputs, (ElemType)config[L"defaultHiddenActivation"], (size_t)config[L"rows"], (size_t)config[L"cols"], (size_t)config[L"timeStep"]);
-            }
-            else        // nodes with inputs
-            {
-                let inputs = GetInputs(config);
-                // second group: nodes with special initializers
-#if 0
-                /*else*/ if (cnNodeType == OperationNameOf(RowSliceNode))
-                {
-                    if (parameter.size() != 3)
-                        RuntimeError("RowSlice should have three parameters. Usage: RowSlice(startRowIndex, numRows, origNodeName.");
-
-                    nodeParamCount = 1;
-                    nodeParamStart = 2;
-
-                    if (pass == ndlPassInitial)
-                    {
-                        // evaluate only scalar parameters
-                        vector<void*> params = EvaluateParameters(node, baseName, 0, parameter.size(), pass);
-                        size_t start_index = ((NDLNode<ElemType>*)params[0])->GetScalar();
-                        size_t num_rows = ((NDLNode<ElemType>*)params[1])->GetScalar();
-
-                        bool needGradient = node->GetOptionalParameter("needGradient", "false");
-                        nodePtr = m_net.RowSlice(NULL, start_index, num_rows, name);
-                        nodePtr->NeedGradient() = needGradient;
-                    }
-                }
-#endif
-                if (OpIs(RowSliceNode)) // TODO: untested
-                {
-                    // startIndex, numRows, inputs /*one*/, needGradient=false
-                    node = New<RowSliceNode<ElemType>>(deviceId, nodeName, (size_t)config[L"startIndex"], (size_t)config[L"numRows"]);
-                    node->NeedGradient() = config[L"needGradient"];
-                }
-#if 0
-                else if (cnNodeType == OperationNameOf(RowRepeatNode))
-                {
-                    if (parameter.size() != 2)
-                        RuntimeError("RowRepeat should have two parameters. Usage: RowRepeat(origNodeName, numRepeats.");
-
-                    nodeParamCount = 1;
-                    nodeParamStart = 0;
-
-                    if (pass == ndlPassInitial)
-                    {
-                        // evaluate only scalar parameters
-                        vector<void*> params = EvaluateParameters(node, baseName, 0, parameter.size(), pass);
-                        size_t num_repeat = ((NDLNode<ElemType>*)params[1])->GetScalar();
-
-                        bool needGradient = node->GetOptionalParameter("needGradient", "false");
-                        nodePtr = m_net.RowRepeat(NULL, num_repeat, name);
-                        nodePtr->NeedGradient() = needGradient;
-                    }
-                }
-#endif
-                else if (OpIs(RowRepeatNode)) // TODO: untested
-                {
-                    // inputs /*one*/, numRepeats, needGradient=false
-                    node = New<RowRepeatNode<ElemType>>(deviceId, nodeName, (size_t)config[L"numRepeats"]);
-                    node->NeedGradient() = config[L"needGradient"];
-                }
-#if 0
-                else if (cnNodeType == OperationNameOf(ReshapeNode))
-                {
-                    if (parameter.size() < 2 || parameter.size() > 5)
-                        RuntimeError("Reshape should have two to five parameters. Usage: Reshape(origNodeName, numRows, [imageWidth=], [imageHeight=], [imageChannels=].");
-
-                    nodeParamCount = 1;
-                    nodeParamStart = 0;
-
-                    if (pass == ndlPassInitial)
-                    {
-                        // evaluate only scalar parameters
-                        vector<void*> params = EvaluateParameters(node, baseName, 0, parameter.size(), pass);
-                        size_t num_rows = ((NDLNode<ElemType>*)params[1])->GetScalar();
-                        size_t img_width = node->GetOptionalParameter("imageWidth", "0");
-                        size_t img_height = node->GetOptionalParameter("imageHeight", "0");
-                        size_t img_channels = node->GetOptionalParameter("imageChannels", "0");
-
-                        bool needGradient = node->GetOptionalParameter("needGradient", "false");
-                        nodePtr = m_net.Reshape(NULL, num_rows, img_width, img_height, img_channels, name);
-                        nodePtr->NeedGradient() = needGradient;
-                    }
-                }
-#endif
-                else if (OpIs(ReshapeNode)) // TODO: untested
-                {
-                    // inputs /*one*/, numRows, imageWidth = 0, imageHeight = 0, imageChannels = 0
-                    node = New<ReshapeNode<ElemType>>(deviceId, nodeName, (size_t)config[L"numRows"], ImageLayout(config[L"imageWidth"], config[L"imageHeight"], config[L"imageChannels"]));
-                    node->NeedGradient() = config[L"needGradient"];
-                }
-#if 0
-                else if (cnNodeType == OperationNameOf(ConvolutionNode))
-                {
-                    if (parameter.size() != 7)
-                        RuntimeError("%ls should have 7 fixed parameters[weightNodeName, inputValueNodeName, kernelWidth, kernelHeight, outputChannels,horizontalSubsample, verticalSubsample] and two optional parameters [zeroPadding = [false|yourvalue], maxTempMemSizeInSamples = [0|yourvalue]].", cnNodeType.c_str());
-
-                    // setup the parameter position of children so we can hook them up later
-                    nodeParamCount = 2;
-                    nodeParamStart = 0;
-
-                    if (pass == ndlPassInitial)
-                    {
-                        int id = 2; // skip weightNode and inputValueNode
-
-                        // evaluate only scalar parameters
-                        vector<void*> params = EvaluateParameters(node, baseName, id, parameter.size() - id, pass);
-                        id = 0; // reset counter because the params array starts at zero
-                        size_t kernelWidth = ((NDLNode<ElemType>*)params[id++])->GetScalar();
-                        size_t kernelHeight = ((NDLNode<ElemType>*)params[id++])->GetScalar();
-                        size_t outputChannels = ((NDLNode<ElemType>*)params[id++])->GetScalar();
-                        size_t horizontalSubsample = ((NDLNode<ElemType>*)params[id++])->GetScalar();
-                        size_t verticalSubsample = ((NDLNode<ElemType>*)params[id++])->GetScalar();
-
-                        assert(id == 5);
-
-                        //optional
-                        bool zeroPadding = node->GetOptionalParameter("zeroPadding", "false");
-                        size_t maxTempMemSizeInSamples = node->GetOptionalParameter("maxTempMemSizeInSamples", "0");
-
-
-                        nodePtr = m_net.Convolution(NULL, NULL, kernelWidth, kernelHeight, outputChannels,
-                            horizontalSubsample, verticalSubsample, zeroPadding, name, maxTempMemSizeInSamples);
-                    }
-                }
-#endif
-                else if (OpIs(ConvolutionNode)) // TODO: untested
-                {
-                    // weightNodeName, inputValueNodeName, kernelWidth, kernelHeight, outputChannels, horizontalSubsample, verticalSubsample, zeroPadding = false, maxTempMemSizeInSamples = 0
-                    node = New<ConvolutionNode<ElemType>>(deviceId, nodeName, (size_t)config[L"kernelWidth"], (size_t)config[L"kernelHeight"], (size_t)config[L"outputChannels"],
-                                                                              (size_t)config[L"horizontalSubsample"], (size_t)config[L"verticalSubsample"],
-                                                                              (bool)config[L"zeroPadding"], (size_t)config[L"maxTempMemSizeInSamples"]);
-                }
-#if 0
-                else if (cnNodeType == OperationNameOf(MaxPoolingNode))
-                {
-                    if (parameter.size() != 5)
-                        RuntimeError("%ls should have 5 parameters[inputValueNodeName, windowWidth, windowHeight, horizontalSubsample, verticalSubsample].", cnNodeType.c_str());
-
-                    // setup the parameter position of children so we can hook them up later
-                    nodeParamCount = 1;
-                    nodeParamStart = 0;
-
-                    if (pass == ndlPassInitial)
-                    {
-                        int id = 1; // skip inputValueNode
-
-                        // evaluate only scalar parameters
-                        vector<void*> params = EvaluateParameters(node, baseName, id, parameter.size() - id, pass);
-                        id = 0; // reset counter because the params array starts at zero
-                        size_t windowWidth = ((NDLNode<ElemType>*)params[id++])->GetScalar();
-                        size_t windowHeight = ((NDLNode<ElemType>*)params[id++])->GetScalar();
-                        size_t horizontalSubsample = ((NDLNode<ElemType>*)params[id++])->GetScalar();
-                        size_t verticalSubsample = ((NDLNode<ElemType>*)params[id++])->GetScalar();
-
-                        assert(id == 4);
-
-                        nodePtr = m_net.MaxPooling(NULL, /*inputWidth,inputHeight, channels,*/windowWidth, windowHeight,
-                            horizontalSubsample, verticalSubsample, name);
-                    }
-                }
-#endif
-                else if (OpIs(MaxPoolingNode)) // TODO: untested
-                {
-                    // input, windowWidth, windowHeight, horizontalSubsample, verticalSubsample
-                    node = New<MaxPoolingNode<ElemType>>(deviceId, nodeName, (size_t)config[L"windowWidth"], (size_t)config[L"windowHeight"], (size_t)config[L"horizontalSubsample"], (size_t)config[L"verticalSubsample"]);
-                }
-#if 0
-                else if (cnNodeType == OperationNameOf(AveragePoolingNode))
-                {
-                    if (parameter.size() != 5)
-                        RuntimeError("%ls should have 5 parameters[inputValueNodeName, windowWidth, windowHeight, horizontalSubsample, verticalSubsample].", cnNodeType.c_str());
-
-                    // setup the parameter position of children so we can hook them up later
-                    nodeParamCount = 1;
-                    nodeParamStart = 0;
-
-                    if (pass == ndlPassInitial)
-                    {
-                        int id = 1; // skip inputValueNode
-
-                        // evaluate only scalar parameters
-                        vector<void*> params = EvaluateParameters(node, baseName, id, parameter.size() - id, pass);
-                        id = 0; // reset counter because the params array starts at zero
-                        size_t windowWidth = ((NDLNode<ElemType>*)params[id++])->GetScalar();
-                        size_t windowHeight = ((NDLNode<ElemType>*)params[id++])->GetScalar();
-                        size_t horizontalSubsample = ((NDLNode<ElemType>*)params[id++])->GetScalar();
-                        size_t verticalSubsample = ((NDLNode<ElemType>*)params[id++])->GetScalar();
-
-                        assert(id == 4);
-
-                        nodePtr = m_net.AveragePooling(NULL, /*inputWidth,inputHeight, channels,*/windowWidth, windowHeight,
-                            horizontalSubsample, verticalSubsample, name);
-                    }
-                }
-#endif
-                else if (OpIs(AveragePoolingNode)) // TODO: untested
-                {
-                    // input, windowWidth, windowHeight, horizontalSubsample, verticalSubsample
-                    node = New<AveragePoolingNode<ElemType>>(deviceId, nodeName, (size_t)config[L"windowWidth"], (size_t)config[L"windowHeight"], (size_t)config[L"horizontalSubsample"], (size_t)config[L"verticalSubsample"]);
-                }
-                // last group: standard nodes that only take 'inputs'
-                else
-                {
-                    node = ComputationNetworkBuilder<ElemType>::NewStandardNode(operationName, deviceId, nodeName);
-                }
-                node->AttachInputs(inputs); // TODO: where to check the number of inputs? Should be a template parameter to ComputationNode!
-            }
-            // add a tag
-            let nodeWithTag = dynamic_pointer_cast<WithTag>(node);
-            if (nodeWithTag)
-                nodeWithTag->SetTag(config[L"tag"]);
-            // and done
-            return node;
-        }
-=======
-
-    // The following class(es) implement the MakeRuntimeObject() function for different types. Sorry for the strange template dance.
-
-    // -------------------------------------------------------------------
-    // basic function template, for classes that can instantiate themselves from IConfigRecordPtr  TODO: do we even have any?
-    // -------------------------------------------------------------------
-
-    template<typename ElemType, class C>
-    struct DualPrecisionHelpers
-    {
-        static shared_ptr<Object> MakeRuntimeObject(const IConfigRecordPtr config) { return make_shared<C>(config); }
-    };
-
-    // -------------------------------------------------------------------
-    // ComputationNode -- covers all standard nodes
-    // -------------------------------------------------------------------
-
-    // helper wrapper class for ComputationNodes that must AttachInputs() late due to circular references
-    // Instantiate with LateAttachingNode<node type>(lambda, args for node constructor).
-    // To resolve, call AttachInputs()
-    // TODO: This is a bit indirect. Can it be done more nicely?
-    struct ILateAttachingNode { virtual void LateAttachInputs() = 0; };
-    template<class N>
-    class LateAttachingNode : public N, public ILateAttachingNode
-    {
-        typedef typename N::OurElemType ElemType;
-        function<void(ComputationNode<ElemType>*)> attachInputs;
-    public:
-        // constructor
-        template<class... _Types>
-        LateAttachingNode(DEVICEID_TYPE deviceId, const wstring & name, const function<void(ComputationNode<ElemType>*)> & attachInputs, _Types&&... _Args) : attachInputs(attachInputs), N(deviceId, name, forward<_Types>(_Args)...) {}
-        // the one member that does the work
-        void /*ILateAttachingNode::*/LateAttachInputs()
-        {
-            attachInputs(dynamic_cast<N*>(this));
-            attachInputs = [](ComputationNode<ElemType>*){ LogicError("LateAttachingNode::AttachInputs: must only be called once"); };
-        }
-    };
-
-    template<class ElemType>
-    struct DualPrecisionHelpers<ElemType, ComputationNode<ElemType>>
-    {
-        // create ComputationNode
-        // This is the equivalent of the old SynchronousNodeEvaluator::Evaluate(), and we duplicate code from there.
-        static shared_ptr<Object> MakeRuntimeObject(const IConfigRecordPtr configp)
-        {
-            let & config = *configp;
-            wstring operationName = config[L"operation"];
-            wstring nodeName = L"<placeholder>";   // name will be overwritten by caller upon return (TODO: fix this here? pass expression name in?)
-            DEVICEID_TYPE deviceId = (DEVICEID_TYPE)(int)config[L"deviceId"];
-            static unsigned long m_randomSeedOffset = 0;    // TODO: this is held in the ComputationNetwork, but we don't have one yet
-            // TODO" ^^ actually it seems only used by initialization of LearnableParameters--check that again; in that case, we can have a local
-
-            // note on optional parameters
-            // Instead of defining optional parameters here in code, they are defined as optional args to the creating macro.
-
-            ComputationNodeBasePtr node;
-
-#define OpIs(op) (operationName == msra::strfun::utf16(OperationNameOf(op)))
-
-            // TODO: in the code below, for reference, each block is preceded by an #if-0'ed out copy of the respective code from SynchronousNodeEvaluator::Evaluate()--remove these when this all works
-
-            // first group: nodes without inputs
-#if 0
-            if (OperationNameOf(InputValue) == cnNodeType)
-            {
-                if (parameter.size() < 1 || parameter.size() > 2)
-                    RuntimeError("%ls should have 1 or 2 parameters[rows, [cols=1]].", cnNodeType.c_str());
-
-                if (pass == ndlPassInitial)
-                {
-                    // evaluate only scalar parameters
-                    vector<void*> params = EvaluateParameters(node, baseName, 0, parameter.size(), pass);
-                    size_t rows = ((NDLNode<ElemType>*)params[0])->GetScalar();
-                    size_t cols = params.size() > 1 ? ((NDLNode<ElemType>*)params[1])->GetScalar() : 1;
-
-                    // first look for this node already existing in the network
-                    if (m_net.NodeNameExist(name))
-                        nodePtr = m_net.GetNodeFromName(name);
-                    else
-                        nodePtr = m_net.CreateInputNode(name, rows, cols);
-                }
-            }
-            else if (InputValue<ElemType>::SparseTypeName() == cnNodeType)
-            {
-                if (parameter.size() < 1 || parameter.size() > 2)
-                    RuntimeError("%ls should have 1 or 2 parameters[rows, [cols=1]].", cnNodeType.c_str());
-
-                if (pass == ndlPassInitial)
-                {
-                    // evaluate only scalar parameters
-                    vector<void*> params = EvaluateParameters(node, baseName, 0, parameter.size(), pass);
-                    size_t rows = ((NDLNode<ElemType>*)params[0])->GetScalar();
-                    size_t cols = params.size() > 1 ? ((NDLNode<ElemType>*)params[1])->GetScalar() : 1;
-
-                    // first look for this node already existing in the network
-                    if (m_net.NodeNameExist(name))
-                        nodePtr = m_net.GetNodeFromName(name);
-                    else
-                        nodePtr = m_net.CreateSparseInputNode(name, rows, cols);
-                }
-            }
-            else if (cnNodeType == L"ImageInput")
-            {
-                if (parameter.size() < 3 || parameter.size() > 4)
-                    RuntimeError("%ls should have 3 or 4 parameters[imageWidth, imageHeight, imageChannels, [numImages=1]].", cnNodeType.c_str());
-
-                if (pass == ndlPassInitial)
-                {
-                    // evaluate only scalar parameters
-                    vector<void*> params = EvaluateParameters(node, baseName, 0, parameter.size(), pass);
-                    size_t imageWidth = ((NDLNode<ElemType>*)params[0])->GetScalar();
-                    size_t imageHeight = ((NDLNode<ElemType>*)params[1])->GetScalar();
-                    size_t imageChannels = ((NDLNode<ElemType>*)params[2])->GetScalar();
-                    size_t numImages = parameter.size() > 3 ? ((NDLNode<ElemType>*)params[3])->GetScalar() : 1;
-
-                    nodePtr = m_net.CreateInputNode(name, imageWidth, imageHeight, imageChannels, numImages);
-                }
-            }
-            else if (cnNodeType == L"SparseImageInput")
-            {
-                if (parameter.size() < 3 || parameter.size() > 4)
-                    RuntimeError("%ls should have 3 or 4 parameters[imageWidth, imageHeight, imageChannels, [numImages=1]].", cnNodeType.c_str());
-
-                if (pass == ndlPassInitial)
-                {
-                    // evaluate only scalar parameters
-                    vector<void*> params = EvaluateParameters(node, baseName, 0, parameter.size(), pass);
-                    size_t imageWidth = ((NDLNode<ElemType>*)params[0])->GetScalar();
-                    size_t imageHeight = ((NDLNode<ElemType>*)params[1])->GetScalar();
-                    size_t imageChannels = ((NDLNode<ElemType>*)params[2])->GetScalar();
-                    size_t numImages = parameter.size() > 3 ? ((NDLNode<ElemType>*)params[3])->GetScalar() : 1;
-
-                    nodePtr = m_net.CreateSparseInputNode(name, imageWidth, imageHeight, imageChannels, numImages);
-                }
-            }
-#endif
-            if (OpIs(InputValue))
-            {
-                let isSparse = config[L"isSparse"];
-                let isImage  = config[L"isImage"];
-                if (!isImage)
-                    node = New<InputValue<ElemType>>(deviceId, nodeName, (size_t)config[L"rows"], (size_t)config[L"cols"], isSparse);
-                else
-                    node = New<InputValue<ElemType>>(deviceId, nodeName, ImageLayout(config[L"imageWidth"], config[L"imageHeight"], config[L"imageChannels"]), (size_t)config[L"numImages"], isSparse);
-            }
-#if 0
-            else if (OperationNameOf(LearnableParameter) == cnNodeType)
-            {
-                if (parameter.size() < 1 || parameter.size() > 2)
-                    RuntimeError("%ls should have 1 or 2 parameters[rows, [cols=1]] plus other optional parameters (needGradient=[true|false], init=[uniform|gaussian|fixedvalue], initValueScale=[1|float], value=[0|float]).", cnNodeType.c_str());
-
-                if (pass == ndlPassInitial)
-                {
-                    // evaluate only scalar parameters
-                    vector<void*> params = EvaluateParameters(node, baseName, 0, parameter.size(), pass);
-                    size_t rows = ((NDLNode<ElemType>*)params[0])->GetScalar();
-                    size_t cols = params.size() > 1 ? ((NDLNode<ElemType>*)params[1])->GetScalar() : 1;
-
-                    bool needGradient = node->GetOptionalParameter("needGradient", "true");
-
-                    nodePtr = m_net.CreateLearnableParameter(name, rows, cols);
-
                     nodePtr->SetParameterUpdateRequired(needGradient);
                 }
                 else if (pass == ndlPassFinal)
@@ -1180,7 +606,6 @@
             // and done
             return node;
         }
->>>>>>> be8d1b9d
     private:
         // helper for the factory function for ComputationNodes
         static vector<ComputationNodeBasePtr> GetInputs(const IConfigRecord & config)
@@ -1214,70 +639,6 @@
         auto net = make_shared<ComputationNetwork>(deviceId);
 
         auto & m_nameToNodeMap = net->GetNameToNodeMap();
-<<<<<<< HEAD
-
-        deque<ComputationNodeBasePtr> workList;
-        // flatten the set of all nodes
-        // we collect all root ComputationNodes from the config record, and then expand into all their children by work-list processing
-        // TODO: This currently only collects nodes of the same ElemType. We could allow conversion operators.
-        // TODO: Can we even make the ComputationNetwork independent of ElemType?? As long as the nodes themselves are hooked up properly that should be OK!
-        for (let & id : config.GetMemberIds())
-        {
-            let & value = config[id];
-            if (value.Is<ComputationNodeBase>())
-                workList.push_back(/*auto typecast*/value);
-        }
-        // process work list
-        // Also call FinalizeInit where we must.
-        while (!workList.empty())
-        {
-            let node = workList.front();
-            workList.pop_front();
-
-            // add to set
-            let res = m_nameToNodeMap.insert(make_pair(node->NodeName(), node));
-            if (!res.second)        // not inserted: we already got this one
-                if (res.first->second == node)
-                    continue;       // the same
-                else                // oops, a different node with the same name
-                    LogicError("ComputationNetwork: multiple nodes with the same NodeName() '%ls'", node->NodeName().c_str());
-
-            // If node derives from MustFinalizeInit() then it has unresolved inputs. Resolve them now.
-            // This may generate a whole new load of nodes, including nodes which in turn have late init.
-            // TODO: think this through whether it may generate circular references nevertheless
-            let lateAttachingNode = dynamic_pointer_cast<ILateAttachingNode>(node);
-            if (lateAttachingNode)
-                lateAttachingNode->LateAttachInputs();
-
-            // add it to the respective node group based on the tag
-            let nodeWithTag = dynamic_pointer_cast<WithTag>(node);
-            if (nodeWithTag)
-            {
-                wstring tag = nodeWithTag->GetTag();
-                if (tag == L"feature")                              net->FeatureNodes().push_back(node);
-                else if (tag == L"label")                           net->LabelNodes().push_back(node);
-                else if (tag == L"criterion" || tag == L"criteria") net->FinalCriterionNodes().push_back(node); // 'criteria' is wrong (plural); we keep it for compat
-                else if (!_wcsnicmp(tag.c_str(), L"eval", 4))       net->EvaluationNodes().push_back(node);     // eval*
-                else if (tag == L"output")                          net->OutputNodes().push_back(node);
-                else if (tag == L"pair")                            net->PairNodes().push_back(node);           // TODO: I made this up; the original code in SynchronousExecutionEngine did not have this
-                else if (tag == L"multiseq")                        net->RequestNodesMultiSeqHandling().push_back(node);
-                else if (!tag.empty())
-                    RuntimeError("ComputationNetwork: unknown tag '%ls'", tag.c_str());
-                // TODO: are there nodes without tag? Where do they go?
-            }
-
-            // TODO: ...can we do stuff like propagating dimensions here? Or still too early?
-
-            // traverse children: append them to the end of the work list
-            let children = node->GetChildren();
-            for (auto & child : children)
-                workList.push_back(child);  // (we could check whether c is in 'nodes' already here to optimize, but this way it is cleaner)
-        }
-
-        // TODO: what is missing is the dimensions
-        net->ValidateNetwork();
-#if 1
-=======
 
         deque<ComputationNodeBasePtr> workList;
         // flatten the set of all nodes
@@ -1338,8 +699,8 @@
         }
 
         // TODO: what is missing is the dimensions
+        net->ValidateNetwork();
 #if 1
->>>>>>> be8d1b9d
         wstring args = net->ToString();
         fprintf(stderr, "%ls\n", args.c_str());
 #endif
@@ -1348,70 +709,6 @@
         net->ResetEvalTimeStamp();              // (should not really be needed)
         return net;
     }
-<<<<<<< HEAD
-
-    // creates the lambda for creating an object that can exist as 'float' or 'double'
-    // Pass both types as the two template args.
-    template<class Cfloat, class Cdouble>
-    static ConfigurableRuntimeType MakeRuntimeTypeConstructorDualPrecision()
-    {
-        ConfigurableRuntimeType rtInfo;
-        rtInfo.construct = [](const IConfigRecordPtr config)        // lambda to construct--this lambda can construct both the <float> and the <double> variant based on config parameter 'precision'
-        {
-            wstring precision = (*config)[L"precision"];            // dispatch on ElemType
-            if (precision == L"float")
-                return DualPrecisionHelpers<float, Cfloat>::MakeRuntimeObject(config);
-            else if (precision == L"double")
-                return DualPrecisionHelpers<double, Cdouble>::MakeRuntimeObject(config);
-            else
-                RuntimeError("invalid value for 'precision', must be 'float' or 'double'");
-        };
-        rtInfo.isConfigRecord = is_base_of<IConfigRecord, Cfloat>::value;
-        static_assert(is_base_of<IConfigRecord, Cfloat>::value == is_base_of<IConfigRecord, Cdouble>::value, "");   // we assume that both float and double have the same behavior
-        return rtInfo;
-    }
-
-    // and the regular one without ElemType dependency
-    template<class C>
-    static ConfigurableRuntimeType MakeRuntimeTypeConstructor()
-    {
-        ConfigurableRuntimeType rtInfo;
-        rtInfo.construct = [](const IConfigRecordPtr config)        // lambda to construct--this lambda can construct both the <float> and the <double> variant based on config parameter 'precision'
-        {
-            return MakeRuntimeObject<C>(config);
-        };
-        rtInfo.isConfigRecord = is_base_of<IConfigRecord, C>::value;
-        return rtInfo;
-    }
-
-#define DefineRuntimeType(T) { L ## #T, MakeRuntimeTypeConstructor<T>() }
-#define DefineRuntimeTypeDualPrecision(T) { L ## #T, MakeRuntimeTypeConstructorDualPrecision<T<float>,T<double>>() }
-
-    // get information about configurable runtime types
-    // This returns a ConfigurableRuntimeType structure which primarily contains a lambda to construct a runtime object from a ConfigRecord ('new' expression).
-    const ConfigurableRuntimeType * FindExternalRuntimeTypeInfo(const wstring & typeId)
-    {
-        // lookup table for "new" expression
-        // This table lists all C++ types that can be instantiated from "new" expressions, and gives a constructor lambda and type flags.
-        static map<wstring, ConfigurableRuntimeType> configurableRuntimeTypes =
-        {
-            // ComputationNodes
-            DefineRuntimeTypeDualPrecision(ComputationNode),
-            DefineRuntimeType(ComputationNetwork),
-#if 0
-            DefineRuntimeType(RecurrentComputationNode),
-            // In this experimental state, we only have Node and Network.
-            // Once BrainScript becomes the driver of everything, we will add other objects like Readers, Optimizers, and Actions here.
-#endif
-        };
-
-        // first check our own
-        let newIter = configurableRuntimeTypes.find(typeId);
-        if (newIter != configurableRuntimeTypes.end())
-            return &newIter->second;
-        return nullptr; // not found
-    }
-=======
 
     // creates the lambda for creating an object that can exist as 'float' or 'double'
     // Pass both types as the two template args.
@@ -1474,6 +771,5 @@
             return &newIter->second;
         return nullptr; // not found
     }
->>>>>>> be8d1b9d
 
 }}}