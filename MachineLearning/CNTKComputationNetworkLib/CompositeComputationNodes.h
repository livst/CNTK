﻿//
// <copyright file="CompositeComputationNodes.h" company="Microsoft">
//     Copyright (c) Microsoft Corporation.  All rights reserved.
// </copyright>
//
#pragma once

//The basic idea of this implementation is learned from Brian Guenter <bguenter@microsoft.com>

#include "ComputationNode.h"
#include "TrainingCriterionNodes.h"

#include <map>
#include <string>
#include <stdexcept>
#include <list>
#include <iostream> 

//this file will contain computation nodes that require several atomic computation.
//composite nodes can save memory, computation, or both
namespace Microsoft { namespace MSR { namespace CNTK {

    // -----------------------------------------------------------------------
    // ParallelNode (input0, input1)
    // -----------------------------------------------------------------------

    /**
    parallel node to join two streams into one 
    
    join parallel children node, avoids any operations except putting outputs from children to corresponding columns
    input(0) : [nDim0 X T]
    input(1) : [nDim1 X T]
    output   : [[nDim0 + nDim1] X T]
    */
    template<class ElemType>
    class ParallelNode : public ComputationNodeNonLooping/*ComputationNode*/<ElemType>, public NumInputs<2>
    {
        typedef ComputationNodeNonLooping<ElemType> Base; UsingComputationNodeMembersBoilerplate;
        static const std::wstring TypeName() { return L"Parallel"; }
    public:
<<<<<<< HEAD
        virtual ComputationNode<ElemType> * NewThis(DEVICEID_TYPE deviceId, const wstring & name) { return new typename std::remove_reference<decltype(*this)>::type(deviceId, name); }
        ParallelNode(DEVICEID_TYPE deviceId, const wstring & name) :
            ComputationNodeNonLooping<ElemType>(deviceId, name)
        { }
=======
        ParallelNode(DEVICEID_TYPE deviceId, const wstring & name) :
            Base(deviceId, name)
        { }
>>>>>>> 5ec80fb0

        virtual void ComputeInputPartial(const size_t inputIndex)
        {
            if (inputIndex > 1)
                InvalidArgument("Parallel operation only takes two input.");
            ComputationNodePtr child = Inputs(inputIndex);
            size_t startidx = (inputIndex == 0) ? 0 : Inputs(0)->GetNumRows();
            size_t nrows = child->GetNumRows();

            if (child->GradientValues().GetNumRows() != child->GetNumRows() || child->GradientValues().GetNumCols() != GetNumCols())
            {
                child->GradientValues().Resize(child->GetNumRows(), child->GetNumCols());
                child->GradientValues().SetValue(0);
            }

            Matrix<ElemType> tmpMat(m_deviceId);
            tmpMat.AssignRowSliceValuesOf(GradientValues(), startidx, nrows);

            ComputeInputPartialS(tmpMat, child->GradientValues());
        }

        /*TODO: merge with call site*/void ComputeInputPartialS(Matrix<ElemType>& gradientValues, Matrix<ElemType>& inputGradientValues)
        {
            inputGradientValues += gradientValues;
        }

        virtual void /*ComputationNodeNonLooping::*/EvaluateThisNodeNonLooping() override
        {
            EvaluateThisNodeS(FunctionValues(), Inputs(0)->FunctionValues(), Inputs(1)->FunctionValues());
        }

        /*TODO: merge with call site*/void EvaluateThisNodeS(Matrix<ElemType>& functionValues, Matrix<ElemType>& inputFunctionValues0, Matrix<ElemType>& inputFunctionValues1)
        {
            size_t rows0 = inputFunctionValues0.GetNumRows(), cols0 = inputFunctionValues0.GetNumCols();
            size_t rows1 = inputFunctionValues1.GetNumRows(), cols1 = inputFunctionValues1.GetNumCols();

            if (cols0 != cols1)
                LogicError("ParallelNode: column dimension mismatched!");

            functionValues.Resize(rows0 + rows1, cols0);
            functionValues.SetValue(0);

            functionValues.AssignToRowSliceValuesOf(inputFunctionValues0, 0, rows0);
            functionValues.AssignToRowSliceValuesOf(inputFunctionValues1, rows0, rows1);
        }

        /// input(0) : [nDim1 X T]
        /// input(1) : [nDim2 X T]
        /// output   : [[nDim1 + nDim2] X T]
        virtual void /*ComputationNodeBase::*/Validate(bool isFinalValidationPass) override
        {
            Base::Validate(isFinalValidationPass);

            size_t rows1, cols1;
            rows1 = Inputs(1)->GetNumRows();
            cols1 = Inputs(1)->GetNumCols();

            size_t rows0, cols0;
            rows0 = Inputs(0)->GetNumRows();
            cols0 = Inputs(0)->GetNumCols();

            if (isFinalValidationPass && cols0 != cols1)
                LogicError("ParallelNode: column dimension mismatched!");

            size_t rows = rows0 + rows1;
            size_t cols = cols0;
            Resize(rows, cols);

            InferMBLayoutFromInputsForStandardCase();
            InferImageDimsFromInput(0);
        }

        //virtual void AttachInputs(const ComputationNodePtr c1, const ComputationNodePtr c2)
        //{
        //    m_children.resize(2);
        //    m_children[0] = c1;
        //    m_children[1] = c2;
        //}

    public:
        virtual bool UnitTest() {
            size_t nT = 3;
            size_t nInput0 = 3;
            size_t nInput1 = 3;

            Matrix<ElemType> f0(m_deviceId), func(m_deviceId), f1(m_deviceId);

            f0 = Inputs(0)->FunctionValues();
            f1 = Inputs(1)->FunctionValues();
            func = FunctionValues();

            Inputs(0)->Resize(nInput0, nT);
            Inputs(0)->FunctionValues().SetValue(0);
            Inputs(0)->FunctionValues()(0, 0) = 1;
            Inputs(0)->FunctionValues()(0, 1) = 2;
            Inputs(0)->FunctionValues()(0, 2) = 3;

            Inputs(1)->Resize(nInput1, nT);
            Inputs(1)->FunctionValues().SetValue(0);
            Inputs(1)->FunctionValues()(0, 0) = 4;
            Inputs(1)->FunctionValues()(0, 1) = 5;
            Inputs(1)->FunctionValues()(0, 2) = 6;
            Resize(nInput0 + nInput1, nT);

            EvaluateThisNode(FrameRange());

            /// check with expected values
            if (!ISCLOSE(FunctionValues()(0, 0), 1, EPSILON) ||
                !ISCLOSE(FunctionValues()(0, 1), 2, EPSILON) ||
                !ISCLOSE(FunctionValues()(0, 2), 3, EPSILON) ||
                !ISCLOSE(FunctionValues()(3, 0), 4, EPSILON) ||
                !ISCLOSE(FunctionValues()(3, 1), 5, EPSILON) ||
                !ISCLOSE(FunctionValues()(3, 2), 6, EPSILON))
                return false;
            FunctionValues().TransferToDeviceIfNotThere(m_deviceId, true);

            GradientValues().Resize(nInput0 + nInput1, nT);
            GradientValues().SetValue(0);
            Inputs(0)->GradientValues().Resize(nInput0, nT);
            Inputs(1)->GradientValues().Resize(nInput1, nT);
            Inputs(0)->GradientValues().SetValue(0);
            Inputs(1)->GradientValues().SetValue(0);
            GradientValues()(0, 0) = 1;
            GradientValues()(0, 1) = 2;
            GradientValues()(0, 2) = 3;
            GradientValues()(3, 0) = 4;
            GradientValues()(3, 1) = 5;
            GradientValues()(3, 2) = 6;

            ComputeInputPartial(0);
            ComputeInputPartial(1);

            /// check with expected values
            if (!ISCLOSE(Inputs(0)->GradientValues()(0, 0), 1, EPSILON)
                || !ISCLOSE(Inputs(0)->GradientValues()(0, 1), 2, EPSILON)
                || !ISCLOSE(Inputs(0)->GradientValues()(0, 2), 3, EPSILON)
                || !ISCLOSE(Inputs(1)->GradientValues()(0, 0), 4, EPSILON)
                || !ISCLOSE(Inputs(1)->GradientValues()(0, 1), 5, EPSILON)
                || !ISCLOSE(Inputs(1)->GradientValues()(0, 2), 6, EPSILON))
                return false;

            Inputs(0)->GradientValues().TransferToDeviceIfNotThere( m_deviceId, true);
            Inputs(1)->GradientValues().TransferToDeviceIfNotThere( m_deviceId, true);

            return true;
        }

    };

    template class ParallelNode<float>;
    template class ParallelNode<double>;

    // -----------------------------------------------------------------------
    // PreComputedNode
    // -----------------------------------------------------------------------

    //this is a noninstantiable virtual class, all nodes require precomputation should derive from it
    template<class ElemType>
    class PreComputedNode : public ComputationNodeNonLooping/*ComputationNode*/<ElemType>
    {
        typedef ComputationNodeNonLooping<ElemType> Base; UsingComputationNodeMembers;
    public:
<<<<<<< HEAD
        virtual ComputationNode<ElemType> * NewThis(DEVICEID_TYPE deviceId, const wstring & name) = 0;
        PreComputedNode(DEVICEID_TYPE deviceId, const wstring & name) : ComputationNodeNonLooping<ElemType>(deviceId, name)
=======
        //virtual ComputationNodeBase * NewThis(DEVICEID_TYPE deviceId, const wstring & name) = 0;
        PreComputedNode(DEVICEID_TYPE deviceId, const wstring & name) : Base(deviceId, name)
>>>>>>> 5ec80fb0
        {
            // further initializations
            m_hasComputed = false;
            CreateMatrixIfNull(m_functionValues);
        }

        virtual bool HasComputed() const = 0;
        virtual void MarkComputed(const bool hasComputed) = 0;

        virtual bool RequiresPreCompute() const { return true;}

        virtual void SaveToFile(File& fstream)  const override
        {
            Base::SaveToFile(fstream);
            fstream << m_hasComputed;
            fstream << FunctionValues();
        }

        virtual void LoadFromFile(File& fstream, size_t modelVersion) override
        {
            Base::LoadFromFile(fstream, modelVersion);
            fstream >> m_hasComputed;
            fstream >> FunctionValues();
        }

        virtual void DumpNodeInfo(const bool printValues, File& fstream) const override
        {
            Base::DumpNodeInfo(printValues, fstream);

            char str[4096];
            sprintf(str, "[%lu,%lu]  ", GetNumRows(), GetNumCols());
            fstream << string(str);
            sprintf(str, "HasComputed=%ls", HasComputed()? L"true" : L"false");
            fstream << string(str);

            PrintNodeValuesToFile(printValues, fstream);
        }


        virtual void CopyTo(const ComputationNodePtr nodeP, const std::wstring& newName, const CopyNodeFlags flags) const
        {
            Base::CopyTo(nodeP, newName, flags);
            if (flags & CopyNodeFlags::copyNodeValue)
            {
                auto node = dynamic_pointer_cast<PreComputedNode<ElemType>>(nodeP);
                node->m_hasComputed = m_hasComputed;
            }
        }
    public:
        bool m_hasComputed;
    };

    #define UsingPreComputedNodeMembers UsingComputationNodeMembersBoilerplate; using Base::m_hasComputed

    //template class PreComputedNode<float>;
    //template class PreComputedNode<double>;

    // -----------------------------------------------------------------------
    // MeanNode (features)
    // -----------------------------------------------------------------------

    template<class ElemType>
    class MeanNode : public PreComputedNode<ElemType>, public NumInputs<1>
    {
        typedef PreComputedNode<ElemType> Base; UsingPreComputedNodeMembers;
        static const std::wstring TypeName() { return L"Mean"; }
    public:
<<<<<<< HEAD
        virtual ComputationNode<ElemType> * NewThis(DEVICEID_TYPE deviceId, const wstring & name) { return new typename std::remove_reference<decltype(*this)>::type(deviceId, name); }
=======
>>>>>>> 5ec80fb0
        MeanNode(DEVICEID_TYPE deviceId, const wstring & name) :
            PreComputedNode<ElemType>(deviceId, name),
            m_numSamples(0)
        { }

        virtual void LoadFromFile(File& fstream, size_t modelVersion) override
        {
            Base::LoadFromFile(fstream, modelVersion);
            m_numSamples = 0;   // TODO: intended? Not loaded from file?
        }

        virtual bool HasComputed() const { return m_hasComputed; }        // why are these not in the base class?

        virtual void MarkComputed(const bool hasComputed)
        {
            m_hasComputed = hasComputed;
            if (m_hasComputed)
                m_numSamples = 0;
        }

        virtual bool RequiresPreCompute() const { return true; }

        virtual void ComputeInputPartial(const size_t /*inputIndex*/)
        {
            LogicError("Mean operation should not be involved in the gradient calculation.");
        }

        virtual void /*ComputationNodeNonLooping::*/EvaluateThisNodeNonLooping() override
        {
            if (!m_hasComputed)
            {
                Matrix<ElemType> &samples =Inputs(0)->FunctionValues();
                Matrix<ElemType> &avg =FunctionValues();
    #if NANCHECK
                samples.HasNan("Mean-Samples");
    #endif

                size_t numNewSamples = samples.GetNumCols();
                Matrix<ElemType>::MultiplyAndWeightedAdd(1.0f / (m_numSamples + samples.GetNumCols()), samples, false,
                                                         ConstOnes(numNewSamples, 1, samples.GetDeviceId()),
                                                         false, (ElemType)m_numSamples / (m_numSamples + numNewSamples), avg);

    #if NANCHECK
                avg.HasNan("Mean-avg");
                ones.HasNan("Mean-ones");
    #endif

                m_numSamples += numNewSamples;
            }
        }

        virtual void /*ComputationNodeBase::*/Validate(bool isFinalValidationPass) override
        {
            Base::Validate(isFinalValidationPass);

            //if (Inputs(0)->GetNumRows() == 0)
            //    LogicError("Mean operation: the input node has 0 element.");

            Resize(Inputs(0)->GetNumRows(), 1);
            m_pMBLayout = nullptr;    // this node does not hold mini-batch data
            InferImageDimsFromInputs();
        }

        //virtual void AttachInputs(const ComputationNodePtr singleInput)
        //{
        //    m_children.resize(1);
        //    m_children[0] = singleInput;
        //}

        virtual void CopyTo(const ComputationNodePtr nodeP, const std::wstring& newName, const CopyNodeFlags flags) const
        {
            Base::CopyTo(nodeP, newName, flags);
            if (flags & CopyNodeFlags::copyNodeValue)
            {
                auto node = dynamic_pointer_cast<MeanNode<ElemType>>(nodeP);
                node->m_numSamples = m_numSamples;
            }
        }
    private:
        size_t m_numSamples;    // TODO: move to base class?
    };

    template class MeanNode<float>;
    template class MeanNode<double>;

    // -----------------------------------------------------------------------
    // InvStdDevNode (features)
    // TODO: share stuff with MeanNode
    // -----------------------------------------------------------------------

    template<class ElemType>
    class InvStdDevNode : public PreComputedNode<ElemType>, public NumInputs<1>
    {
        typedef PreComputedNode<ElemType> Base; UsingPreComputedNodeMembers;
        static const std::wstring TypeName() { return L"InvStdDev"; }
    public:
<<<<<<< HEAD
        virtual ComputationNode<ElemType> * NewThis(DEVICEID_TYPE deviceId, const wstring & name) { return new typename std::remove_reference<decltype(*this)>::type(deviceId, name); }
=======
>>>>>>> 5ec80fb0
        InvStdDevNode(DEVICEID_TYPE deviceId, const wstring & name) :
            PreComputedNode<ElemType>(deviceId, name),
            m_mean(deviceId), m_var(deviceId), m_temp(deviceId),
            m_numSamples(0)
        { }

        virtual void LoadFromFile(File& fstream, size_t modelVersion) override
        {
            Base::LoadFromFile(fstream, modelVersion);
            m_numSamples = 0;   // TODO: intended? not loading from file?
        }

        virtual bool HasComputed() const { return m_hasComputed; }

        virtual void MarkComputed(const bool hasComputed)
        {
            m_hasComputed = hasComputed;

            if (m_hasComputed && m_numSamples > 0)  //m_numSamples>0 means it's not called from model loading
            {
                ElemType sqrtFloor = 1e-10f;

                m_var.InplaceTruncateBottom(sqrtFloor); //prevent too small variance (and negative square roots)
    #if NANCHECK
                m_var.HasNan("MarkComputed-InplaceTruncateBottom");
    #endif
                m_var.InplaceSqrt();

    #if NANCHECK
                m_var.HasNan("MarkComputed-InplaceSqrt");
    #endif
                m_var.ElementInverse();

    #if NANCHECK
                m_var.HasNan("MarkComputed-ElementInverse()");
    #endif
                FunctionValues().SetValue(m_var);

                m_numSamples = 0;
            }
        }

        virtual bool RequiresPreCompute() const { return true; }

        virtual void ComputeInputPartial(const size_t /*inputIndex*/)
        {
            LogicError("InvStdDev operation should not be involved in the gradient calculation.");
        }

        virtual void /*ComputationNodeNonLooping::*/EvaluateThisNodeNonLooping() override
        {
            if (!m_hasComputed)
            {
                Matrix<ElemType> &samples = Inputs(0)->FunctionValues();
    #if NANCHECK
                samples.HasNan("InvStdDev-Samples");
    #endif
                m_temp.SetValue(m_mean);
                size_t numNewSample = samples.GetNumCols();
                Matrix<ElemType>::MultiplyAndWeightedAdd(1.0f / (m_numSamples + numNewSample), samples, false,
                                                         ConstOnes(numNewSample, 1, samples.GetDeviceId()),
                                                         false, (ElemType)m_numSamples / (m_numSamples + numNewSample), m_mean);

                m_temp -= m_mean;
                m_temp.AssignElementPowerOf(m_temp, 2);
                m_var += m_temp;

                m_temp.AssignDifferenceOf(samples, m_mean);
                m_temp.AssignElementPowerOf(m_temp, 2);

                Matrix<ElemType>::MultiplyAndWeightedAdd(1.0f / (m_numSamples + numNewSample), m_temp, false,
                                                         ConstOnes(numNewSample, 1, samples.GetDeviceId()),
                                                         false, (ElemType)m_numSamples / (m_numSamples + numNewSample), m_var);

    #if NANCHECK
                m_var.HasNan("InvStdDev-m_var");
    #endif

                m_numSamples += samples.GetNumCols();
            }
        }

        virtual void /*ComputationNodeBase::*/Validate(bool isFinalValidationPass) override
        {
            Base::Validate(isFinalValidationPass);

            //if (Inputs(0)->GetNumRows() == 0)
            //    LogicError("InvStdDev operation: the input node has 0 element.");

            size_t inputDim = Inputs(0)->GetNumRows();
            m_mean.Resize(inputDim, 1);
            m_var.Resize(inputDim, 1);

            Resize(inputDim, 1);
            m_pMBLayout = nullptr;    // this node does not hold mini-batch data
            InferImageDimsFromInputs();
        }

        //virtual void AttachInputs(const ComputationNodePtr singleInput)
        //{
        //    m_children.resize(1);
        //    m_children[0] = singleInput;
        //}

        virtual void MoveMatricesToDevice(const DEVICEID_TYPE deviceId)
        {
            Base::MoveMatricesToDevice(deviceId);
            m_mean.TransferToDeviceIfNotThereAndNotAutoPlace(deviceId);
            m_var.TransferToDeviceIfNotThereAndNotAutoPlace(deviceId);
            m_temp.TransferToDeviceIfNotThereAndNotAutoPlace(deviceId);
        }

        virtual void CopyTo(const ComputationNodePtr nodeP, const std::wstring& newName, const CopyNodeFlags flags) const
        {
            Base::CopyTo(nodeP, newName, flags);
            if (flags & CopyNodeFlags::copyNodeValue)
            {
                auto node = dynamic_pointer_cast<InvStdDevNode<ElemType>>(nodeP);
                node->m_numSamples = m_numSamples;

                node->m_mean = m_mean;
                node->m_var = m_var;
                node-> m_temp =  m_temp;
            }
        }
    private:
        size_t m_numSamples;
        Matrix<ElemType> m_mean;
        Matrix<ElemType> m_var;
        Matrix<ElemType>  m_temp;
    };

    template class InvStdDevNode<float>;
    template class InvStdDevNode<double>;

    // -----------------------------------------------------------------------
    // PerDimMeanVarNormalizationNode (feature, mean, invStdDev)
    // -----------------------------------------------------------------------

    template<class ElemType>
    class PerDimMeanVarNormalizationNode : public ComputationNode<ElemType>, public NumInputs<3>
    {
        typedef ComputationNode<ElemType> Base; UsingComputationNodeMembersBoilerplate;
        static const std::wstring TypeName() { return L"PerDimMeanVarNormalization"; }
    public:
<<<<<<< HEAD
        virtual ComputationNode<ElemType> * NewThis(DEVICEID_TYPE deviceId, const wstring & name) { return new typename std::remove_reference<decltype(*this)>::type(deviceId, name); }
        PerDimMeanVarNormalizationNode(DEVICEID_TYPE deviceId, const wstring & name) :
            ComputationNode<ElemType>(deviceId, name)
        { }
=======
        PerDimMeanVarNormalizationNode(DEVICEID_TYPE deviceId, const wstring & name) :
            Base(deviceId, name)
        { }
>>>>>>> 5ec80fb0

        virtual void ComputeInputPartial(const size_t /*inputIndex*/)  //scaled by 2*number of colmns (samples) in the Matrix<ElemType>
        {
            InvalidArgument("PerDimMeanVarNormalizationNode should only be called in the evaluation stage.");   // TODO: don't we have a base class for this?
        }

        virtual void /*ComputationNode::*/ComputeInputPartial(const size_t /*inputIndex*/, const FrameRange &)
        {
            InvalidArgument("PerDimMeanVarNormalizationNode should only be called in the evaluation stage.");
        }

        //(feature-mean).*InvStdDev
        void EvaluateThisNodeMap()    // TODO: This is a stop-gap; in most cases, we should just be able to delete this (but need to review one by one)
        {
            EvaluateThisNodeS(FunctionValues(), Inputs(0)->FunctionValues(),
                              Inputs(1)->FunctionValues(), Inputs(2)->FunctionValues());
        }

        virtual void /*ComputationNode::*/EvaluateThisNode(const FrameRange & frameRange) override
        {
            if (frameRange.IsAllFrames()) { EvaluateThisNodeMap(); return; }
            //only feature (input0) and output needs to be sliced
<<<<<<< HEAD
            Matrix<ElemType> sliceInput0Value = Inputs(0)->FunctionValues().FrameSlice(frameRange/*TODO: delete the next two parameters*/, frameRange.t() * m_samplesInRecurrentStep,
                                                                                        m_samplesInRecurrentStep);
            Matrix<ElemType> sliceOutputValue = m_functionValues->FrameSlice(frameRange/*TODO: delete the next two parameters*/, frameRange.t() * m_samplesInRecurrentStep,
                                                                             m_samplesInRecurrentStep);
=======
            Matrix<ElemType> sliceInput0Value = Inputs(0)->ValueSlice(frameRange/*TODO: delete this:*/.Check(frameRange.t() * GetNumParallelSequences(), GetNumParallelSequences(), m_pMBLayout));
            Matrix<ElemType> sliceOutputValue = ValueSlice(frameRange/*TODO: delete this:*/.Check(frameRange.t() * GetNumParallelSequences(), GetNumParallelSequences(), m_pMBLayout));
>>>>>>> 5ec80fb0

            EvaluateThisNodeS(sliceOutputValue, sliceInput0Value, Inputs(1)->FunctionValues(), Inputs(2)->FunctionValues());
        }

        /*TODO: merge with call site*/void EvaluateThisNodeS(Matrix<ElemType>& functionValues, const Matrix<ElemType>& input0,
                                             const Matrix<ElemType>& input1, const Matrix<ElemType>& input2)
        {
    #if DUMPOUTPUT
            //input0.Print("PerDimMeanVarNormalization-input0");
            //input1.Print("PerDimMeanVarNormalization-input1");
            //input2.Print("PerDimMeanVarNormalization-input2");
    #endif

    #if NANCHECK
            input0.HasNan("PerDimMeanVarNormalization-input0");
            input1.HasNan("PerDimMeanVarNormalization-input1");
            input2.HasNan("PerDimMeanVarNormalization-input2");
    #endif
            functionValues.AssignDifferenceOf(input0, input1);
            functionValues.ColumnElementMultiplyWith(input2);
    #if NANCHECK
            functionValues.HasNan("PerDimMeanVarNormalization");
    #endif
    #if DUMPOUTPUT
            functionValues.Print("PerDimMeanVarNormalizationNode");
    #endif
        }

        virtual void /*ComputationNodeBase::*/Validate(bool isFinalValidationPass) override
        {
            Base::Validate(isFinalValidationPass);

            if (Inputs(0)->RequiresPreCompute())
            {
                LogicError(
                    "PerDimMeanVarNormalizationNode criterion forbids first input from being a pre-compute node. "
                    "The first input should be the node whose output should be normalized, and the second and third inputs "
                    "should be LearnableParameter type or (Mean, InvStdDev) so that the values will be saved.");
            }

            if (!(Inputs(1)->OperationName() == OperationNameOf(LearnableParameter) &&
                  Inputs(2)->OperationName() == OperationNameOf(LearnableParameter)) &&
                !(Inputs(1)->OperationName() == OperationNameOf(MeanNode) &&
                  Inputs(2)->OperationName() == OperationNameOf(InvStdDevNode)))
            {
                LogicError(
                    "PerDimMeanVarNormalizationNode criterion requires the last two inputs to be LearnableParameter "
                    "type or (Mean, InvStdDev) so that the values will be saved.");
            }

            if (Inputs(1)->OperationName() == OperationNameOf(LearnableParameter))
            {
                size_t rows = (Inputs(1)->GetNumRows() == 0) ? Inputs(0)->GetNumRows() : Inputs(1)->GetNumRows();
                Inputs(1)->Resize(rows, 1);
            }

            if (Inputs(2)->OperationName() == OperationNameOf(LearnableParameter))
            {
                size_t rows = (Inputs(2)->GetNumRows() == 0) ? Inputs(0)->GetNumRows() : Inputs(2)->GetNumRows();
                Inputs(2)->Resize(rows, 1);
            }

            //if (Inputs(0)->GetNumRows() == 0 ||
            //    Inputs(1)->GetNumRows() == 0 ||
            //    Inputs(2)->GetNumRows() == 0)
            //{
            //    LogicError(
            //        "PerDimMeanVarNormalizationNode operation: one of the operands has 0 elements.");
            //}

            if (isFinalValidationPass)
            {
                //match rows
                if (!(Inputs(0)->GetNumRows() == Inputs(1)->GetNumRows() &&
                    Inputs(2)->GetNumRows() == Inputs(1)->GetNumRows()))
                {
                    LogicError("PerDimMeanVarNormalizationNode: All inputs should have same number of rows.");
                }

                if (!(Inputs(1)->GetNumCols() == 1 && Inputs(2)->GetNumCols() == 1))
                    LogicError("PerDimMeanVarNormalizationNode: Mean and InvStdDev should be a colum  vector.");
            }

            Inputs(1)->NeedGradient() = false;
            Inputs(2)->NeedGradient() = false;  //prevent learning
            Resize(Inputs(0));
            InferMBLayoutFromInputsForStandardCase();
            InferImageDimsFromInputs();
        }

        //leftNode should be the empirical
        //virtual void AttachInputs(const ComputationNodePtr feature, const ComputationNodePtr mean, const ComputationNodePtr InvStdDev)
        //{
        //    m_children.resize(3);
        //    m_children[0] = feature;
        //    m_children[1] = mean;
        //    m_children[2] = InvStdDev;
        //}
    };

    template class PerDimMeanVarNormalizationNode<float>;
    template class PerDimMeanVarNormalizationNode<double>;

    // -----------------------------------------------------------------------
    // PerDimMeanVarDeNormalizationNode (feature, mean, invStdDev)
    // -----------------------------------------------------------------------

    template<class ElemType>
    class PerDimMeanVarDeNormalizationNode : public ComputationNode<ElemType>, public NumInputs<3>
    {
        typedef ComputationNode<ElemType> Base; UsingComputationNodeMembersBoilerplate;
        static const std::wstring TypeName() { return L"PerDimMeanVarDeNormalization"; }
    public:
<<<<<<< HEAD
        virtual ComputationNode<ElemType> * NewThis(DEVICEID_TYPE deviceId, const wstring & name) { return new typename std::remove_reference<decltype(*this)>::type(deviceId, name); }
        PerDimMeanVarDeNormalizationNode(DEVICEID_TYPE deviceId, const wstring & name) :
            ComputationNode<ElemType>(deviceId, name)
        { }
=======
        PerDimMeanVarDeNormalizationNode(DEVICEID_TYPE deviceId, const wstring & name) :
            Base(deviceId, name)
        { }
>>>>>>> 5ec80fb0

        virtual void ComputeInputPartial(const size_t /*inputIndex*/)  //scaled by 2*number of colmns (samples) in the Matrix<ElemType>
        {
            InvalidArgument("PerDimMeanVarDeNormalizationNode should only be called in the evaluation stage.");
        }

        virtual void /*ComputationNode::*/ComputeInputPartial(const size_t /*inputIndex*/, const FrameRange &)
        {
            InvalidArgument("PerDimMeanVarDeNormalizationNode should only be called in the evaluation stage.");
        }

        //(feature-mean).*InvStdDev
        void EvaluateThisNodeMap()    // TODO: This is a stop-gap; in most cases, we should just be able to delete this (but need to review one by one)
        {
            EvaluateThisNodeS(FunctionValues(), Inputs(0)->FunctionValues(),
                              Inputs(1)->FunctionValues(), Inputs(2)->FunctionValues());
        }

        virtual void /*ComputationNode::*/EvaluateThisNode(const FrameRange & frameRange) override
        {
            if (frameRange.IsAllFrames()) { EvaluateThisNodeMap(); return; }
            //only feature (input0) and output needs to be sliced
<<<<<<< HEAD
            Matrix<ElemType> sliceInput0Value = Inputs(0)->FunctionValues().FrameSlice(frameRange/*TODO: delete the next two parameters*/, frameRange.t() * m_samplesInRecurrentStep, m_samplesInRecurrentStep);
            Matrix<ElemType> sliceOutputValue = m_functionValues->FrameSlice(frameRange/*TODO: delete the next two parameters*/, frameRange.t() * m_samplesInRecurrentStep, m_samplesInRecurrentStep);
=======
            Matrix<ElemType> sliceInput0Value = Inputs(0)->ValueSlice(frameRange/*TODO: delete this:*/.Check(frameRange.t() * GetNumParallelSequences(), GetNumParallelSequences(), m_pMBLayout));
            Matrix<ElemType> sliceOutputValue = ValueSlice(frameRange/*TODO: delete this:*/.Check(frameRange.t() * GetNumParallelSequences(), GetNumParallelSequences(), m_pMBLayout));
>>>>>>> 5ec80fb0

            EvaluateThisNodeS(sliceOutputValue, sliceInput0Value, Inputs(1)->FunctionValues(), Inputs(2)->FunctionValues());
        }

        /*TODO: merge with call site*/void EvaluateThisNodeS(Matrix<ElemType>& functionValues, const Matrix<ElemType>& input0,
                                             const Matrix<ElemType>& input1, const Matrix<ElemType>& input2)
        {
    #if DUMPOUTPUT
            //input0.Print("PerDimMeanVarDeNormalization-input0");
            //input1.Print("PerDimMeanVarDeNormalization-input1");
            //input2.Print("PerDimMeanVarDeNormalization-input2");
    #endif

    #if NANCHECK
            input0.HasNan("PerDimMeanVarDeNormalization-input0");
            input1.HasNan("PerDimMeanVarDeNormalization-input1");
            input2.HasNan("PerDimMeanVarDeNormalization-input2");
    #endif
            //functionValues.AssignDifferenceOf(input0, input1);
            //functionValues.ColumnElementMultiplyWith(input2);
            //functionValues.AssignDifferenceOf(input0, input0);
            //functionValues += input2;
            //functionValues.ElementInverse();
            //functionValues.ElementMultiplyWith(input0);
            functionValues.SetValue(input0);
            functionValues.ColumnElementDivideBy(input2);
            functionValues += input1;
    #if NANCHECK
            functionValues.HasNan("PerDimMeanVarDeNormalization");
    #endif
    #if DUMPOUTPUT
            functionValues.Print("PerDimMeanVarDeNormalizationNode");
    #endif
        }

        virtual void /*ComputationNodeBase::*/Validate(bool isFinalValidationPass) override
        {
            Base::Validate(isFinalValidationPass);

            if (Inputs(0)->RequiresPreCompute())
            {
                LogicError(
                    "PerDimMeanVarDeNormalizationNode criterion forbids first input from being a pre-compute node. "
                    "The first input should be the node whose output should be de-normalized, and the second and third inputs "
                    "should be LearnableParameter type or (Mean, InvStdDev) so that the values will be saved.");
            }

            if (!(Inputs(1)->OperationName() == OperationNameOf(LearnableParameter) &&
                  Inputs(2)->OperationName() == OperationNameOf(LearnableParameter)) &&
                !(Inputs(1)->OperationName() == OperationNameOf(MeanNode) &&
                  Inputs(2)->OperationName() == OperationNameOf(InvStdDevNode)))
            {
                LogicError(
                    "PerDimMeanVarDeNormalizationNode criterion requires the last two inputs to be "
                    "LearnableParameter type or (Mean, InvStdDev) so that the values will be saved.");
            }

            if (Inputs(1)->OperationName() == OperationNameOf(LearnableParameter))
            {
                size_t rows = Inputs(1)->GetNumRows() == 0 ? Inputs(0)->GetNumRows() : Inputs(1)->GetNumRows();
                Inputs(1)->Resize(rows, 1);
            }

            if (Inputs(2)->OperationName() == OperationNameOf(LearnableParameter))
            {
                size_t rows = Inputs(2)->GetNumRows() == 0? Inputs(0)->GetNumRows() : Inputs(2)->GetNumRows();
                Inputs(2)->Resize(rows, 1);
            }

            //if (Inputs(0)->GetNumRows() == 0 ||
            //    Inputs(1)->GetNumRows() == 0 ||
            //    Inputs(2)->GetNumRows() == 0)
            //{
            //    LogicError("PerDimMeanVarDeNormalizationNode operation: one of the operands has 0 elements.");
            //}

            if (isFinalValidationPass)
            {
                if (!(Inputs(0)->GetNumRows() == Inputs(1)->GetNumRows() &&  //match rows
                    Inputs(2)->GetNumRows() == Inputs(1)->GetNumRows()))
                {
                    //Inputs(1)->Resize(Inputs(0)->GetNumRows(), 1);
                    //Inputs(2)->Resize(Inputs(0)->GetNumRows(), 1);
                    LogicError("PerDimMeanVarDeNormalizationNode: All inputs should have same number of rows.");
                }

                if (!(Inputs(1)->GetNumCols() == 1 && Inputs(2)->GetNumCols() == 1))
                {
                    LogicError("PerDimMeanVarDeNormalizationNode: Mean and InvStdDev should be a colum  vector.");
                }
            }

            Inputs(1)->NeedGradient() = false;
            //prevent learning
            Inputs(2)->NeedGradient() = false;

            Resize(Inputs(0));
            InferMBLayoutFromInputsForStandardCase();
            InferImageDimsFromInputs();
        }

        //leftNode should be the empirical
        //virtual void AttachInputs(const ComputationNodePtr feature, const ComputationNodePtr mean, const ComputationNodePtr InvStdDev)
        //{
        //    m_children.resize(3);
        //    m_children[0] = feature;
        //    m_children[1] = mean;
        //    m_children[2] = InvStdDev;
        //}
    };

    template class PerDimMeanVarDeNormalizationNode<float>;
    template class PerDimMeanVarDeNormalizationNode<double>;

    // -----------------------------------------------------------------------
    // BatchModeNode
    // -----------------------------------------------------------------------

    /**
    BatchModeNode is a derivative of ComputationNode.
    It additionally check if needs to process data in batch before processing its parent
    This is used in case of beam search decoding. Batchmode node must be processed before other nodes.
    It differs from PreComputeNode in that precompute done is done before the entire corpus.
    This is done before forward computation of all nodes.
    */
    template<class ElemType>
    class BatchModeNode : public ComputationNodeNonLooping/*ComputationNode*/<ElemType>
    {
        // all nodes require precomputation should derive from this class
        typedef ComputationNodeNonLooping<ElemType> Base; UsingComputationNodeMembers;
    public:
<<<<<<< HEAD
        virtual ComputationNode<ElemType> * NewThis(DEVICEID_TYPE deviceId, const wstring & name) = 0;
        BatchModeNode(DEVICEID_TYPE deviceId, const wstring & name) :
            ComputationNodeNonLooping<ElemType>(deviceId, name),
            m_memory(deviceId)
=======
        //virtual ComputationNodeBase * NewThis(DEVICEID_TYPE deviceId, const wstring & name) = 0;
        BatchModeNode(DEVICEID_TYPE deviceId, const wstring & name) :
            Base(deviceId, name),
            m_memory(deviceId)
>>>>>>> 5ec80fb0
        { }

        virtual bool HasComputed() const = 0;
        virtual void MarkComputed(const bool hasComputed) = 0;

        //virtual bool RequiresBatchMode() const { return true; }

#if 0   // I think this is a left-over. It does not seem to fit BatchMode
        virtual void /*ComputationNodeNonLooping::*/EvaluateThisNodeNonLooping() override
        {
            assert(m_memory.GetNumCols() > 0);

            // BUGBUG: this is broken
            // TODO: what is this? Derives from ComputationNodeNonLooping, yet implemented a frame loop?
            //Resize(m_memory.GetNumRows(), GetNumParallelSequences());
            Resize(m_memory.GetNumRows(), GetNumParallelSequences());   // extra space for one time step
            if (frameRange.t() == 0)    // for first frame, check that we got all in memory  --TODO: is this comment correct? How about going backwards?
                assert(ValueSlice(FrameRange(0, GetNumParallelSequences())).FrobeniusNorm() == DataSlice(m_memory, FrameRange(0, GetNumParallelSequences())).FrobeniusNorm());
                //assert(FunctionValues().ColumnSlice(0, GetNumParallelSequences()), m_pMBLayout).FrobeniusNorm() == m_memory.ColumnSlice(0, GetNumParallelSequences()), m_pMBLayout).FrobeniusNorm());
            FunctionValues().SetValue(DataSlice(m_memory, frameRange/*TODO: delete this:*/.Check(frameRange.t() * GetNumParallelSequences(), GetNumParallelSequences(), m_pMBLayout)));
            assert(GetNumCols() == GetNumParallelSequences());
        }
#endif

        virtual void SaveToFile(File& fstream) const override
        {
            Base::SaveToFile(fstream);
            fstream << m_hasComputed;
            fstream << FunctionValues();
        }

        virtual void LoadFromFile(File& fstream, size_t modelVersion) override
        {
            Base::LoadFromFile(fstream, modelVersion);
            fstream >> m_hasComputed;
            fstream >> FunctionValues();
        }

        virtual void DumpNodeInfo(const bool printValues, File& fstream) const override
        {
            Base::DumpNodeInfo(printValues, fstream);

            const size_t BUFLEN = 4096;
            WCHAR str[BUFLEN];
            swprintf(str, BUFLEN, L"[%lu,%lu]  ", GetNumRows(), GetNumCols());
            fstream << wstring(str);
            swprintf(str, BUFLEN, L"HasComputed=%ls", HasComputed() ? L"true" : L"false");
            fstream << wstring(str);

            PrintNodeValuesToFile(printValues, fstream);
        }

    protected:
        Matrix<ElemType> m_memory;   // the memory of input or output
        bool m_hasComputed;
    };

    // add this at the start of each derived class, to get access to the members of ComputationNode
    // See #define of 'UsingComputationNodeMembersBoilerplate' for more explanation.
    #define UsingBatchModeNodeMembers UsingComputationNodeMembersBoilerplate; \
        protected:  \
            using Base::m_memory; using Base::m_hasComputed; \
        public: \
            using Base::HasComputed; using Base::MarkComputed

    // -----------------------------------------------------------------------
    // TimeReverseNode (input)
    // -----------------------------------------------------------------------

    /**
    Developed by Kaisheng Yao.
    This node is used in the following work
    K. Yao and G. Zweig, "Sequence-to-Sequence Neural Net Models for Grapheme-to-Phoneme Conversion", submitted to INTERSPEECH 2015
    */
    template<class ElemType>
    class TimeReverseNode : public BatchModeNode<ElemType>, public NumInputs<1>
    {
        typedef BatchModeNode<ElemType> Base; UsingBatchModeNodeMembers;
        static const std::wstring TypeName() { return L"TimeReverse"; }
    public:
<<<<<<< HEAD
        virtual ComputationNode<ElemType> * NewThis(DEVICEID_TYPE deviceId, const wstring & name) { return new typename std::remove_reference<decltype(*this)>::type(deviceId, name); }
=======
>>>>>>> 5ec80fb0
        TimeReverseNode(DEVICEID_TYPE deviceId, const wstring & name) :
            BatchModeNode<ElemType>(deviceId, name)
        { }

        virtual void CopyTo(const ComputationNodePtr nodeP, const std::wstring& newName, const CopyNodeFlags flags) const
        {
            Base::CopyTo(nodeP, newName, flags);
            if (flags & CopyNodeFlags::copyNodeValue)
            {
                auto node = dynamic_pointer_cast<TimeReverseNode<ElemType>>(nodeP);
                node->m_memory = m_memory;
            }
        }

        virtual bool HasComputed() const { return m_hasComputed; }
        virtual void MarkComputed(const bool hasComputed) { m_hasComputed = hasComputed; }

        virtual void MoveMatricesToDevice(const short deviceId)
        {
            Base::MoveMatricesToDevice(deviceId);
            m_memory.TransferToDeviceIfNotThere(deviceId, true, m_memory.HasNoElements());
        }

        virtual void ComputeInputPartial(const size_t inputIndex)
        {
            if (inputIndex > 0)
                InvalidArgument("TimeReverse operation only takes one input.");
            ComputationNodePtr child = Inputs(inputIndex);
            ComputeInputPartialS(GradientValues(), child->GradientValues(), GetNumParallelSequences());
        }

        /*TODO: merge with call site*/void ComputeInputPartialS(Matrix<ElemType>& gradientValues, Matrix<ElemType>& inputGradientValues, int nSamples)
        {
    #if DUMPOUTPUT

            functionValues.Print("TimeReverseNode");
    #endif
            size_t nc = inputGradientValues.GetNumCols();
            size_t nr = inputGradientValues.GetNumRows();
            if (nc != gradientValues.GetNumCols() || nr != gradientValues.GetNumRows())
            {
                inputGradientValues.Resize(nr, nc);
                inputGradientValues.SetValue(0);
            }

            for (size_t i = 0; i < nc; i += nSamples)
            {
                Matrix<ElemType> ig = gradientValues.ColumnSlice(i, nSamples);
                Matrix<ElemType> ii = inputGradientValues.ColumnSlice(nc - i - nSamples, nSamples);
                ii += ig;
            }

    #if DUMPOUTPUT
            inputGradientValues.Print("child Gradient-out");
    #endif
        }

        virtual void /*ComputationNodeNonLooping::*/EvaluateThisNodeNonLooping() override
        {
            if (m_hasComputed == false)
            {
                EvaluateThisNodeS(FunctionValues(), Inputs(0)->FunctionValues(), GetNumParallelSequences());
                m_memory.SetValue(FunctionValues());
            }
        }

        /*TODO: merge with call site*/void EvaluateThisNodeS(Matrix<ElemType>& functionValues, Matrix<ElemType>& inputFunctionValues, int nSamples)
        {
            /// this assumes this reverse node is called once, so it can set, instead add to, the function values
            size_t rows0 = inputFunctionValues.GetNumRows(), cols0 = inputFunctionValues.GetNumCols();
            functionValues.Resize(rows0, cols0);

            for (size_t i = 0; i < cols0; i += nSamples)
            {
                Matrix<ElemType> ig = inputFunctionValues.ColumnSlice(i, nSamples);
                functionValues.ColumnSlice(cols0 - i - nSamples, nSamples).SetValue(ig);
            }

    #if NANCHECK
            m_functionValues->HasNan("TimeReverse");
    #endif
    #if DUMPOUTPUT
            functionValues.Print("TimeReverseNode");
    #endif
        }

        virtual void /*ComputationNodeBase::*/Validate(bool isFinalValidationPass) override
        {
            Base::Validate(isFinalValidationPass);
            InferMBLayoutFromInputsForStandardCase();
            Resize(Inputs(0));
            InferImageDimsFromInput(0);
        }

        //virtual void AttachInputs(const ComputationNodePtr cNode)
        //{
        //    m_children.resize(1);
        //    m_children[0] = cNode;
        //}

    public:
        bool UnitTest() {
            size_t nT = 3;
            size_t nInput = 3;
            size_t nOutput = nInput;

            /// backup
            Matrix<ElemType> f0(m_deviceId), func(m_deviceId);

            f0 = Inputs(0)->FunctionValues();
            func = FunctionValues();

            Inputs(0)->Resize(nInput, nT);
            Inputs(0)->FunctionValues().SetValue(0);
            Inputs(0)->FunctionValues()(0, 0) = 1;
            Inputs(0)->FunctionValues()(0, 1) = 2;
            Inputs(0)->FunctionValues()(0, 2) = 3;
            Resize(nOutput, nT);
            Inputs(0)->FunctionValues().TransferToDeviceIfNotThere( m_deviceId, true);
            EvaluateThisNode(FrameRange());

            /// check with expected values
            if (!ISCLOSE(FunctionValues()(0, 0), 3, EPSILON) ||
                !ISCLOSE(FunctionValues()(0, 1), 2, EPSILON) ||
                !ISCLOSE(FunctionValues()(0, 2), 1, EPSILON))
            {
                return false;
            }

            FunctionValues().TransferToDeviceIfNotThere( m_deviceId, true);

            Inputs(0)->GradientValues().Resize(nOutput, nT);
            Inputs(0)->GradientValues().SetValue(1.0);
            GradientValues().Resize(nOutput, nT);
            GradientValues().SetValue(0);
            GradientValues()(0, 0) = 1;
            GradientValues()(0, 1) = 2;
            GradientValues()(0, 2) = 3;
            GradientValues().TransferToDeviceIfNotThere( m_deviceId, true);

            ComputeInputPartial(0);

            /// check with expected values
            if (!ISCLOSE(Inputs(0)->GradientValues()(0, 0), 4, EPSILON) ||
                !ISCLOSE(Inputs(0)->GradientValues()(0, 1), 3, EPSILON) ||
                !ISCLOSE(Inputs(0)->GradientValues()(0, 2), 2, EPSILON))
            {
                return false;
            }

            Inputs(0)->GradientValues().TransferToDeviceIfNotThere(m_deviceId, true);
            GradientValues().TransferToDeviceIfNotThere(m_deviceId, true);

            return true;
        }

    protected:
        virtual bool NodeDoesItsOwnCustomizedMissingColumnsMasking() 
        { 
           return true; 
        }

    };

    template class TimeReverseNode<float>;
    template class TimeReverseNode<double>;

}}}<|MERGE_RESOLUTION|>--- conflicted
+++ resolved
@@ -38,16 +38,9 @@
         typedef ComputationNodeNonLooping<ElemType> Base; UsingComputationNodeMembersBoilerplate;
         static const std::wstring TypeName() { return L"Parallel"; }
     public:
-<<<<<<< HEAD
-        virtual ComputationNode<ElemType> * NewThis(DEVICEID_TYPE deviceId, const wstring & name) { return new typename std::remove_reference<decltype(*this)>::type(deviceId, name); }
-        ParallelNode(DEVICEID_TYPE deviceId, const wstring & name) :
-            ComputationNodeNonLooping<ElemType>(deviceId, name)
-        { }
-=======
         ParallelNode(DEVICEID_TYPE deviceId, const wstring & name) :
             Base(deviceId, name)
         { }
->>>>>>> 5ec80fb0
 
         virtual void ComputeInputPartial(const size_t inputIndex)
         {
@@ -210,13 +203,8 @@
     {
         typedef ComputationNodeNonLooping<ElemType> Base; UsingComputationNodeMembers;
     public:
-<<<<<<< HEAD
-        virtual ComputationNode<ElemType> * NewThis(DEVICEID_TYPE deviceId, const wstring & name) = 0;
-        PreComputedNode(DEVICEID_TYPE deviceId, const wstring & name) : ComputationNodeNonLooping<ElemType>(deviceId, name)
-=======
         //virtual ComputationNodeBase * NewThis(DEVICEID_TYPE deviceId, const wstring & name) = 0;
         PreComputedNode(DEVICEID_TYPE deviceId, const wstring & name) : Base(deviceId, name)
->>>>>>> 5ec80fb0
         {
             // further initializations
             m_hasComputed = false;
@@ -284,10 +272,6 @@
         typedef PreComputedNode<ElemType> Base; UsingPreComputedNodeMembers;
         static const std::wstring TypeName() { return L"Mean"; }
     public:
-<<<<<<< HEAD
-        virtual ComputationNode<ElemType> * NewThis(DEVICEID_TYPE deviceId, const wstring & name) { return new typename std::remove_reference<decltype(*this)>::type(deviceId, name); }
-=======
->>>>>>> 5ec80fb0
         MeanNode(DEVICEID_TYPE deviceId, const wstring & name) :
             PreComputedNode<ElemType>(deviceId, name),
             m_numSamples(0)
@@ -384,10 +368,6 @@
         typedef PreComputedNode<ElemType> Base; UsingPreComputedNodeMembers;
         static const std::wstring TypeName() { return L"InvStdDev"; }
     public:
-<<<<<<< HEAD
-        virtual ComputationNode<ElemType> * NewThis(DEVICEID_TYPE deviceId, const wstring & name) { return new typename std::remove_reference<decltype(*this)>::type(deviceId, name); }
-=======
->>>>>>> 5ec80fb0
         InvStdDevNode(DEVICEID_TYPE deviceId, const wstring & name) :
             PreComputedNode<ElemType>(deviceId, name),
             m_mean(deviceId), m_var(deviceId), m_temp(deviceId),
@@ -533,16 +513,9 @@
         typedef ComputationNode<ElemType> Base; UsingComputationNodeMembersBoilerplate;
         static const std::wstring TypeName() { return L"PerDimMeanVarNormalization"; }
     public:
-<<<<<<< HEAD
-        virtual ComputationNode<ElemType> * NewThis(DEVICEID_TYPE deviceId, const wstring & name) { return new typename std::remove_reference<decltype(*this)>::type(deviceId, name); }
-        PerDimMeanVarNormalizationNode(DEVICEID_TYPE deviceId, const wstring & name) :
-            ComputationNode<ElemType>(deviceId, name)
-        { }
-=======
         PerDimMeanVarNormalizationNode(DEVICEID_TYPE deviceId, const wstring & name) :
             Base(deviceId, name)
         { }
->>>>>>> 5ec80fb0
 
         virtual void ComputeInputPartial(const size_t /*inputIndex*/)  //scaled by 2*number of colmns (samples) in the Matrix<ElemType>
         {
@@ -565,15 +538,8 @@
         {
             if (frameRange.IsAllFrames()) { EvaluateThisNodeMap(); return; }
             //only feature (input0) and output needs to be sliced
-<<<<<<< HEAD
-            Matrix<ElemType> sliceInput0Value = Inputs(0)->FunctionValues().FrameSlice(frameRange/*TODO: delete the next two parameters*/, frameRange.t() * m_samplesInRecurrentStep,
-                                                                                        m_samplesInRecurrentStep);
-            Matrix<ElemType> sliceOutputValue = m_functionValues->FrameSlice(frameRange/*TODO: delete the next two parameters*/, frameRange.t() * m_samplesInRecurrentStep,
-                                                                             m_samplesInRecurrentStep);
-=======
             Matrix<ElemType> sliceInput0Value = Inputs(0)->ValueSlice(frameRange/*TODO: delete this:*/.Check(frameRange.t() * GetNumParallelSequences(), GetNumParallelSequences(), m_pMBLayout));
             Matrix<ElemType> sliceOutputValue = ValueSlice(frameRange/*TODO: delete this:*/.Check(frameRange.t() * GetNumParallelSequences(), GetNumParallelSequences(), m_pMBLayout));
->>>>>>> 5ec80fb0
 
             EvaluateThisNodeS(sliceOutputValue, sliceInput0Value, Inputs(1)->FunctionValues(), Inputs(2)->FunctionValues());
         }
@@ -687,16 +653,9 @@
         typedef ComputationNode<ElemType> Base; UsingComputationNodeMembersBoilerplate;
         static const std::wstring TypeName() { return L"PerDimMeanVarDeNormalization"; }
     public:
-<<<<<<< HEAD
-        virtual ComputationNode<ElemType> * NewThis(DEVICEID_TYPE deviceId, const wstring & name) { return new typename std::remove_reference<decltype(*this)>::type(deviceId, name); }
-        PerDimMeanVarDeNormalizationNode(DEVICEID_TYPE deviceId, const wstring & name) :
-            ComputationNode<ElemType>(deviceId, name)
-        { }
-=======
         PerDimMeanVarDeNormalizationNode(DEVICEID_TYPE deviceId, const wstring & name) :
             Base(deviceId, name)
         { }
->>>>>>> 5ec80fb0
 
         virtual void ComputeInputPartial(const size_t /*inputIndex*/)  //scaled by 2*number of colmns (samples) in the Matrix<ElemType>
         {
@@ -719,13 +678,8 @@
         {
             if (frameRange.IsAllFrames()) { EvaluateThisNodeMap(); return; }
             //only feature (input0) and output needs to be sliced
-<<<<<<< HEAD
-            Matrix<ElemType> sliceInput0Value = Inputs(0)->FunctionValues().FrameSlice(frameRange/*TODO: delete the next two parameters*/, frameRange.t() * m_samplesInRecurrentStep, m_samplesInRecurrentStep);
-            Matrix<ElemType> sliceOutputValue = m_functionValues->FrameSlice(frameRange/*TODO: delete the next two parameters*/, frameRange.t() * m_samplesInRecurrentStep, m_samplesInRecurrentStep);
-=======
             Matrix<ElemType> sliceInput0Value = Inputs(0)->ValueSlice(frameRange/*TODO: delete this:*/.Check(frameRange.t() * GetNumParallelSequences(), GetNumParallelSequences(), m_pMBLayout));
             Matrix<ElemType> sliceOutputValue = ValueSlice(frameRange/*TODO: delete this:*/.Check(frameRange.t() * GetNumParallelSequences(), GetNumParallelSequences(), m_pMBLayout));
->>>>>>> 5ec80fb0
 
             EvaluateThisNodeS(sliceOutputValue, sliceInput0Value, Inputs(1)->FunctionValues(), Inputs(2)->FunctionValues());
         }
@@ -857,17 +811,10 @@
         // all nodes require precomputation should derive from this class
         typedef ComputationNodeNonLooping<ElemType> Base; UsingComputationNodeMembers;
     public:
-<<<<<<< HEAD
-        virtual ComputationNode<ElemType> * NewThis(DEVICEID_TYPE deviceId, const wstring & name) = 0;
-        BatchModeNode(DEVICEID_TYPE deviceId, const wstring & name) :
-            ComputationNodeNonLooping<ElemType>(deviceId, name),
-            m_memory(deviceId)
-=======
         //virtual ComputationNodeBase * NewThis(DEVICEID_TYPE deviceId, const wstring & name) = 0;
         BatchModeNode(DEVICEID_TYPE deviceId, const wstring & name) :
             Base(deviceId, name),
             m_memory(deviceId)
->>>>>>> 5ec80fb0
         { }
 
         virtual bool HasComputed() const = 0;
@@ -948,10 +895,6 @@
         typedef BatchModeNode<ElemType> Base; UsingBatchModeNodeMembers;
         static const std::wstring TypeName() { return L"TimeReverse"; }
     public:
-<<<<<<< HEAD
-        virtual ComputationNode<ElemType> * NewThis(DEVICEID_TYPE deviceId, const wstring & name) { return new typename std::remove_reference<decltype(*this)>::type(deviceId, name); }
-=======
->>>>>>> 5ec80fb0
         TimeReverseNode(DEVICEID_TYPE deviceId, const wstring & name) :
             BatchModeNode<ElemType>(deviceId, name)
         { }
