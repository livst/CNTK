--- conflicted
+++ resolved
@@ -1,4 +1,3 @@
-<<<<<<< HEAD
 #LyX 2.1 created this file. For more info see http://www.lyx.org/
 \lyxformat 474
 \begin_document
@@ -3677,6 +3676,58 @@
 \end_layout
 
 \begin_layout Subsubsection
+Customization of the Multi-Sequence Handling Code
+\begin_inset Index idx
+status open
+
+\begin_layout Plain Layout
+Customization of the Multi-Sequence Handling Code
+\end_layout
+
+\end_inset
+
+
+\end_layout
+
+\begin_layout Standard
+If your node will generate an output (function values) that has different
+ number of columns (recall that each column is a sample) than the input
+ (e.g., all the ciretrion nodes will generate a scalar value as the output),
+ you need to add the protected virtual function
+\end_layout
+
+\begin_layout Standard
+\begin_inset listings
+inline false
+status open
+
+\begin_layout Plain Layout
+
+    protected:         
+\end_layout
+
+\begin_layout Plain Layout
+
+         virtual bool UseCustomizedMultiSeqHandling() { return true; }
+\end_layout
+
+\end_inset
+
+
+\end_layout
+
+\begin_layout Standard
+This function indicates that you will use your customized code to handle
+ the condition in which multi-sequences are used in each minibatch (e.g.,
+ when training an RNN).
+ You need to add the MaskToZeroWhenLabelAndFeatureMissing calls at the approriat
+e places in your code to mask out both the function values and the gradient
+ values when a segment of the minibatch does not have features/labels.
+ An example of the customized handling code can be found inside the CrossEntropy
+WithSoftmaxNode.
+\end_layout
+
+\begin_layout Subsubsection
 The CNTKMath Library
 \begin_inset Index idx
 status open
@@ -4709,4769 +4760,4 @@
 \end_layout
 
 \end_body
-\end_document
-=======
-#LyX 2.1 created this file. For more info see http://www.lyx.org/
-\lyxformat 474
-\begin_document
-\begin_header
-\textclass extbook
-\begin_preamble
-\usepackage{algorithm}
-\usepackage{algpseudocode}  
-\end_preamble
-\use_default_options false
-\master CNTKBook-master.lyx
-\maintain_unincluded_children false
-\language english
-\language_package default
-\inputencoding auto
-\fontencoding global
-\font_roman default
-\font_sans default
-\font_typewriter default
-\font_math auto
-\font_default_family default
-\use_non_tex_fonts false
-\font_sc false
-\font_osf false
-\font_sf_scale 100
-\font_tt_scale 100
-\graphics default
-\default_output_format default
-\output_sync 0
-\bibtex_command default
-\index_command default
-\paperfontsize 11
-\spacing single
-\use_hyperref false
-\papersize default
-\use_geometry false
-\use_package amsmath 1
-\use_package amssymb 2
-\use_package cancel 0
-\use_package esint 1
-\use_package mathdots 1
-\use_package mathtools 0
-\use_package mhchem 1
-\use_package stackrel 0
-\use_package stmaryrd 0
-\use_package undertilde 0
-\cite_engine basic
-\cite_engine_type default
-\biblio_style plain
-\use_bibtopic false
-\use_indices false
-\paperorientation portrait
-\suppress_date false
-\justification true
-\use_refstyle 0
-\index Index
-\shortcut idx
-\color #008000
-\end_index
-\secnumdepth 3
-\tocdepth 3
-\paragraph_separation indent
-\paragraph_indentation default
-\quotes_language english
-\papercolumns 1
-\papersides 1
-\paperpagestyle default
-\listings_params "basicstyle={\small},breaklines=true,frame=tb"
-\tracking_changes false
-\output_changes false
-\html_math_output 0
-\html_css_as_file 0
-\html_be_strict false
-\end_header
-
-\begin_body
-
-\begin_layout Chapter
-Extending the Computational Network Toolkit 
-\begin_inset Index idx
-status open
-
-\begin_layout Plain Layout
-Extending the Computational Network Toolkit
-\end_layout
-
-\end_inset
-
-
-\begin_inset CommandInset label
-LatexCommand label
-name "chap:CNTK_Programmer"
-
-\end_inset
-
-
-\end_layout
-
-\begin_layout Standard
-CNTK is designed for extension as illustrated by Figure 
-\begin_inset CommandInset ref
-LatexCommand ref
-reference "fig:CNTK-Architecture"
-
-\end_inset
-
-, which indicates that the building blocks in CNTK are decoupled by interfaces.
- It separates the core computational network operations, training algorithms,
- network builders, and data readers.
- Adding new computation nodes and data readers to fit your needs is as simple
- as plug and play as we will introduce in this chapter.
-\end_layout
-
-\begin_layout Standard
-At the center of the CNTK is the ComputationNetwork class, which manages
- the life span of computation nodes comprising the network and all the functions
- operating at the network level such as forward computations and gradient
- calculations.
- To build a computational network you need to use one of the computational
- network builder classes that implement the IComputationNetBuilder interface.
- These classes include SimpleNetworkBuilder that supports building simple
- layer-by-layer fully connected networks and 
-\begin_inset Index idx
-status open
-
-\begin_layout Plain Layout
-Recurrent ! neural network (RNN)
-\end_layout
-
-\end_inset
-
-recurrent neural networks (RNNs
-\begin_inset Index idx
-status open
-
-\begin_layout Plain Layout
-RNN
-\end_layout
-
-\end_inset
-
-) such as simple RNN and long short-term memory (LSTM
-\begin_inset Index idx
-status open
-
-\begin_layout Plain Layout
-LSTM
-\end_layout
-
-\end_inset
-
-) RNNs, as well as NDLNetworkBuilder that builds neural networks, using
- any computation node we have described in Section 
-\begin_inset CommandInset ref
-LatexCommand ref
-reference "sec:Typical-Computation-Nodes"
-
-\end_inset
-
-, based on the network definition language described in Chapter 
-\begin_inset CommandInset ref
-LatexCommand ref
-reference "chap:CNTK_Adv"
-
-\end_inset
-
-.
- 
-\end_layout
-
-\begin_layout Standard
-IDataReader
-\begin_inset Index idx
-status open
-
-\begin_layout Plain Layout
-IDataReader
-\end_layout
-
-\end_inset
-
- is an interface for loading data and its transcriptions.
- Different data file formats require different data readers.
- CNTK already implements the UCIFastReader and the BinaryReader that reads
- in UCI data in either text or binary format, the HTKMLFReader that reads
- in HTK/MLF speech data, the SequenceReader that is designed for language
- model data files, and the LUSequenceReader designed for reading language
- understanding data files.
- Users need to either convert their data files into one of the data file
- formats already supported or implement their own data reader.
-\end_layout
-
-\begin_layout Standard
-To train a model, a learner, such as the stochastic gradient descent (SGD)
- learner, reads in features and labels through the IDataReader interface,
- calls the Evaluate and ComputeGradient methods of the ComputationNetwork
- object, and updates the model based on some training criterion and algorithm.
- The SGD learner available in CNTK implements common SGD-based parameter
- update methods such as momentum and AdaGrad.
- In addition, the SGD learner also implements a gradient checker so that
- users can validate gradient computations of their networks.
- 
-\end_layout
-
-\begin_layout Standard
-\begin_inset Float figure
-wide false
-sideways false
-status open
-
-\begin_layout Plain Layout
-\begin_inset Graphics
-	filename ../figures/CNTKArch.png
-	scale 70
-
-\end_inset
-
-
-\end_layout
-
-\begin_layout Plain Layout
-\begin_inset Caption Standard
-
-\begin_layout Plain Layout
-\begin_inset CommandInset label
-LatexCommand label
-name "fig:CNTK-Architecture"
-
-\end_inset
-
-CNTK Architecture
-\end_layout
-
-\end_inset
-
-
-\end_layout
-
-\begin_layout Plain Layout
-
-\end_layout
-
-\end_inset
-
-
-\end_layout
-
-\begin_layout Standard
-In most cases you will find that the existing functionality in the CNTK
- is sufficient to support your research.
- However, occasionally you may need to modify CNTK to support, for example,
- your special data format or computation.
- In this chapter we introduce how to extend the CNTK to support your special
- requirements.
- We foresee that the most frequent needs are adding a special data reader
- and writer, a special computation node, and a special training algorithm.
- This chapter is organized to cover these topics in order.
-\end_layout
-
-\begin_layout Section
-Adding a Data Reader
-\begin_inset Index idx
-status open
-
-\begin_layout Plain Layout
-Data Reader
-\end_layout
-
-\end_inset
-
- and Writer
-\begin_inset Index idx
-status open
-
-\begin_layout Plain Layout
-Data Writer
-\end_layout
-
-\end_inset
-
-
-\end_layout
-
-\begin_layout Standard
-CNTK was designed with the idea that data input and output would need to
- transpire in many different formats.
- For this reason we have designed the data reader (IDataReader) and writer
- (IDataWriter) interfaces to cover various data needs.
- The reader/writer code is housed in separate DLLs which are dynamically
- loaded to provide data services.
- Each reader DLL exports the functions
-\end_layout
-
-\begin_layout Standard
-\begin_inset listings
-inline false
-status open
-
-\begin_layout Plain Layout
-
-extern "C" DATAREADER_API void GetReaderF(IDataReader<float>** preader);
-\end_layout
-
-\begin_layout Plain Layout
-
-extern "C" DATAREADER_API void GetReaderD(IDataReader<double>** preader);
-\end_layout
-
-\end_inset
-
-to return the IDataReader interfaces for the floating and double precision,
- respectively, and each writer DLL exports the functions
-\end_layout
-
-\begin_layout Standard
-\begin_inset listings
-inline false
-status open
-
-\begin_layout Plain Layout
-
-extern "C" DATAWRITER_API void GetWriterF(IDataWriter<float>** pwriter);
-\end_layout
-
-\begin_layout Plain Layout
-
-extern "C" DATAWRITER_API void GetWriterD(IDataWriter<double>** pwriter);
-\end_layout
-
-\end_inset
-
-to return the IDataWriter interfaces for the floating and double precision,
- respectively.
- This allows the user to simply specify, for example, a reader block, in
- the configuration setting to use a different reader.
-\end_layout
-
-\begin_layout Subsection
-IDataReader
-\begin_inset Index idx
-status open
-
-\begin_layout Plain Layout
-IDataReader
-\end_layout
-
-\end_inset
-
-
-\begin_inset Index idx
-status open
-
-\begin_layout Plain Layout
-
-\end_layout
-
-\end_inset
-
-
-\end_layout
-
-\begin_layout Standard
-To add a new reader, you need to implement the IDataReader interface
-\end_layout
-
-\begin_layout Standard
-\begin_inset listings
-inline false
-status open
-
-\begin_layout Plain Layout
-
-// implemented by DataReader and underlying classes
-\end_layout
-
-\begin_layout Plain Layout
-
-template<class ElemType>
-\end_layout
-
-\begin_layout Plain Layout
-
-class DATAREADER_API IDataReader
-\end_layout
-
-\begin_layout Plain Layout
-
-{
-\end_layout
-
-\begin_layout Plain Layout
-
-public:     
-\end_layout
-
-\begin_layout Plain Layout
-
-    typedef std::string LabelType;
-\end_layout
-
-\begin_layout Plain Layout
-
-    typedef unsigned LabelIdType;
-\end_layout
-
-\begin_layout Plain Layout
-
-\end_layout
-
-\begin_layout Plain Layout
-
-    virtual void Init(const ConfigParameters& config) = 0;
-\end_layout
-
-\begin_layout Plain Layout
-
-    virtual void Destroy() = 0;
-\end_layout
-
-\begin_layout Plain Layout
-
-      
-\end_layout
-
-\begin_layout Plain Layout
-
- virtual void StartMinibatchLoop(size_t mbSize, size_t epoch, size_t requestedEp
-ochSamples=requestDataSize) = 0;
-\end_layout
-
-\begin_layout Plain Layout
-
-    virtual bool GetMinibatch(std::map<std::wstring, Matrix<ElemType>*>&
- matrices) = 0;
-\end_layout
-
-\begin_layout Plain Layout
-
-       
-\end_layout
-
-\begin_layout Plain Layout
-
-  virtual const std::map<typename LabelIdType, typename LabelType>& GetLabelMapp
-ing(const std::wstring& sectionName) = 0;
-\end_layout
-
-\begin_layout Plain Layout
-
-  virtual void SetLabelMapping(const std::wstring& sectionName, const std::map<t
-ypename LabelIdType, typename LabelType>& labelMapping) = 0;
-\end_layout
-
-\begin_layout Plain Layout
-
-   
-\end_layout
-
-\begin_layout Plain Layout
-
-   virtual bool GetData(const std::wstring& sectionName, size_t numRecords,
- void* data, size_t& dataBufferSize, size_t recordStart) = 0;
-\end_layout
-
-\begin_layout Plain Layout
-
-    virtual bool DataEnd(EndDataType endDataType) = 0;
-\end_layout
-
-\begin_layout Plain Layout
-
-\end_layout
-
-\begin_layout Plain Layout
-
-    // Recursive network specific methods     
-\end_layout
-
-\begin_layout Plain Layout
-
-    virtual size_t NumberSlicesInEachRecurrentIter() = 0;
-\end_layout
-
-\begin_layout Plain Layout
-
-    virtual void SetNbrSlicesEachRecurrentIter(const size_t) = 0;
-\end_layout
-
-\begin_layout Plain Layout
-
-    virtual void SetSentenceEndInBatch(vector<size_t> &sentenceEnd)=0;
-\end_layout
-
-\begin_layout Plain Layout
-
-};
-\end_layout
-
-\end_inset
-
-and the GetReaderF
-\begin_inset Index idx
-status open
-
-\begin_layout Plain Layout
-GetReaderF
-\end_layout
-
-\end_inset
-
- and GetReaderD
-\begin_inset Index idx
-status open
-
-\begin_layout Plain Layout
-GetReaderD
-\end_layout
-
-\end_inset
-
- methods, where
-\end_layout
-
-\begin_layout Itemize
-\begin_inset Index idx
-status open
-
-\begin_layout Plain Layout
-Init 
-\end_layout
-
-\end_inset
-
-
-\series bold
-
-\begin_inset Formula $Init$
-\end_inset
-
-
-\series default
- – initialize the reader from a set of ConfigurationParameters.
- You can use configuration setups similar to that implemented in the existing
- readers or add new setups specific to your own reader.
-\end_layout
-
-\begin_layout Itemize
-
-\emph on
-Destroy
-\begin_inset Index idx
-status open
-
-\begin_layout Plain Layout
-Destroy
-\end_layout
-
-\end_inset
-
-
-\emph default
- – release the resources used by the reader.
- 
-\end_layout
-
-\begin_layout Itemize
-
-\emph on
-StartMinibatchLoop
-\begin_inset Index idx
-status open
-
-\begin_layout Plain Layout
-StartMinibatchLoop
-\end_layout
-
-\end_inset
-
-
-\series bold
-\emph default
- 
-\series default
-– Starts the minibatch loop with the parameters
-\end_layout
-
-\begin_deeper
-\begin_layout Itemize
-
-\emph on
-mbSize
-\begin_inset Index idx
-status open
-
-\begin_layout Plain Layout
-mbSize
-\end_layout
-
-\end_inset
-
-
-\series bold
-\emph default
- 
-\series default
-– minibatch size, can be number of frames for frame based training or number
- of series for sequence level training.
-\end_layout
-
-\begin_layout Itemize
-
-\emph on
-epoch
-\begin_inset Index idx
-status open
-
-\begin_layout Plain Layout
-epoch
-\end_layout
-
-\end_inset
-
-
-\series bold
-\emph default
- 
-\series default
-– epoch number we are currently processing
-\end_layout
-
-\begin_layout Itemize
-
-\emph on
-requestedEpochSize
-\begin_inset Index idx
-status open
-
-\begin_layout Plain Layout
-requestedEpochSize
-\end_layout
-
-\end_inset
-
-
-\series bold
-\emph default
- – 
-\series default
-the number of records in an epoch.
- It is used to determine when an epoch ends.
- The epoch size can be different (larger or smaller) from the dataset size.
- When a user passes the constant requestDataSize as the epoch size, the
- actual epoch size equals the dataset size.
-\end_layout
-
-\end_deeper
-\begin_layout Itemize
-
-\emph on
-GetMinibatch
-\begin_inset Index idx
-status open
-
-\begin_layout Plain Layout
-GetMinibatch
-\end_layout
-
-\end_inset
-
-
-\emph default
- – Get the values of the next minibatch.
- To support multiple inputs/outputs for the CNs, 
-\emph on
-matrices
-\emph default
-, a dictionary that maps from the computation node names to the actual matrices
- are passed into the function.
- This function returns true if the next minibatch is fetched or false if
- end of epoch is reached.
-\end_layout
-
-\begin_layout Itemize
-
-\emph on
-GetLabelMapping
-\begin_inset Index idx
-status open
-
-\begin_layout Plain Layout
-GetLabelMapping
-\end_layout
-
-\end_inset
-
-
-\series bold
-\emph default
- 
-\series default
-– Get the label map from the reader, where 
-\emph on
-sectionName
-\emph default
- specifies the section which contains the label map, if applicable.
- Some readers do not need a section name if only one label map is supported
- and some readers may not need a label mapping at all.
- This function returns the map from 
-\emph on
-labelId
-\emph default
- (integer) to 
-\emph on
-label
-\emph default
- (std::string).
-\end_layout
-
-\begin_layout Itemize
-
-\emph on
-SetLabelMapping
-\begin_inset Index idx
-status open
-
-\begin_layout Plain Layout
-SetLabelMapping
-\end_layout
-
-\end_inset
-
-
-\emph default
- – Set the label map for the reader, where 
-\emph on
-sectionName
-\series bold
-\emph default
- 
-\series default
-specifies the section which is assigned to the label map, if applicable,
- and 
-\emph on
-labelMapping
-\series bold
-\emph default
- 
-\series default
-is the label map that is being set.
- Some readers do not need a section name or even a label map.
-\end_layout
-
-\begin_layout Itemize
-
-\emph on
-GetData
-\begin_inset Index idx
-status open
-
-\begin_layout Plain Layout
-GetData
-\end_layout
-
-\end_inset
-
-
-\emph default
- – Get data from a predefined section with parameters
-\end_layout
-
-\begin_deeper
-\begin_layout Itemize
-
-\emph on
-sectionName
-\begin_inset Index idx
-status open
-
-\begin_layout Plain Layout
-sectionName
-\end_layout
-
-\end_inset
-
-
-\emph default
- – the section which contains the data,
-\end_layout
-
-\begin_layout Itemize
-
-\emph on
-numRecords
-\begin_inset Index idx
-status open
-
-\begin_layout Plain Layout
-numRecords
-\end_layout
-
-\end_inset
-
-
-\emph default
- – the number of records to read,
-\end_layout
-
-\begin_layout Itemize
-
-\emph on
-data
-\begin_inset Index idx
-status open
-
-\begin_layout Plain Layout
-data
-\end_layout
-
-\end_inset
-
-
-\emph default
- 
-\series bold
-–
-\series default
- pointer to the data buffer.
- Needs to be released by the caller,
-\end_layout
-
-\begin_layout Itemize
-
-\emph on
-dataBufferSize
-\begin_inset Index idx
-status open
-
-\begin_layout Plain Layout
-dataBufferSize
-\end_layout
-
-\end_inset
-
-
-\series bold
-\emph default
- 
-\series default
-– size of the buffer.
- If 
-\emph on
-dataBufferSize
-\emph default
- equals zero or 
-\emph on
-data
-\emph default
- equals nullptr, enough memory will be allocated by the function and the
- number of bytes allocated will be returned through this variable,
-\end_layout
-
-\begin_layout Itemize
-
-\emph on
-recordStart
-\begin_inset Index idx
-status open
-
-\begin_layout Plain Layout
-recordStart
-\end_layout
-
-\end_inset
-
-
-\emph default
- – the record to start reading from.
-\end_layout
-
-\end_deeper
-\begin_layout Itemize
-
-\emph on
-DataEnd
-\begin_inset Index idx
-status open
-
-\begin_layout Plain Layout
-DataEnd
-\end_layout
-
-\end_inset
-
-
-\emph default
-
-\begin_inset Index idx
-status open
-
-\begin_layout Plain Layout
-
-\end_layout
-
-\end_inset
-
- – Returns whether it is the end of a dataset, an epoch or a sentence as
- specified by 
-\emph on
-endDataType.
-\end_layout
-
-\begin_layout Itemize
-
-\emph on
-NumberSlicesInEachRecurrentIter
-\begin_inset Index idx
-status open
-
-\begin_layout Plain Layout
-NumberSlicesInEachRecurrentIter
-\end_layout
-
-\end_inset
-
-
-\emph default
- – Get the number of slices for each truncated BPTT computation.
- It is used in recurrent networks.
- 
-\end_layout
-
-\begin_layout Itemize
-
-\emph on
-SetNbrSlicesEachRecurrentIter
-\begin_inset Index idx
-status open
-
-\begin_layout Plain Layout
-SetNbrSlicesEachRecurrentIter
-\end_layout
-
-\end_inset
-
-
-\emph default
- – Set the number of slices for each truncated BPTT computation.
- It is used in recurrent networks.
-\end_layout
-
-\begin_layout Itemize
-
-\emph on
-SetSentenceEndInBatch
-\begin_inset Index idx
-status open
-
-\begin_layout Plain Layout
-SetSentenceEndInBatch
-\end_layout
-
-\end_inset
-
-
-\emph default
- – Set the end of sentences in the sentence minibatch.
- It is used in recurrent networks.
-\end_layout
-
-\begin_layout Standard
-In some cases you don't need to write the data reader from scratch.
- For example, you can build your reader upon an existing reader by deriving
- from it or using it as a cache.
- 
-\end_layout
-
-\begin_layout Standard
-CNTK was designed to support multiple input and output streams.
- This is implemented by passing pairs of computation node names and matrices
- to the GetMinibatch function.
- In most cases you only need one named pair to get one feature stream during
- testing and two named pairs to get both the feature and label during training.
- However, you may pass any number of pairs to get as many streams as needed
- if it is supported by your data reader.
-\end_layout
-
-\begin_layout Standard
-Randomization is important for many stochastic training algorithms.
- It is thus suggested that you either require users to pre-randomize the
- data or implement a random shuffling algorithm inside your reader.
- Sample and sequence should be the unit for randomization, respectively,
- when sample and sequence level model (e.g., RNN) or training criteria are
- used.
-\end_layout
-
-\begin_layout Standard
-To support recurrent networks, it's suggested to implement the data reader
- so that multiple sequences can be used as a batch as discussed in Chapter
- 
-\begin_inset CommandInset ref
-LatexCommand ref
-reference "chap:CN"
-
-\end_inset
-
-.
- You can find example implementations in the HTKMLFReader.
-\end_layout
-
-\begin_layout Subsection
-IDataWriter
-\begin_inset Index idx
-status open
-
-\begin_layout Plain Layout
-IDataWriter
-\end_layout
-
-\end_inset
-
-
-\end_layout
-
-\begin_layout Standard
-To add a new writer, you need to implement the IDataWriter interface
-\end_layout
-
-\begin_layout Standard
-\begin_inset listings
-inline false
-status open
-
-\begin_layout Plain Layout
-
-// implemented by some DataWriters
-\end_layout
-
-\begin_layout Plain Layout
-
-template<class ElemType>
-\end_layout
-
-\begin_layout Plain Layout
-
-class DATAWRITER_API IDataWriter
-\end_layout
-
-\begin_layout Plain Layout
-
-{
-\end_layout
-
-\begin_layout Plain Layout
-
-public:
-\end_layout
-
-\begin_layout Plain Layout
-
-    typedef std::string LabelType;
-\end_layout
-
-\begin_layout Plain Layout
-
-    typedef unsigned LabelIdType;
-\end_layout
-
-\begin_layout Plain Layout
-
-\end_layout
-
-\begin_layout Plain Layout
-
-    virtual void Init(const ConfigParameters& config) = 0;
-\end_layout
-
-\begin_layout Plain Layout
-
-    virtual void Destroy() = 0;
-\end_layout
-
-\begin_layout Plain Layout
-
-\end_layout
-
-\begin_layout Plain Layout
-
-    virtual void GetSections(std::map<std::wstring, SectionType, nocase_compare>
-& sections) = 0;
-\end_layout
-
-\begin_layout Plain Layout
-
-    virtual bool SaveData(size_t recordStart, const std::map<std::wstring,
- void*, nocase_compare>& matrices, size_t numRecords, size_t datasetSize,
- size_t byteVariableSized) = 0;
-\end_layout
-
-\begin_layout Plain Layout
-
-   virtual void SaveMapping(std::wstring saveId, const std::map<typename
- LabelIdType, typename LabelType>& labelMapping) = 0;
-\end_layout
-
-\begin_layout Plain Layout
-
-};
-\end_layout
-
-\end_inset
-
-and the GetWriterF and GetWriterD methods, where
-\end_layout
-
-\begin_layout Itemize
-
-\emph on
-Init
-\begin_inset Index idx
-status open
-
-\begin_layout Plain Layout
-Init
-\end_layout
-
-\end_inset
-
-
-\emph default
- – Initialize the writer from a set of ConfigurationParameters.
- 
-\end_layout
-
-\begin_layout Itemize
-
-\emph on
-Destroy
-\begin_inset Index idx
-status open
-
-\begin_layout Plain Layout
-Destroy
-\end_layout
-
-\end_inset
-
-
-\emph default
- – Release the resources used by the writer.
- 
-\end_layout
-
-\begin_layout Itemize
-
-\emph on
-GetSections
-\begin_inset Index idx
-status open
-
-\begin_layout Plain Layout
-GetSections
-\end_layout
-
-\end_inset
-
-
-\emph default
- – Gets the 
-\emph on
-sections
-\emph default
- that are available in the file to write to.
-\end_layout
-
-\begin_layout Itemize
-
-\emph on
-SaveData
-\begin_inset Index idx
-status open
-
-\begin_layout Plain Layout
-SaveData
-\end_layout
-
-\end_inset
-
-
-\emph default
- – Save data to the file with parameters
-\end_layout
-
-\begin_deeper
-\begin_layout Itemize
-
-\emph on
-recordStart
-\begin_inset Index idx
-status open
-
-\begin_layout Plain Layout
-recordStart
-\end_layout
-
-\end_inset
-
-
-\emph default
- – the record to start writing to
-\end_layout
-
-\begin_layout Itemize
-
-\emph on
-matrices
-\begin_inset Index idx
-status open
-
-\begin_layout Plain Layout
-matrices
-\end_layout
-
-\end_inset
-
-
-\emph default
- – a dictionary that maps from the section names to the data pointers.
- The names of the sections in the dictionary should be equal to the sections
- returned by GetSections().
-\end_layout
-
-\begin_layout Itemize
-
-\emph on
-numRecords
-\begin_inset Index idx
-status open
-
-\begin_layout Plain Layout
-numRecords
-\end_layout
-
-\end_inset
-
-
-\emph default
- – number of records to write out
-\end_layout
-
-\begin_layout Itemize
-
-\emph on
-datasetSize
-\begin_inset Index idx
-status open
-
-\begin_layout Plain Layout
-datasetSize
-\end_layout
-
-\end_inset
-
-
-\emph default
- – size of the dataset
-\end_layout
-
-\begin_layout Itemize
-
-\emph on
-byteVariableSized
-\begin_inset Index idx
-status open
-
-\begin_layout Plain Layout
-byteVariableSized
-\end_layout
-
-\end_inset
-
-
-\emph default
- – the number of bytes used for variable sized data.
-\end_layout
-
-\end_deeper
-\begin_layout Itemize
-
-\emph on
-SaveMapping
-\begin_inset Index idx
-status open
-
-\begin_layout Plain Layout
-SaveMapping
-\end_layout
-
-\end_inset
-
-
-\emph default
- – Save the label mapping table, where 
-\emph on
-saveId
-\emph default
- is the section name where the mapping will be saved and 
-\emph on
-labelMapping
-\emph default
- is the label map from 
-\emph on
-labelId
-\emph default
- (integer) to 
-\emph on
-label
-\emph default
- (std::string).
-\end_layout
-
-\begin_layout Subsection
-Configuration
-\begin_inset Index idx
-status open
-
-\begin_layout Plain Layout
-Configuration
-\end_layout
-
-\end_inset
-
-
-\end_layout
-
-\begin_layout Standard
-For users to use new data readers and writers they need to specify parameters.
- CNTK provides a set of easy to use configuration parsing functions.
- It is recommended that these functions are used so that the configuration
- parsing can be consistent with other components.
- 
-\end_layout
-
-\begin_layout Standard
-The programmer interface to the configuration files is contained in a few
- C++ classes and focuses on “just-in-time” evaluation of the parameter values.
- The idea is simple, leave the configuration values in string format until
- they actually need to be parsed into some other form.
- Table 
-\begin_inset CommandInset ref
-LatexCommand ref
-reference "tab:Config-Formats"
-
-\end_inset
-
- summarizes the different data formats the configuration classes support.
-\end_layout
-
-\begin_layout Standard
-\begin_inset Float table
-wide false
-sideways false
-status open
-
-\begin_layout Plain Layout
-\align center
-\begin_inset Caption Standard
-
-\begin_layout Plain Layout
-\begin_inset CommandInset label
-LatexCommand label
-name "tab:Config-Formats"
-
-\end_inset
-
-The Data Formats the Configuration Classes Support.
- # means any number.
- $ means a character used as a separator.
- [] means optional.
-\end_layout
-
-\end_inset
-
-
-\begin_inset Tabular
-<lyxtabular version="3" rows="14" columns="3">
-<features rotate="0" tabularvalignment="middle">
-<column alignment="center" valignment="top">
-<column alignment="center" valignment="top">
-<column alignment="center" valignment="top">
-<row>
-<cell alignment="center" valignment="top" topline="true" bottomline="true" leftline="true" usebox="none">
-\begin_inset Text
-
-\begin_layout Plain Layout
-
-\family roman
-\series medium
-\shape up
-\size normal
-\emph off
-\bar no
-\strikeout off
-\uuline off
-\uwave off
-\noun off
-\color none
-Config Type
-\end_layout
-
-\end_inset
-</cell>
-<cell alignment="center" valignment="top" topline="true" bottomline="true" leftline="true" usebox="none">
-\begin_inset Text
-
-\begin_layout Plain Layout
-
-\family roman
-\series medium
-\shape up
-\size normal
-\emph off
-\bar no
-\strikeout off
-\uuline off
-\uwave off
-\noun off
-\color none
-C++ Type
-\end_layout
-
-\end_inset
-</cell>
-<cell alignment="center" valignment="top" topline="true" bottomline="true" leftline="true" rightline="true" usebox="none">
-\begin_inset Text
-
-\begin_layout Plain Layout
-
-\family roman
-\series medium
-\shape up
-\size normal
-\emph off
-\bar no
-\strikeout off
-\uuline off
-\uwave off
-\noun off
-\color none
-Data Format 
-\end_layout
-
-\end_inset
-</cell>
-</row>
-<row>
-<cell alignment="center" valignment="top" topline="true" leftline="true" usebox="none">
-\begin_inset Text
-
-\begin_layout Plain Layout
-
-\family roman
-\series medium
-\shape up
-\size normal
-\emph off
-\bar no
-\strikeout off
-\uuline off
-\uwave off
-\noun off
-\color none
-integer
-\end_layout
-
-\end_inset
-</cell>
-<cell alignment="center" valignment="top" topline="true" leftline="true" usebox="none">
-\begin_inset Text
-
-\begin_layout Plain Layout
-
-\family roman
-\series medium
-\shape up
-\size normal
-\emph off
-\bar no
-\strikeout off
-\uuline off
-\uwave off
-\noun off
-\color none
-int, long, short, size_t 
-\end_layout
-
-\end_inset
-</cell>
-<cell alignment="center" valignment="top" topline="true" leftline="true" rightline="true" usebox="none">
-\begin_inset Text
-
-\begin_layout Plain Layout
-[-]#
-\end_layout
-
-\end_inset
-</cell>
-</row>
-<row>
-<cell alignment="center" valignment="top" topline="true" leftline="true" usebox="none">
-\begin_inset Text
-
-\begin_layout Plain Layout
-floating-point
-\end_layout
-
-\end_inset
-</cell>
-<cell alignment="center" valignment="top" topline="true" leftline="true" usebox="none">
-\begin_inset Text
-
-\begin_layout Plain Layout
-float, double 
-\end_layout
-
-\end_inset
-</cell>
-<cell alignment="center" valignment="top" topline="true" leftline="true" rightline="true" usebox="none">
-\begin_inset Text
-
-\begin_layout Plain Layout
-[-]#.#[e{+-}#]
-\end_layout
-
-\end_inset
-</cell>
-</row>
-<row>
-<cell alignment="center" valignment="top" topline="true" leftline="true" usebox="none">
-\begin_inset Text
-
-\begin_layout Plain Layout
-string 
-\end_layout
-
-\end_inset
-</cell>
-<cell alignment="center" valignment="top" topline="true" leftline="true" usebox="none">
-\begin_inset Text
-
-\begin_layout Plain Layout
-std::wstring, std::string 
-\end_layout
-
-\end_inset
-</cell>
-<cell alignment="center" valignment="top" topline="true" leftline="true" rightline="true" usebox="none">
-\begin_inset Text
-
-\begin_layout Plain Layout
-Any valid character
-\end_layout
-
-\end_inset
-</cell>
-</row>
-<row>
-<cell multirow="3" alignment="center" valignment="middle" topline="true" leftline="true" usebox="none">
-\begin_inset Text
-
-\begin_layout Plain Layout
-boolean 
-\end_layout
-
-\end_inset
-</cell>
-<cell multirow="3" alignment="center" valignment="middle" topline="true" leftline="true" usebox="none">
-\begin_inset Text
-
-\begin_layout Plain Layout
-bool 
-\end_layout
-
-\end_inset
-</cell>
-<cell alignment="center" valignment="top" topline="true" leftline="true" rightline="true" usebox="none">
-\begin_inset Text
-
-\begin_layout Plain Layout
-T, True, 1
-\end_layout
-
-\end_inset
-</cell>
-</row>
-<row>
-<cell multirow="4" alignment="center" valignment="top" topline="true" leftline="true" usebox="none">
-\begin_inset Text
-
-\begin_layout Plain Layout
-
-\end_layout
-
-\end_inset
-</cell>
-<cell multirow="4" alignment="center" valignment="top" topline="true" leftline="true" usebox="none">
-\begin_inset Text
-
-\begin_layout Plain Layout
-
-\end_layout
-
-\end_inset
-</cell>
-<cell alignment="center" valignment="top" leftline="true" rightline="true" usebox="none">
-\begin_inset Text
-
-\begin_layout Plain Layout
-F, False, 0
-\end_layout
-
-\end_inset
-</cell>
-</row>
-<row>
-<cell multirow="3" alignment="center" valignment="middle" topline="true" leftline="true" usebox="none">
-\begin_inset Text
-
-\begin_layout Plain Layout
-array 
-\end_layout
-
-\end_inset
-</cell>
-<cell multirow="3" alignment="center" valignment="middle" topline="true" leftline="true" usebox="none">
-\begin_inset Text
-
-\begin_layout Plain Layout
-ConfigArray 
-\end_layout
-
-\end_inset
-</cell>
-<cell alignment="center" valignment="top" topline="true" leftline="true" rightline="true" usebox="none">
-\begin_inset Text
-
-\begin_layout Plain Layout
-value:value:value
-\end_layout
-
-\end_inset
-</cell>
-</row>
-<row>
-<cell multirow="4" alignment="center" valignment="top" topline="true" leftline="true" usebox="none">
-\begin_inset Text
-
-\begin_layout Plain Layout
-
-\end_layout
-
-\end_inset
-</cell>
-<cell multirow="4" alignment="center" valignment="top" topline="true" leftline="true" usebox="none">
-\begin_inset Text
-
-\begin_layout Plain Layout
-
-\end_layout
-
-\end_inset
-</cell>
-<cell alignment="center" valignment="top" leftline="true" rightline="true" usebox="none">
-\begin_inset Text
-
-\begin_layout Plain Layout
-value:value*#:value 
-\end_layout
-
-\end_inset
-</cell>
-</row>
-<row>
-<cell multirow="4" alignment="center" valignment="top" topline="true" leftline="true" usebox="none">
-\begin_inset Text
-
-\begin_layout Plain Layout
-
-\end_layout
-
-\end_inset
-</cell>
-<cell multirow="4" alignment="center" valignment="top" topline="true" leftline="true" usebox="none">
-\begin_inset Text
-
-\begin_layout Plain Layout
-
-\end_layout
-
-\end_inset
-</cell>
-<cell alignment="center" valignment="top" leftline="true" rightline="true" usebox="none">
-\begin_inset Text
-
-\begin_layout Plain Layout
- {|value|value|value}
-\end_layout
-
-\end_inset
-</cell>
-</row>
-<row>
-<cell multirow="4" alignment="center" valignment="top" topline="true" leftline="true" usebox="none">
-\begin_inset Text
-
-\begin_layout Plain Layout
-
-\end_layout
-
-\end_inset
-</cell>
-<cell multirow="4" alignment="center" valignment="top" topline="true" leftline="true" usebox="none">
-\begin_inset Text
-
-\begin_layout Plain Layout
-
-\end_layout
-
-\end_inset
-</cell>
-<cell alignment="center" valignment="top" leftline="true" rightline="true" usebox="none">
-\begin_inset Text
-
-\begin_layout Plain Layout
-{|value|value*#|value} 
-\end_layout
-
-\end_inset
-</cell>
-</row>
-<row>
-<cell multirow="4" alignment="center" valignment="top" topline="true" leftline="true" usebox="none">
-\begin_inset Text
-
-\begin_layout Plain Layout
-
-\end_layout
-
-\end_inset
-</cell>
-<cell multirow="4" alignment="center" valignment="top" topline="true" leftline="true" usebox="none">
-\begin_inset Text
-
-\begin_layout Plain Layout
-
-\end_layout
-
-\end_inset
-</cell>
-<cell alignment="center" valignment="top" leftline="true" rightline="true" usebox="none">
-\begin_inset Text
-
-\begin_layout Plain Layout
-{ value value value*# } 
-\end_layout
-
-\end_inset
-</cell>
-</row>
-<row>
-<cell multirow="3" alignment="center" valignment="middle" topline="true" leftline="true" usebox="none">
-\begin_inset Text
-
-\begin_layout Plain Layout
-dictionary 
-\end_layout
-
-\end_inset
-</cell>
-<cell multirow="3" alignment="center" valignment="middle" topline="true" leftline="true" usebox="none">
-\begin_inset Text
-
-\begin_layout Plain Layout
-ConfigParameters 
-\end_layout
-
-\end_inset
-</cell>
-<cell alignment="center" valignment="top" topline="true" leftline="true" rightline="true" usebox="none">
-\begin_inset Text
-
-\begin_layout Plain Layout
-param1=value1;param2=value2;boolparam
-\end_layout
-
-\end_inset
-</cell>
-</row>
-<row>
-<cell multirow="4" alignment="center" valignment="top" usebox="none">
-\begin_inset Text
-
-\begin_layout Plain Layout
-
-\end_layout
-
-\end_inset
-</cell>
-<cell multirow="4" alignment="center" valignment="top" usebox="none">
-\begin_inset Text
-
-\begin_layout Plain Layout
-
-\end_layout
-
-\end_inset
-</cell>
-<cell alignment="center" valignment="top" leftline="true" rightline="true" usebox="none">
-\begin_inset Text
-
-\begin_layout Plain Layout
-[$param1=value1$param=value2$boolparam] 
-\end_layout
-
-\end_inset
-</cell>
-</row>
-<row>
-<cell multirow="4" alignment="center" valignment="top" usebox="none">
-\begin_inset Text
-
-\begin_layout Plain Layout
-
-\end_layout
-
-\end_inset
-</cell>
-<cell multirow="4" alignment="center" valignment="top" usebox="none">
-\begin_inset Text
-
-\begin_layout Plain Layout
-
-\end_layout
-
-\end_inset
-</cell>
-<cell alignment="center" valignment="top" bottomline="true" leftline="true" rightline="true" usebox="none">
-\begin_inset Text
-
-\begin_layout Plain Layout
-[ param1=value1 param=value2 boolparam ]
-\end_layout
-
-\end_inset
-</cell>
-</row>
-</lyxtabular>
-
-\end_inset
-
-
-\end_layout
-
-\end_inset
-
-The three most frequently used configuration classes are 
-\emph on
-ConfigValue, ConfigParameters
-\emph default
- and 
-\emph on
-ConfigArray.
-\end_layout
-
-\begin_layout Subsubsection
-
-\emph on
-ConfigValue
-\begin_inset Index idx
-status open
-
-\begin_layout Plain Layout
-ConfigValue
-\end_layout
-
-\end_inset
-
-
-\end_layout
-
-\begin_layout Standard
-The 
-\emph on
-ConfigValue
-\emph default
- class allows the just-in-time (JIT) evaluation of configuration strings.
- It inherits from std::string, and stores an optional configuration path
- string, which is mainly used for error messages.
- It contains many cast operators that parse the string value into the target
- type on demand.
-\end_layout
-
-\begin_layout Subsubsection
-
-\emph on
-ConfigParameters
-\begin_inset Index idx
-status open
-
-\begin_layout Plain Layout
-ConfigParameters
-\end_layout
-
-\end_inset
-
-
-\end_layout
-
-\begin_layout Standard
-The 
-\emph on
-ConfigParameters
-\emph default
- class represents dictionaries of 
-\emph on
-ConfigValue
-\emph default
- and is used to describe the hierarchy of configuration sets.
- It accesses the configuration values and automatically searches up the
- hierarchy of ConfigParameter classes if a value is not found on the current
- level.
- The hierarchy is maintained by the order of class instantiations on the
- stack.
- 
-\emph on
-ConfigParameters
-\emph default
- should only be created on the stack.
-\end_layout
-
-\begin_layout Standard
-In configuration files the ‘name=value’ named pair are usually separated
- by newlines.
- However, they also can be separated by other characters and placed on the
- same line.
- The default separator for ConfigParmeters is a ‘;’ (semicolon).
- This can be overridden by placing the alternate separator character immediately
- following the opening brace.
- For example ‘[|’ causes ‘|’ to be the separator for that ConfigParameter
- instance:
-\end_layout
-
-\begin_layout Standard
-\begin_inset listings
-inline false
-status open
-
-\begin_layout Plain Layout
-
-name=[|parameter1=value1|parameter2=value2|parameter3=value3]
-\end_layout
-
-\end_inset
-
-
-\end_layout
-
-\begin_layout Standard
-There are several ways to access the values stored inside the ConfigParameters
- object 
-\emph on
-config
-\emph default
-:
-\end_layout
-
-\begin_layout Itemize
-
-\emph on
-value = config(“name”)
-\emph default
- – returns the named parameter cast to the type of the value parameter.
- If the named configuration parameter does not exist an exception will be
- thrown.
-\end_layout
-
-\begin_layout Itemize
-
-\emph on
-value = config(“name”, “defaultValue”)
-\emph default
- – returns the named parameter, if it doesn’t exist returns defaultValue.
-\end_layout
-
-\begin_layout Itemize
-
-\emph on
-config.Exists(“name”) 
-\emph default
-– returns whether the named value exists in the 
-\emph on
-ConfigParameters
-\emph default
- object 
-\emph on
-config
-\emph default
-.
-\end_layout
-
-\begin_layout Standard
-To insert elements into the 
-\emph on
-ConfigParameters
-\emph default
- object 
-\emph on
-config
-\emph default
- the following methods can be used:
-\end_layout
-
-\begin_layout Itemize
-
-\emph on
-config.Insert(“name”, value)
-\emph default
- – inserts a new value into 
-\emph on
-config
-\emph default
-.
- If the value already exists, it will be replaced, unless the value is itself
- another 
-\emph on
-ConfigParameters
-\emph default
- object, or string representation surrounded by square braces ‘[]’, in which
- case the parameters are “merged”.
-\end_layout
-
-\begin_layout Itemize
-
-\emph on
-config.Insert(
-\begin_inset Quotes eld
-\end_inset
-
-name=value
-\begin_inset Quotes erd
-\end_inset
-
-) 
-\emph default
-– inserts the named pair in the format of ‘name=value’ into the dictionary.
-\end_layout
-
-\begin_layout Subsubsection
-
-\emph on
-ConfigArray
-\begin_inset Index idx
-status open
-
-\begin_layout Plain Layout
-ConfigArray
-\end_layout
-
-\end_inset
-
-
-\end_layout
-
-\begin_layout Standard
-The 
-\emph on
-ConfigArray
-\emph default
- class holds an array of 
-\emph on
-ConfigValue
-\emph default
-s.
- Since 
-\emph on
-ConfigValue
-\emph default
- is evaluated JIT.
- The values in the array need not be homogeneous, as long as the code knows
- how to interpret the value of each element.
-\end_layout
-
-\begin_layout Standard
-In a 
-\emph on
-ConfigArray
-\emph default
- the values are normally separated by the default separator character ‘:’
- (colon).
- However, they also can be separated by the newline character or other character
-s.
- The default separator can be overridden by placing the alternate separator
- character immediately following the opening brace.
- For example ‘{|’ causes ‘|’ to be the separator for a ConfigArray object
- as in
-\end_layout
-
-\begin_layout Standard
-\begin_inset listings
-inline false
-status open
-
-\begin_layout Plain Layout
-
-array={|c:
-\backslash
-temp
-\backslash
-new.txt|12*3|1e-12}
-\end_layout
-
-\end_inset
-
-
-\end_layout
-
-\begin_layout Standard
-A value may be repeated multiple times with the ‘*’ character followed by
- an integer.
- In the above example, there are 5 elements in the array, with three ‘12’
- values occupying the center 3 positions.
-\end_layout
-
-\begin_layout Standard
-The values in a 
-\emph on
-ConfigArray
-\emph default
- can be accessed just like values in a normal std::vector type.
- If the index exceeds the length of the vector the last value in the vector
- is returned.
-\end_layout
-
-\begin_layout Subsubsection
-Other Useful Configuration Methods
-\end_layout
-
-\begin_layout Standard
-Another convenient method that exists for both 
-\emph on
-ConfigParameters
-\emph default
- and 
-\emph on
-ConfigArray
-\emph default
- classes is to load a config file into an existing object as in 
-\end_layout
-
-\begin_layout Standard
-\begin_inset listings
-inline false
-status open
-
-\begin_layout Plain Layout
-
-config.LoadConfigFile(path.c_str());
-\end_layout
-
-\end_inset
-
-It is implemented in the 
-\emph on
-ConfigParser
-\begin_inset Index idx
-status open
-
-\begin_layout Plain Layout
-ConfigParser
-\end_layout
-
-\end_inset
-
-
-\emph default
- class, from which both of these two classes inherit.
-\end_layout
-
-\begin_layout Standard
-To use this method with a 
-\emph on
-ConfigArray
-\emph default
-, the file can simply contain a list of values each on its own line.
- Both simple and complex types such as 
-\emph on
-ConfigParameters
-\emph default
- and 
-\emph on
-ConfigArray
-\emph default
- can be contained in the array using the data format summarized in Table
- 
-\begin_inset CommandInset ref
-LatexCommand ref
-reference "tab:Config-Formats"
-
-\end_inset
-
-.
-\end_layout
-
-\begin_layout Standard
-
-\emph on
-ConfigArray
-\emph default
- objects can also be converted to 
-\emph on
-argvector<T>
-\emph default
- objects simply by assigning them as
-\end_layout
-
-\begin_layout Standard
-\begin_inset listings
-inline false
-status open
-
-\begin_layout Plain Layout
-
-ConfigArray configLearnRatesPerMB = config("learningRatesPerMB");
-\end_layout
-
-\begin_layout Plain Layout
-
-argvector<float> learnRatesPerMB = configLearnRatesPerMB;
-\end_layout
-
-\end_inset
-
-
-\end_layout
-
-\begin_layout Standard
-
-\emph on
-ConfigParameters
-\emph default
- and 
-\emph on
-ConfigArray
-\emph default
- objects are very flexible.
- However parsing is required every time a value is accessed.
- Accessing 
-\emph on
-argvector<T>
-\emph default
-, on the other hand, is very efficient.
- Parsing happens only when 
-\emph on
-ConfigParameters
-\emph default
- or 
-\emph on
-ConfigArray
-\emph default
- objects are converted to 
-\emph on
-argvector<T>
-\emph default
- objects.
- Care should be taken when the value is assigned to a local variable, due
- to lifetime issues.
-\end_layout
-
-\begin_layout Subsubsection
-Configuration Parsing Example
-\end_layout
-
-\begin_layout Standard
-The following is a code snippet showing various ways of parsing configuration
- files:
-\end_layout
-
-\begin_layout Standard
-\begin_inset listings
-inline false
-status open
-
-\begin_layout Plain Layout
-
-#include "commandArgUtil.h"
-\end_layout
-
-\begin_layout Plain Layout
-
-\end_layout
-
-\begin_layout Plain Layout
-
-// process the command
-\end_layout
-
-\begin_layout Plain Layout
-
-void DoCommand(const ConfigParameters& config)
-\end_layout
-
-\begin_layout Plain Layout
-
-{
-\end_layout
-
-\begin_layout Plain Layout
-
-    ConfigArray command = config("command");
-\end_layout
-
-\begin_layout Plain Layout
-
-    for (int i=0; i < command.size(); i++)
-\end_layout
-
-\begin_layout Plain Layout
-
-        {
-\end_layout
-
-\begin_layout Plain Layout
-
-        //get the configuration parameters that match the command
-\end_layout
-
-\begin_layout Plain Layout
-
-        ConfigParameters commandParams=config(command[i]);
-\end_layout
-
-\begin_layout Plain Layout
-
-        ConfigArray action = commandParams("action","train");
-\end_layout
-
-\begin_layout Plain Layout
-
-\end_layout
-
-\begin_layout Plain Layout
-
-        // determine the action to perform, and do it
-\end_layout
-
-\begin_layout Plain Layout
-
-        for (int j=0; j < action.size(); j++)
-\end_layout
-
-\begin_layout Plain Layout
-
-        {
-\end_layout
-
-\begin_layout Plain Layout
-
-            if (action[j] == "train")
-\end_layout
-
-\begin_layout Plain Layout
-
-                DoTrain(commandParams);
-\end_layout
-
-\begin_layout Plain Layout
-
-            else if (action[j] == "test" || action[j] == "eval")
-\end_layout
-
-\begin_layout Plain Layout
-
-                DoEval(commandParams);
-\end_layout
-
-\begin_layout Plain Layout
-
-            else
-\end_layout
-
-\begin_layout Plain Layout
-
-             throw runtime_error("unknown action: " + action[j] + " in command
- set: " + command[i]);
-\end_layout
-
-\begin_layout Plain Layout
-
-        }
-\end_layout
-
-\begin_layout Plain Layout
-
-    }
-\end_layout
-
-\begin_layout Plain Layout
-
-}
-\end_layout
-
-\begin_layout Plain Layout
-
-\end_layout
-
-\begin_layout Plain Layout
-
-void DoTrain(const ConfigParameters& config)
-\end_layout
-
-\begin_layout Plain Layout
-
-{
-\end_layout
-
-\begin_layout Plain Layout
-
-    ConfigParameters configSGD=config("SGD");
-\end_layout
-
-\begin_layout Plain Layout
-
-    ConfigParameters readerConfig = config("reader");
-\end_layout
-
-\begin_layout Plain Layout
-
-\end_layout
-
-\begin_layout Plain Layout
-
-    ConfigParameters configNDL = config("NDLNetworkBuilder");
-\end_layout
-
-\begin_layout Plain Layout
-
-    IComputationNetBuilder* netBuilder = (IComputationNetBuilder*)new NDLBuilder
-(configNDL);
-\end_layout
-
-\begin_layout Plain Layout
-
-\end_layout
-
-\begin_layout Plain Layout
-
-    DataReader* dataReader = new DataReader(readerConfig);
-\end_layout
-
-\begin_layout Plain Layout
-
-\end_layout
-
-\begin_layout Plain Layout
-
-    ConfigArray learningRatesPerMBStr = configSGD("learningRatesPerMB",
- "");
-\end_layout
-
-\begin_layout Plain Layout
-
-    floatargvector learningRatesPerMB = learningRatesPerMBStr;
-\end_layout
-
-\begin_layout Plain Layout
-
-    ConfigArray minibatchSize = configSGD("minibatchSize", "256");
-\end_layout
-
-\begin_layout Plain Layout
-
-    size_t epochSize = configSGD("epochSize", "0");
-\end_layout
-
-\begin_layout Plain Layout
-
-    if (epochSize == 0)
-\end_layout
-
-\begin_layout Plain Layout
-
-    {
-\end_layout
-
-\begin_layout Plain Layout
-
-        epochSize = requestDataSize;
-\end_layout
-
-\begin_layout Plain Layout
-
-    }
-\end_layout
-
-\begin_layout Plain Layout
-
-    size_t maxEpochs = configSGD("maxEpochs");
-\end_layout
-
-\begin_layout Plain Layout
-
-    wstring modelPath = configSGD("modelPath");
-\end_layout
-
-\begin_layout Plain Layout
-
-    int traceLevel = configSGD("traceLevel", "0");
-\end_layout
-
-\begin_layout Plain Layout
-
-\end_layout
-
-\begin_layout Plain Layout
-
-    SGD = sgd(learningRatesPerMB, minibatchSize, epochSize, maxEpochs, modelPath
-, traceLevel);
-\end_layout
-
-\begin_layout Plain Layout
-
-    sgd.Train(netBuilder, dataReader);
-\end_layout
-
-\begin_layout Plain Layout
-
-\end_layout
-
-\begin_layout Plain Layout
-
-    delete netBuilder;
-\end_layout
-
-\begin_layout Plain Layout
-
-    delete dataReader;
-\end_layout
-
-\begin_layout Plain Layout
-
-}
-\end_layout
-
-\end_inset
-
-
-\end_layout
-
-\begin_layout Standard
-As shown in this example parsing configurations files is very simple: you
- simply declare a variable on the stack and assign something from a ConfigParame
-ters class to that variable.
- 
-\end_layout
-
-\begin_layout Standard
-The configuration classes are meant to be used on the stack as shown in
- this example.
- Storing them in member variables or allocating them using ‘new’ or other
- methods is not supported.
- This is because an internal pointer is used to link to parent objects of
- configuration classes.
- This allows us to trace up the stack and look for configuration values
- that exist at a higher level.
- Since our search traverses up the stack, we need to ensure that all the
- parent configuration classes still exist, which is guaranteed if all configurat
-ion parameters are stack allocated and have lifetimes that extend past any
- children.
-\end_layout
-
-\begin_layout Section
-Adding a New Computation Node
-\end_layout
-
-\begin_layout Standard
-The set of computation nodes implemented in the CNTK are described in Chapters
- 
-\begin_inset CommandInset ref
-LatexCommand ref
-reference "chap:CN"
-
-\end_inset
-
- and 
-\begin_inset CommandInset ref
-LatexCommand ref
-reference "chap:CNTK_Adv"
-
-\end_inset
-
-.
- These computation node types are sufficient for most applications.
- However, sometimes you may need to add new computation node types due to
- the special requirement you have.
-\end_layout
-
-\begin_layout Standard
-Adding a new computation node involves several steps: Implementing the new
- computation node type, adding the new node type to the computational network,
- and adding it to the network builder.
-\end_layout
-
-\begin_layout Subsection
-Implementing a New Computation Node Type
-\end_layout
-
-\begin_layout Standard
-In the current file structure, computation nodes are implemented in four
- files:
-\end_layout
-
-\begin_layout Itemize
-ComputationNode.h
-\begin_inset Index idx
-status open
-
-\begin_layout Plain Layout
-ComputationNode.h
-\end_layout
-
-\end_inset
-
-: the base class ComputationNode and most computation nodes are implemented
- in this file.
-\end_layout
-
-\begin_layout Itemize
-EvaluationCriterionNode.h
-\begin_inset Index idx
-status open
-
-\begin_layout Plain Layout
-EvaluationCriterionNode.h
-\end_layout
-
-\end_inset
-
-: computation nodes used mainly as evaluation criterion are implemented
- in this file.
-\end_layout
-
-\begin_layout Itemize
-TrainingCriterionNode.h
-\begin_inset Index idx
-status open
-
-\begin_layout Plain Layout
-TrainingCriterionNode.h
-\end_layout
-
-\end_inset
-
-: computation nodes used mainly as training criterion are implemented in
- this file.
-\end_layout
-
-\begin_layout Itemize
-CompositeComputationNode.h
-\begin_inset Index idx
-status open
-
-\begin_layout Plain Layout
-CompositeComputationNode.h
-\end_layout
-
-\end_inset
-
-: complicated computation nodes such as those used in the convolutional
- neural networks are implemented in this file.
-\end_layout
-
-\begin_layout Standard
-All computation node classes should be inherited from the ComputationNode
- class.
- The simplest way to create a new computation node type is to find a node
- type that is already implemented in the CNTK and use it as a template.
- Here let's use the ScaleNode as the example.
-\end_layout
-
-\begin_layout Subsubsection
-Inherits from ComputationNode<ElemType>
-\end_layout
-
-\begin_layout Standard
-\begin_inset listings
-inline false
-status open
-
-\begin_layout Plain Layout
-
-template<class ElemType>      
-\end_layout
-
-\begin_layout Plain Layout
-
-class ScaleNode : public ComputationNode<ElemType>   
-\end_layout
-
-\end_inset
-
-
-\end_layout
-
-\begin_layout Subsubsection
-Create Constructors
-\end_layout
-
-\begin_layout Standard
-There are three constructors that need to be implemented as shown below.
-\end_layout
-
-\begin_layout Standard
-\begin_inset listings
-lstparams "language={C++},tabsize=4"
-inline false
-status open
-
-\begin_layout Plain Layout
-
-ScaleNode(const short deviceId=AUTOPLACEMATRIX, const std::wstring name
- = L"") 
-\end_layout
-
-\begin_layout Plain Layout
-
-: ComputationNode(deviceId)           
-\end_layout
-
-\begin_layout Plain Layout
-
-{             
-\end_layout
-
-\begin_layout Plain Layout
-
-    m_nodeName = (name == L""? CreateUniqNodeName() : name);           
-  
-\end_layout
-
-\begin_layout Plain Layout
-
-    m_deviceId = deviceId;             
-\end_layout
-
-\begin_layout Plain Layout
-
-    MoveMatricesToDevice(deviceId);             
-\end_layout
-
-\begin_layout Plain Layout
-
-    InitRecurrentNode();         
-\end_layout
-
-\begin_layout Plain Layout
-
-}
-\end_layout
-
-\begin_layout Plain Layout
-
-\end_layout
-
-\begin_layout Plain Layout
-
-ScaleNode(File& fstream, const size_t modelVersion, const short deviceId=AUTOPLA
-CEMATRIX, const std::wstring name = L"")
-\end_layout
-
-\begin_layout Plain Layout
-
-        : ComputationNode(deviceId)         
-\end_layout
-
-\begin_layout Plain Layout
-
-{             
-\end_layout
-
-\begin_layout Plain Layout
-
-    m_nodeName = (name == L""? CreateUniqNodeName() : name);           
-  
-\end_layout
-
-\begin_layout Plain Layout
-
-    LoadFromFile(fstream, modelVersion, deviceId);         
-\end_layout
-
-\begin_layout Plain Layout
-
-}
-\end_layout
-
-\begin_layout Plain Layout
-
-      
-\end_layout
-
-\begin_layout Plain Layout
-
-ScaleNode(const ScaleNode<ElemType>* node, const std::wstring& newName,
- const CopyNodeFlags flags) 
-\end_layout
-
-\begin_layout Plain Layout
-
-        : ComputationNode(node->m_deviceId)         
-\end_layout
-
-\begin_layout Plain Layout
-
-{             
-\end_layout
-
-\begin_layout Plain Layout
-
-    node->CopyTo(this, newName, flags);         
-\end_layout
-
-\begin_layout Plain Layout
-
-}
-\end_layout
-
-\end_inset
-
-
-\end_layout
-
-\begin_layout Standard
-The first constructor creates the node based on a deviceId and a node name.
- If node name passed in is empty a new node name will be created automatically.
- The MoveMatricesToDevice(deviceId) call is important here.
- It will set the preferred computation device to deviceId and move the matrices
- to that device.
- The InitRecurrentNode() call will initialize all the members needed to
- handle recurrent loops in the network.
-\end_layout
-
-\begin_layout Standard
-The second constructor creates a node from a file.
- It passes in a file stream to read data from and a modelVersion value to
- control how to load the file, in addition to the deviceId and node name.
- In this example, the actual code to load the node is in the LoadFromFile(fstrea
-m, modelVersion, deviceId) function implemented in the base class.
- For some complicated nodes with additional node states, you need to implement
- your own LoadFromFile function for your newly added node.
-\end_layout
-
-\begin_layout Standard
-The third constructor creates a node by copying information from another
- node.
- It passes in a node to copy from, a name for the new node, and a copy flag.
- The actual code in this example is in the node->CopyTo(this, newName, flags)
- function in the base class.
- For some complicated nodes with additional node states, you need to implement
- your own CopyTo function for your newly added node.
-\end_layout
-
-\begin_layout Subsubsection
-Duplicate a Node
-\begin_inset Index idx
-status open
-
-\begin_layout Plain Layout
-Duplicate a Node
-\end_layout
-
-\end_inset
-
-
-\end_layout
-
-\begin_layout Standard
-The Duplicate function creates a new node based on the current node.
- Internally, it just calls the copy constructor.
-\end_layout
-
-\begin_layout Standard
-\begin_inset listings
-inline false
-status open
-
-\begin_layout Plain Layout
-
-virtual ComputationNodePtr Duplicate(const std::wstring& newName, const
- CopyNodeFlags flags) const         
-\end_layout
-
-\begin_layout Plain Layout
-
-{             
-\end_layout
-
-\begin_layout Plain Layout
-
-    const std::wstring& name = (newName == L"")?NodeName():newName;    
-                          
-\end_layout
-
-\begin_layout Plain Layout
-
-    ComputationNodePtr node = new ScaleNode<ElemType>(this, name, flags);
-             
-\end_layout
-
-\begin_layout Plain Layout
-
-    return node;         
-\end_layout
-
-\begin_layout Plain Layout
-
-}
-\end_layout
-
-\end_inset
-
-
-\end_layout
-
-\begin_layout Subsubsection
-Give the Computation Node a Type Name
-\begin_inset Index idx
-status open
-
-\begin_layout Plain Layout
-Node ! Name
-\end_layout
-
-\end_inset
-
-
-\end_layout
-
-\begin_layout Standard
-It is important to give the new computation node type a unique name that
- is easy to understand.
- This is implemented through a static function TypeName() and a member function
- OperationName().
- 
-\end_layout
-
-\begin_layout Standard
-\begin_inset listings
-inline false
-status open
-
-\begin_layout Plain Layout
-
-virtual const std::wstring OperationName() const {return TypeName();}  
-       
-\end_layout
-
-\begin_layout Plain Layout
-
-static const std::wstring TypeName() {return L"Scale";}  
-\end_layout
-
-\end_inset
-
-
-\end_layout
-
-\begin_layout Standard
-To check whether a node is of a special type you can use the pattern
-\end_layout
-
-\begin_layout Standard
-\begin_inset listings
-inline false
-status open
-
-\begin_layout Plain Layout
-
-if (node->OperationName() == ScaleNode<ElemType>::TypeName())
-\end_layout
-
-\end_inset
-
-
-\end_layout
-
-\begin_layout Subsubsection
-Attach Input Nodes
-\begin_inset Index idx
-status open
-
-\begin_layout Plain Layout
-Attach Input Nodes
-\end_layout
-
-\end_inset
-
-
-\end_layout
-
-\begin_layout Standard
-The AttachInputs function specifies the input nodes of the current node.
- There are three AttachInputs function defined in the base class.
- You only need to overwrite the one with the same number of inputs as what
- expected from your node.
- 
-\end_layout
-
-\begin_layout Standard
-\begin_inset listings
-inline false
-status open
-
-\begin_layout Plain Layout
-
-virtual void AttachInputs(const ComputationNodePtr scalarValue, const Computatio
-nNodePtr Value)          
-\end_layout
-
-\begin_layout Plain Layout
-
-{             
-\end_layout
-
-\begin_layout Plain Layout
-
-    m_children.resize(2);             
-\end_layout
-
-\begin_layout Plain Layout
-
-    m_children[0] = scalarValue;             
-\end_layout
-
-\begin_layout Plain Layout
-
-    m_children[1] = Value;         
-\end_layout
-
-\begin_layout Plain Layout
-
-}
-\end_layout
-
-\end_inset
-
-
-\end_layout
-
-\begin_layout Subsubsection
-Propagate Image Size Information
-\end_layout
-
-\begin_layout Standard
-If your input is an image, each column of the input is treated as an three
- dimensional image with channel, row, and column.
- The CopyImageSizeFromInputs propagate the image size information up through
- the network so that the users don't need to compute and specify them when
- convolutional network or pooling methods are used.
- In this specific example, it called the CopyImageSizeFromInput function
- implemented in the base class.
-\end_layout
-
-\begin_layout Standard
-\begin_inset listings
-inline false
-status open
-
-\begin_layout Plain Layout
-
-virtual void CopyImageSizeFromInputs()         
-\end_layout
-
-\begin_layout Plain Layout
-
-{             
-\end_layout
-
-\begin_layout Plain Layout
-
-    CopyImageSizeFromInput(1);          
-\end_layout
-
-\begin_layout Plain Layout
-
-}
-\end_layout
-
-\end_inset
-
-
-\end_layout
-
-\begin_layout Subsubsection
-Validate the Node
-\begin_inset Index idx
-status open
-
-\begin_layout Plain Layout
-Validate the Node
-\end_layout
-
-\end_inset
-
-
-\end_layout
-
-\begin_layout Standard
-The Validate function is used to validate the inputs and outputs of the
- node.
- It also sets the function value matrix's size and copy the image size informati
-on from it's inputs.
- Note that here FunctionValues() function returns the matrix that stores
- the value of the current computation node.
-\end_layout
-
-\begin_layout Standard
-\begin_inset listings
-inline false
-status open
-
-\begin_layout Plain Layout
-
-virtual void Validate()         
-\end_layout
-
-\begin_layout Plain Layout
-
-{             
-\end_layout
-
-\begin_layout Plain Layout
-
-    PrintSelfBeforeValidation();
-\end_layout
-
-\begin_layout Plain Layout
-
-            
-\end_layout
-
-\begin_layout Plain Layout
-
-    if (m_children.size() != 2)                  
-\end_layout
-
-\begin_layout Plain Layout
-
-        throw std::logic_error("Scale operation requires two inputs.");
-\end_layout
-
-\begin_layout Plain Layout
-
-            
-\end_layout
-
-\begin_layout Plain Layout
-
-    if (Inputs(0)->FunctionValues().GetNumElements() == 0 || Inputs(1)->FunctionV
-alues().GetNumElements() == 0)
-\end_layout
-
-\begin_layout Plain Layout
-
-        throw std::logic_error("Scale operation: one of the operants has
- 0 element.");
-\end_layout
-
-\begin_layout Plain Layout
-
-\end_layout
-
-\begin_layout Plain Layout
-
-    if (Inputs(0)->FunctionValues().GetNumRows() != 1 || Inputs(0)->FunctionValue
-s().GetNumCols() != 1)      
-\end_layout
-
-\begin_layout Plain Layout
-
-        throw std::logic_error("The left value of ScaleNode must be a scarlar
- value.");
-\end_layout
-
-\begin_layout Plain Layout
-
-            
-\end_layout
-
-\begin_layout Plain Layout
-
-    FunctionValues().Resize(Inputs(1)->FunctionValues().GetNumRows(), Inputs(1)->F
-unctionValues().GetNumCols());             
-\end_layout
-
-\begin_layout Plain Layout
-
-\end_layout
-
-\begin_layout Plain Layout
-
-    //left Node must be a scalar             
-\end_layout
-
-\begin_layout Plain Layout
-
-    CopyImageSizeFromInputs();          
-\end_layout
-
-\begin_layout Plain Layout
-
-}
-\end_layout
-
-\end_inset
-
-
-\end_layout
-
-\begin_layout Subsubsection
-Forward Evaluation
-\begin_inset Index idx
-status open
-
-\begin_layout Plain Layout
-Forward Evaluation
-\end_layout
-
-\end_inset
-
-
-\end_layout
-
-\begin_layout Standard
-For each node type you need to implement two forward computation functions
- EvaluateThisNode(), which evaluate the whole minibatch, and EvaluateThisNode(co
-nst size_t timeIdxInSeq), which is used in the recurrent networks to evaluate
- the timeIdxInSeq-th sample for all the sequences in the minibatch.
-\end_layout
-
-\begin_layout Standard
-\begin_inset listings
-inline false
-status open
-
-\begin_layout Plain Layout
-
-virtual void EvaluateThisNode()           
-\end_layout
-
-\begin_layout Plain Layout
-
-{             
-\end_layout
-
-\begin_layout Plain Layout
-
-    EvaluateThisNodeS(FunctionValues(), Inputs(0)->FunctionValues(), Inputs(1)->
-FunctionValues());
-\end_layout
-
-\begin_layout Plain Layout
-
-}
-\end_layout
-
-\begin_layout Plain Layout
-
-\end_layout
-
-\begin_layout Plain Layout
-
-virtual void EvaluateThisNode(const size_t timeIdxInSeq)           
-\end_layout
-
-\begin_layout Plain Layout
-
-{             
-\end_layout
-
-\begin_layout Plain Layout
-
-    Matrix<ElemType> sliceInput1Value = Inputs(1)->FunctionValues().ColumnSlice(t
-imeIdxInSeq * m_samplesInRecurrentStep, m_samplesInRecurrentStep);     
-        
-\end_layout
-
-\begin_layout Plain Layout
-
-    Matrix<ElemType> sliceOutputValue = m_functionValues.ColumnSlice(timeIdxInSeq
- * m_samplesInRecurrentStep, m_samplesInRecurrentStep);
-\end_layout
-
-\begin_layout Plain Layout
-
-    EvaluateThisNodeS(sliceOutputValue, Inputs(0)->FunctionValues(), sliceInput1
-Value);         
-\end_layout
-
-\begin_layout Plain Layout
-
-}
-\end_layout
-
-\begin_layout Plain Layout
-
-\end_layout
-
-\begin_layout Plain Layout
-
-static void WINAPI EvaluateThisNodeS(Matrix<ElemType>& functionValues, const
- Matrix<ElemType>& input0, const Matrix<ElemType>& input1)
-\end_layout
-
-\begin_layout Plain Layout
-
-{
-\end_layout
-
-\begin_layout Plain Layout
-
-    functionValues.AssignProductOf(input0, false, input1, false);
-\end_layout
-
-\begin_layout Plain Layout
-
-}
-\end_layout
-
-\end_inset
-
-
-\end_layout
-
-\begin_layout Standard
-Note that both these functions call the static function 
-\end_layout
-
-\begin_layout Standard
-\begin_inset listings
-inline false
-status open
-
-\begin_layout Plain Layout
-
-EvaluateThisNodeS(Matrix<ElemType>& functionValues, const Matrix<ElemType>&
- input0, const Matrix<ElemType>& input1)
-\end_layout
-
-\end_inset
-
-which contains the actual evaluation code.
- In the EvaluateThisNode(const size_t timeIdxInSeq) function you will notice
- the calls to the ColumnSlice function.
- As the name suggests, this function returns a column slice of a matrix.
-\end_layout
-
-\begin_layout Subsubsection
-Gradient Computation
-\begin_inset Index idx
-status open
-
-\begin_layout Plain Layout
-Gradient Computation
-\end_layout
-
-\end_inset
-
-
-\end_layout
-
-\begin_layout Standard
-Similar to the forward computation, for each node type you need to implement
- two gradient computation functions ComputeInputPartial(const size_t inputIndex)
-, which computes the gradient for the whole minibatch with regard to the
- inputIndex-th input, and ComputeInputPartial(const size_t inputIndex, const
- size_t timeIdxInSeq), which is used in the recurrent networks to compute
- the gradient of the timeIdxInSeq-th sample for all the sequences in the
- minibatch.
-\end_layout
-
-\begin_layout Standard
-\begin_inset listings
-inline false
-status open
-
-\begin_layout Plain Layout
-
-virtual void ComputeInputPartial(const size_t inputIndex)
-\end_layout
-
-\begin_layout Plain Layout
-
-{
-\end_layout
-
-\begin_layout Plain Layout
-
-    if (inputIndex > 1)
-\end_layout
-
-\begin_layout Plain Layout
-
-        throw std::invalid_argument("ScaleNode operation only takes two
- inputs.");
-\end_layout
-
-\begin_layout Plain Layout
-
-            
-\end_layout
-
-\begin_layout Plain Layout
-
-    //left Node must be a scalar             
-\end_layout
-
-\begin_layout Plain Layout
-
-    if (inputIndex == 0)  //left derivative
-\end_layout
-
-\begin_layout Plain Layout
-
-    {
-\end_layout
-
-\begin_layout Plain Layout
-
-        ComputeInputPartialLeft(Inputs(1)->FunctionValues(), Inputs(0)->Gradient
-Values(), GradientValues());             
-\end_layout
-
-\begin_layout Plain Layout
-
-    }             
-\end_layout
-
-\begin_layout Plain Layout
-
-    else             
-\end_layout
-
-\begin_layout Plain Layout
-
-    {
-\end_layout
-
-\begin_layout Plain Layout
-
-    ComputeInputPartialRight(Inputs(0)->FunctionValues(), Inputs(1)->GradientVal
-ues(), GradientValues());             
-\end_layout
-
-\begin_layout Plain Layout
-
-    }         
-\end_layout
-
-\begin_layout Plain Layout
-
-}
-\end_layout
-
-\begin_layout Plain Layout
-
-		
-\end_layout
-
-\begin_layout Plain Layout
-
-virtual void ComputeInputPartial(const size_t inputIndex, const size_t timeIdxIn
-Seq)         
-\end_layout
-
-\begin_layout Plain Layout
-
-{             
-\end_layout
-
-\begin_layout Plain Layout
-
-    if (inputIndex > 1)                 
-\end_layout
-
-\begin_layout Plain Layout
-
-        throw std::invalid_argument("ScaleNode operation only takes two
- inputs.");
-\end_layout
-
-\begin_layout Plain Layout
-
-            
-\end_layout
-
-\begin_layout Plain Layout
-
-    //left Node must be a scalar             
-\end_layout
-
-\begin_layout Plain Layout
-
-    if (inputIndex == 0)  //left derivative             
-\end_layout
-
-\begin_layout Plain Layout
-
-    {                 
-\end_layout
-
-\begin_layout Plain Layout
-
-        Matrix<ElemType> sliceOutputGrad = GradientValues().ColumnSlice(timeIdxIn
-Seq * m_samplesInRecurrentStep, m_samplesInRecurrentStep);
-\end_layout
-
-\begin_layout Plain Layout
-
-       Matrix<ElemType> sliceInput1Value = Inputs(1)->FunctionValues().ColumnSlic
-e(timeIdxInSeq * m_samplesInRecurrentStep, m_samplesInRecurrentStep);
-\end_layout
-
-\begin_layout Plain Layout
-
-        ComputeInputPartialLeft(sliceInput1Value, Inputs(0)->GradientValues(),
- sliceOutputGrad);
-\end_layout
-
-\begin_layout Plain Layout
-
-    }             
-\end_layout
-
-\begin_layout Plain Layout
-
-    else
-\end_layout
-
-\begin_layout Plain Layout
-
-    {
-\end_layout
-
-\begin_layout Plain Layout
-
-        Matrix<ElemType> sliceInput1Grad = Inputs(1)->GradientValues().ColumnSlic
-e(timeIdxInSeq * m_samplesInRecurrentStep, m_samplesInRecurrentStep);
-\end_layout
-
-\begin_layout Plain Layout
-
-        Matrix<ElemType> sliceOutputGrad = GradientValues().ColumnSlice(timeIdxIn
-Seq * m_samplesInRecurrentStep, m_samplesInRecurrentStep);
-\end_layout
-
-\begin_layout Plain Layout
-
-        ComputeInputPartialRight(Inputs(0)->FunctionValues(), sliceInput1Grad,
- sliceOutputGrad);
-\end_layout
-
-\begin_layout Plain Layout
-
-    }         
-\end_layout
-
-\begin_layout Plain Layout
-
-}
-\end_layout
-
-\begin_layout Plain Layout
-
-        
-\end_layout
-
-\begin_layout Plain Layout
-
-static void WINAPI ComputeInputPartialLeft(const Matrix<ElemType>& inputFunction
-Values, Matrix<ElemType>& inputGradientValues, const Matrix<ElemType>& gradientV
-alues)
-\end_layout
-
-\begin_layout Plain Layout
-
-{
-\end_layout
-
-\begin_layout Plain Layout
-
-    inputGradientValues += Matrix<ElemType>::InnerProductOfMatrices(gradientValu
-es, inputFunctionValues);
-\end_layout
-
-\begin_layout Plain Layout
-
-}
-\end_layout
-
-\begin_layout Plain Layout
-
-        
-\end_layout
-
-\begin_layout Plain Layout
-
-static void WINAPI ComputeInputPartialRight(const Matrix<ElemType>& inputFunctio
-nValues, Matrix<ElemType>& inputGradientValues, const Matrix<ElemType>&
- gradientValues)           
-\end_layout
-
-\begin_layout Plain Layout
-
-{             
-\end_layout
-
-\begin_layout Plain Layout
-
-    Matrix<ElemType>::ScaleAndAdd(inputFunctionValues.Get00Element(), gradientVal
-ues, inputGradientValues);         
-\end_layout
-
-\begin_layout Plain Layout
-
-} 
-\end_layout
-
-\end_inset
-
-
-\end_layout
-
-\begin_layout Standard
-Note that both these functions call the static functions 
-\end_layout
-
-\begin_layout Standard
-\begin_inset listings
-inline false
-status open
-
-\begin_layout Plain Layout
-
-ComputeInputPartialLeft(const Matrix<ElemType>& inputFunctionValues, Matrix<Elem
-Type>& inputGradientValues, const Matrix<ElemType>& gradientValues)
-\end_layout
-
-\end_inset
-
-and
-\end_layout
-
-\begin_layout Standard
-\begin_inset listings
-inline false
-status open
-
-\begin_layout Plain Layout
-
-ComputeInputPartialRight(const Matrix<ElemType>& inputFunctionValues, Matrix<Ele
-mType>& inputGradientValues, const Matrix<ElemType>& gradientValues)
-\end_layout
-
-\end_inset
-
-which contains the actual gradient computation code.
-\end_layout
-
-\begin_layout Subsubsection
-Customization of the Multi-Sequence Handling Code
-\begin_inset Index idx
-status open
-
-\begin_layout Plain Layout
-Customization of the Multi-Sequence Handling Code
-\end_layout
-
-\end_inset
-
-
-\end_layout
-
-\begin_layout Standard
-If your node will generate an output (function values) that has different
- number of columns (recall that each column is a sample) than the input
- (e.g., all the ciretrion nodes will generate a scalar value as the output),
- you need to add the protected virtual function
-\end_layout
-
-\begin_layout Standard
-\begin_inset listings
-inline false
-status open
-
-\begin_layout Plain Layout
-
-    protected:         
-\end_layout
-
-\begin_layout Plain Layout
-
-         virtual bool UseCustomizedMultiSeqHandling() { return true; }
-\end_layout
-
-\end_inset
-
-
-\end_layout
-
-\begin_layout Standard
-This function indicates that you will use your customized code to handle
- the condition in which multi-sequences are used in each minibatch (e.g.,
- when training an RNN).
- You need to add the MaskToZeroWhenLabelAndFeatureMissing calls at the approriat
-e places in your code to mask out both the function values and the gradient
- values when a segment of the minibatch does not have features/labels.
- An example of the customized handling code can be found inside the CrossEntropy
-WithSoftmaxNode.
-\end_layout
-
-\begin_layout Subsubsection
-The CNTKMath Library
-\begin_inset Index idx
-status open
-
-\begin_layout Plain Layout
-CNTKMath Library
-\end_layout
-
-\end_inset
-
-
-\end_layout
-
-\begin_layout Standard
-In both the forward evaluation and backward gradient computation functions
- we need to use matrix operations to complete the computation.
- In the CNTK all the math operations are implemented in a separate DLL CNTKMath.d
-ll.
- The library supports CPU and GPU computation with sparse and dense matrix
- formats.
-\end_layout
-
-\begin_layout Standard
-The math library contains a wrapper class called Matrix<ElemType>, where
- ElemType is either float or double.
- This Matrix<ElemType> class hides the differences between the multiple
- matrix implementations and takes care of data transfers between GPU and
- CPU.
- GPUs and CPUs have different memory spaces, and copying data between them
- is necessary to access or modify the data from either device.
- The library attempts to keep data on the GPU as much as possible if a GPU
- is being used.
-\end_layout
-
-\begin_layout Standard
-When data are accessed or modified from the CPU, if the data is currently
- on the GPU the matrix will automatically be relocated to the CPU, and relocated
- back when the GPU attempts to access or modify the data.
- Currently the entire matrix object is transferred, so care should be taken
- when accessing matrix data from the CPU, e.g., when using the element value
- access operators.
- Each such memory transfer will cause significant slow down during training
- and testing.
-\end_layout
-
-\begin_layout Standard
-If the operations needed by your node are already implemented in the Matrix<Elem
-Type> class you can just use them.
- If, however, they are not implemented yet, you will need to implement the
- related functions in the math library, for both CPU and GPU.
- It is to be advised that you should not use operations that returns a value
- instance of the matrix class except the ColumnSlice method.
- This is because those objects will be created and released after each minibatch
-, causing inefficiency, and will not update values passed through the ColumnSlic
-e function.
-\end_layout
-
-\begin_layout Subsection
-Adding the New Node Type to the Computational Network
-\end_layout
-
-\begin_layout Standard
-Once the new computation node type is implemented, we need to make them
- available in the computational network.
- This is accomplished by adding them in three functions in the ComputationNetwor
-k.h file.
-\end_layout
-
-\begin_layout Standard
-The first function is CreateComputationNode
-\begin_inset Index idx
-status open
-
-\begin_layout Plain Layout
-CreateComputationNode
-\end_layout
-
-\end_inset
-
- as shown below.
- This function allows a programmer to create a new node of a specific type.
-\end_layout
-
-\begin_layout Standard
-\begin_inset listings
-inline false
-status open
-
-\begin_layout Plain Layout
-
-ComputationNodePtr CreateComputationNode(const std::wstring nodeType, const
- std::wstring nodeName) 
-\end_layout
-
-\begin_layout Plain Layout
-
-{
-\end_layout
-
-\begin_layout Plain Layout
-
-    ComputationNode<ElemType>* newNode;
-\end_layout
-
-\begin_layout Plain Layout
-
-\end_layout
-
-\begin_layout Plain Layout
-
-    if (nodeType == NegateNode<ElemType>::TypeName())
-\end_layout
-
-\begin_layout Plain Layout
-
-        newNode = new NegateNode<ElemType>(m_deviceId, nodeName); 
-\end_layout
-
-\begin_layout Plain Layout
-
-//other node types
-\end_layout
-
-\begin_layout Plain Layout
-
-    else if (nodeType == ScaleNode<ElemType>::TypeName())
-\end_layout
-
-\begin_layout Plain Layout
-
-        newNode = new ScaleNode<ElemType>(m_deviceId, nodeName); 
-\end_layout
-
-\begin_layout Plain Layout
-
-    //other node types
-\end_layout
-
-\begin_layout Plain Layout
-
-}
-\end_layout
-
-\end_inset
-
-
-\end_layout
-
-\begin_layout Standard
-The second function is CreateNodeFromFile
-\begin_inset Index idx
-status open
-
-\begin_layout Plain Layout
-CreateNodeFromFile
-\end_layout
-
-\end_inset
-
- as shown below.
- This function allows a programmer to create a new node of a specified type
- from a file stream.
- 
-\end_layout
-
-\begin_layout Standard
-\begin_inset listings
-inline false
-status open
-
-\begin_layout Plain Layout
-
-ComputationNode<ElemType>* CreateNodeFromFile(const std::wstring nodeType,
- const std::wstring nodeName, File & fstream, size_t modelVersion)
-\end_layout
-
-\begin_layout Plain Layout
-
-{
-\end_layout
-
-\begin_layout Plain Layout
-
-    ComputationNode<ElemType>* newNode = nullptr;
-\end_layout
-
-\begin_layout Plain Layout
-
-    if (nodeType == LearnableParameter<ElemType>::TypeName())
-\end_layout
-
-\begin_layout Plain Layout
-
-        newNode = new LearnableParameter<ElemType>(fstream, modelVersion,
- m_deviceId, nodeName);
-\end_layout
-
-\begin_layout Plain Layout
-
-    //other node types
-\end_layout
-
-\begin_layout Plain Layout
-
-    else if (nodeType == ScaleNode<ElemType>::TypeName())
-\end_layout
-
-\begin_layout Plain Layout
-
-        newNode = new ScaleNode<ElemType>(fstream, modelVersion, m_deviceId,
- nodeName); 
-\end_layout
-
-\begin_layout Plain Layout
-
-    //other node types
-\end_layout
-
-\begin_layout Plain Layout
-
-}
-\end_layout
-
-\end_inset
-
-
-\end_layout
-
-\begin_layout Standard
-The third function is type specific.
- For the ScaleNode
-\begin_inset Index idx
-status open
-
-\begin_layout Plain Layout
-ScaleNode
-\end_layout
-
-\end_inset
-
- class we defined the Scale operation as shown below.
- 
-\end_layout
-
-\begin_layout Standard
-\begin_inset listings
-inline false
-status open
-
-\begin_layout Plain Layout
-
-ComputationNodePtr Scale (const ComputationNodePtr scalar, const ComputationNode
-Ptr matrix, const std::wstring nodeName = L"")
-\end_layout
-
-\begin_layout Plain Layout
-
-{
-\end_layout
-
-\begin_layout Plain Layout
-
-    ComputationNodePtr newNode(new ScaleNode<ElemType>(m_deviceId, nodeName));
-\end_layout
-
-\begin_layout Plain Layout
-
-    newNode->AttachInputs(scalar, matrix);
-\end_layout
-
-\begin_layout Plain Layout
-
-    AddNodeToNet(newNode);
-\end_layout
-
-\begin_layout Plain Layout
-
-    return newNode;
-\end_layout
-
-\begin_layout Plain Layout
-
-}
-\end_layout
-
-\end_inset
-
-
-\end_layout
-
-\begin_layout Standard
-This allows programmers to create nodes directly through operations.
- For example, we can use
-\end_layout
-
-\begin_layout Standard
-\begin_inset listings
-inline false
-status open
-
-\begin_layout Plain Layout
-
-sNode = Scale(s, m, L"scale1")
-\end_layout
-
-\end_inset
-
-to create a ScaleNode named scale1 in the network and referenced as sNode
- in the program.
- This node scales the matrix m with a scalar s.
-\end_layout
-
-\begin_layout Subsection
-Adding the New Node Type to the Network Definition Language
-\end_layout
-
-\begin_layout Standard
-End users create computation nodes through network builders.
- For this reason, we also need to add the node type to the network description
- language (NDL).
- This is done by modifying the CheckFunction
-\begin_inset Index idx
-status open
-
-\begin_layout Plain Layout
-CheckFunction
-\end_layout
-
-\end_inset
-
- function to make Scale a valid function name.
-\end_layout
-
-\begin_layout Standard
-\begin_inset listings
-inline false
-status open
-
-\begin_layout Plain Layout
-
-bool CheckFunction(std::string& p_nodeType, bool* allowUndeterminedVariable)
- 
-\end_layout
-
-\begin_layout Plain Layout
-
-{     
-\end_layout
-
-\begin_layout Plain Layout
-
-    std::wstring nodeType = msra::strfun::utf16(p_nodeType);     
-\end_layout
-
-\begin_layout Plain Layout
-
-    bool ret = false;     
-\end_layout
-
-\begin_layout Plain Layout
-
-\end_layout
-
-\begin_layout Plain Layout
-
-    if (allowUndeterminedVariable)         
-\end_layout
-
-\begin_layout Plain Layout
-
-        *allowUndeterminedVariable = true; 
-\end_layout
-
-\begin_layout Plain Layout
-
-    //other node types    
-\end_layout
-
-\begin_layout Plain Layout
-
-    else if (EqualInsensitive(nodeType, ScaleNode<ElemType>::TypeName()))
-\end_layout
-
-\begin_layout Plain Layout
-
-        ret = true; 
-\end_layout
-
-\begin_layout Plain Layout
-
-    //other node types and codes
-\end_layout
-
-\begin_layout Plain Layout
-
-}
-\end_layout
-
-\end_inset
-
-
-\end_layout
-
-\begin_layout Standard
-Sometimes you may also need to modify the 
-\end_layout
-
-\begin_layout Standard
-\begin_inset listings
-inline false
-status open
-
-\begin_layout Plain Layout
-
-virtual void Evaluate(NDLNode<ElemType>* node, const wstring& baseName,
- const NDLPass pass)
-\end_layout
-
-\end_inset
-
-function in the SynchronousExecutionEngine.h file to handle special parameters.
- 
-\end_layout
-
-\begin_layout Subsubsection
-NDL Processing Phases
-\begin_inset Index idx
-status open
-
-\begin_layout Plain Layout
-NDL ! Processing Phases
-\end_layout
-
-\end_inset
-
-
-\end_layout
-
-\begin_layout Standard
-The ability to describe a network architecture in NDL (Network Description
- Language) is one of the major features of CNTK.
- However, it is not immediately obvious to the developer looking at the
- code how it all works.
- Here we briefly describe the inner workings of NDL processing in CNTK.
-\end_layout
-
-\begin_layout Standard
-NDL is based on the same configuration parser that is used for config files
- and MEL (Model Editing Language).
- While this is convenient to share code, it also makes things a little less
- clear when viewing the code.
- The configuration file classes, MEL class, and NDL classes all inherit
- from ConfigParser, which provides the basic parsing, bracket matching,
- and other common features (quote handling, etc.).
- The parsing engine implemented in ConfigParser calls back to a virtual
- method called ParseValue() when it has a token that needs to be interpreted.
- So ParseValue() in the NDLScript class is the main location where interpretatio
-n of tokens takes place.
-\end_layout
-
-\begin_layout Standard
-NDL supports Macros, which makes things much more convenient, but a bit
- messier for the developer to deal with.
- All the macros are parsed and stored in a global script so they can be
- accessed by any NDL script.
- It also means that you don’t want to load or define a set of macros more
- than once, or you will get 
-\begin_inset Quotes eld
-\end_inset
-
-function already exists
-\begin_inset Quotes erd
-\end_inset
-
- errors.
-\end_layout
-
-\begin_layout Standard
-The processing of NDL proceeds through the following phases:
-\end_layout
-
-\begin_layout Enumerate
-Parsing the script
-\end_layout
-
-\begin_layout Enumerate
-Evaluation (initial pass) – create ComputationNodes for all NDLNodes that
- require it
-\end_layout
-
-\begin_layout Enumerate
-Evaluation (second pass) – connect the inputs of the ComputationNodes
-\end_layout
-
-\begin_layout Enumerate
-Validate the network – This also allocates all the matrix classes to their
- correct dimensions, and computes dimensions derived from input nodes.
-\end_layout
-
-\begin_layout Enumerate
-Evaluation (final pass) – All operations that must have the matrix values
- present occur here.
- For example, matrix initialization happens here.
-\end_layout
-
-\begin_layout Standard
-There is a helper class in the NDLUtil class, which will take care of executing
- through all phases.
- It also tracks how far along in the current processing phase a script has
- progressed.
- Processing can continue statement by statement as needed.
- This is how in-line NDL is processed.
-\end_layout
-
-\begin_layout Subsubsection
-Parsing
-\end_layout
-
-\begin_layout Standard
-The script in question is first parsed, and as each macro definition, macro
- call, parameter, variable, or function call is encountered an NDLNode is
- created.
- This NDLNode describes the entity and a reference is stored in the NDLScript
- class which owns it so it can be freed at some later point in time.
- If the NDLNode is an executable statement, it will be added in order to
- the list of statements to execute.
- All variable names used in a script will be added to a symbol table in
- the NDLScript class that owns the NDLNode.
-\end_layout
-
-\begin_layout Standard
-If the NDLNode is a macro or function call its parameters will be parsed
- and added to a parameter list in the NDLNode.
- Note that parameters may actually be other function and macro calls.
- The actual parameter names used in the call and the names used in the macro
- that will be called are recorded.
-\end_layout
-
-\begin_layout Standard
-If the NDLNode is a macro, it will have its own NDLScript, and contain its
- own list of executable statements.
- It will also be stored in the global script repository, which is just a
- global NDLScript class.
-\end_layout
-
-\begin_layout Subsubsection
-Evaluation (Initial Pass)
-\end_layout
-
-\begin_layout Standard
-Each pass evaluates the entire script, but only certain actions are performed
- based on what pass is being executed.
- The main purpose of this pass is to create a computation node for every
- NDL node that requires one.
- Effectively every “Function call” in NDL maps to a computation node.
- The full “dot path” will be the name of the node in the computational network.
- Although all the parameters are evaluated in NDL, only function calls will
- create computation nodes.
-\end_layout
-
-\begin_layout Subsubsection
-Evaluation (Second Pass)
-\end_layout
-
-\begin_layout Standard
-This pass goes through the entire evaluation process again, but this time
- all computation nodes should already exist.
- The main purpose of this pass is to hook up all the inputs between nodes.
- At the end of this pass the computational network is fully connected and
- complete.
-\end_layout
-
-\begin_layout Standard
-Doing this in a separate pass allows nodes to be referenced before they
- are actually defined in the NDL Script.
- This is a necessary feature for recursive neural networks with a DelayNode.
- 
-\end_layout
-
-\begin_layout Subsubsection
-Validation
-\end_layout
-
-\begin_layout Standard
-Validation ensures that the network is fully connected and that all necessary
- network nodes exist.
- It also ensures that the dimensions of the matrices passed to nodes are
- compatible with the nodes and enough memory is allocated for the matrices.
- In addition, the existence of special nodes such as CriteriaNode, Features,
- Labels, and Output are checked.
-\end_layout
-
-\begin_layout Subsubsection
-Evaluation (Final Pass)
-\end_layout
-
-\begin_layout Standard
-This pass does special processing, such as matrix initialization, that requires
- the matrices to exist.
- As an example there is an optional parameter for the Parameter() function
- that allows a parameter to be initialized in various ways (zero, random
- values, from a file).
- Since matrix initialization requires the matrix to be there, it is done
- in the final pass.
-\end_layout
-
-\begin_layout Section
-Adding a New Training Algorithm
-\begin_inset Index idx
-status open
-
-\begin_layout Plain Layout
-Algorithm, Adding a New Training 
-\end_layout
-
-\end_inset
-
-
-\end_layout
-
-\begin_layout Standard
-To add a new training algorithm to the CNTK you can use the stochastic gradient
- algorithm (SGD) as a reference.
- Note that the computational network only provides the first-order gradient
- information, so only algorithms that depend on the first-order gradient
- (e.g., quasi-second-order algorithms such as L-BFGS) can be easily implemented
- in the CNTK.
- In the following we list the main steps in a typical training algorithm.
-\end_layout
-
-\begin_layout Subsection
-Prepare the Mapping from Node Names to Matrices for Features and Labels
-\end_layout
-
-\begin_layout Standard
-Since features and labels are loaded from data files and in the IDataReader
- interface we need to pass in the map from node names to matrices to read
- features and labels, in a typical trainer the first step is to create this
- map as shown in the following sample, where net is a Computational Network
- object.
-\end_layout
-
-\begin_layout Standard
-\begin_inset listings
-inline false
-status open
-
-\begin_layout Plain Layout
-
-std::vector<ComputationNodePtr> & FeatureNodes = net.FeatureNodes(); 
-\end_layout
-
-\begin_layout Plain Layout
-
-std::vector<ComputationNodePtr> & labelNodes = net.LabelNodes(); 
-\end_layout
-
-\begin_layout Plain Layout
-
-\end_layout
-
-\begin_layout Plain Layout
-
-std::map<std::wstring, Matrix<ElemType>*> inputMatrices; 
-\end_layout
-
-\begin_layout Plain Layout
-
-for (size_t i=0; i<FeatureNodes.size(); i++)
-\end_layout
-
-\begin_layout Plain Layout
-
-{                 
-\end_layout
-
-\begin_layout Plain Layout
-
-    inputMatrices[FeatureNodes[i]->NodeName()] = &FeatureNodes[i]->FunctionValue
-s();
-\end_layout
-
-\begin_layout Plain Layout
-
-}             
-\end_layout
-
-\begin_layout Plain Layout
-
-\end_layout
-
-\begin_layout Plain Layout
-
-for (size_t i=0; i<labelNodes.size(); i++)             
-\end_layout
-
-\begin_layout Plain Layout
-
-{
-\end_layout
-
-\begin_layout Plain Layout
-
-    inputMatrices[labelNodes[i]->NodeName()] = &labelNodes[i]->FunctionValues();
-             
-\end_layout
-
-\begin_layout Plain Layout
-
-} 
-\end_layout
-
-\end_inset
-
-
-\end_layout
-
-\begin_layout Subsection
-Evaluate Precomputed Nodes
-\begin_inset Index idx
-status open
-
-\begin_layout Plain Layout
-Node ! Evaluate Precomputed 
-\end_layout
-
-\end_inset
-
-
-\end_layout
-
-\begin_layout Standard
-Before training happens, we need to evaluate the precomputed nodes.
- The precomputed nodes are typically used to compute the mean and standard
- deviations of input features so that we may normalize the features or get
- the frequency information of labels, which can be used as the prior probability
- of the output nodes.
- It is advised that you save a model after each major model update so that
- you may re-start from a checkpoint file in case you cannot finish the whole
- training at once.
-\end_layout
-
-\begin_layout Standard
-\begin_inset listings
-inline false
-status open
-
-\begin_layout Plain Layout
-
-if (PreCompute(net,trainSetDataReader, FeatureNodes,labelNodes,inputMatrices)
- || startEpoch == 0)             
-\end_layout
-
-\begin_layout Plain Layout
-
-{                 
-\end_layout
-
-\begin_layout Plain Layout
-
-    net.SaveToFile(GetModelNameForEpoch(int(startEpoch)-1));            
- 
-\end_layout
-
-\begin_layout Plain Layout
-
-} 
-\end_layout
-
-\end_inset
-
-
-\end_layout
-
-\begin_layout Subsection
-Main Loop
-\end_layout
-
-\begin_layout Standard
-Most of the training happens inside the loop through epochs.
- In the following example we also show that you can specify some special
- properties for nodes such as convolutional node and dropout node.
- Depends on whether these properties should be set to different values for
- different epoch they can be handled either inside or outside of the epoch
- loop.
-\end_layout
-
-\begin_layout Standard
-\begin_inset listings
-inline false
-status open
-
-\begin_layout Plain Layout
-
-std::vector<ComputationNodePtr> & criterionNodes = GetTrainCriterionNodes(net);
-\end_layout
-
-\begin_layout Plain Layout
-
-std::vector<ComputationNodePtr> & evaluationNodes = GetEvalCriterionNodes(net);
- 
-\end_layout
-
-\begin_layout Plain Layout
-
-\end_layout
-
-\begin_layout Plain Layout
-
-SetMaxTempMemSizeForCNN(net, criterionNodes[0], m_maxTempMemSizeInSamplesForCNN)
-; 
-\end_layout
-
-\begin_layout Plain Layout
-
-\end_layout
-
-\begin_layout Plain Layout
-
-for (int i=int(startEpoch); i<int(m_maxEpochs); i++)             
-\end_layout
-
-\begin_layout Plain Layout
-
-{ 
-\end_layout
-
-\begin_layout Plain Layout
-
-    SetDropoutRate(net, criterionNodes[0], m_dropoutRates[i], prevDropoutRate,
- dropOutSeed); 
-\end_layout
-
-\begin_layout Plain Layout
-
-    DecideLearningRate();
-\end_layout
-
-\begin_layout Plain Layout
-
-	TrainOneEpoch(); 
-\end_layout
-
-\begin_layout Plain Layout
-
-}
-\end_layout
-
-\end_inset
-
-
-\end_layout
-
-\begin_layout Subsection
-Train One Epoch
-\end_layout
-
-\begin_layout Standard
-The TrainOneEpoch
-\begin_inset Index idx
-status open
-
-\begin_layout Plain Layout
-TrainOneEpoch
-\end_layout
-
-\end_inset
-
- function contains your core training algorithm.
- It typically looks like following:
-\end_layout
-
-\begin_layout Standard
-\begin_inset listings
-inline false
-status open
-
-\begin_layout Plain Layout
-
-//start the minibatch loop in the data reader.
-\end_layout
-
-\begin_layout Plain Layout
-
-trainSetDataReader->StartMinibatchLoop(mbSize, epochNumber, epochSize);
- 
-\end_layout
-
-\begin_layout Plain Layout
-
-\end_layout
-
-\begin_layout Plain Layout
-
-while (trainSetDataReader->GetMinibatch(inputMatrices))             
-\end_layout
-
-\begin_layout Plain Layout
-
-{ 
-\end_layout
-
-\begin_layout Plain Layout
-
-    //update the time stamp of the input nodes for re-evaluation
-\end_layout
-
-\begin_layout Plain Layout
-
-	UpdateEvalTimeStamps(FeatureNodes);                 
-\end_layout
-
-\begin_layout Plain Layout
-
-	UpdateEvalTimeStamps(labelNodes);
-\end_layout
-
-\begin_layout Plain Layout
-
-\end_layout
-
-\begin_layout Plain Layout
-
-	//set actual minibatch size, needed since delay nodes cannot infer it automatic
-ally
-\end_layout
-
-\begin_layout Plain Layout
-
-    size_t actualMBSize = net.GetActualMBSize();
-\end_layout
-
-\begin_layout Plain Layout
-
-	net.SetActualMiniBatchSize(actualMBSize);   
-\end_layout
-
-\begin_layout Plain Layout
-
-\end_layout
-
-\begin_layout Plain Layout
-
-	//set the number of samples for each gradient computation in the truncated
- BPTT.
-            
-\end_layout
-
-\begin_layout Plain Layout
-
-	net.SetActualNbrSlicesInEachRecIter(trainSetDataReader->NumberSlicesInEachRecurr
-entIter());  
-\end_layout
-
-\begin_layout Plain Layout
-
-\end_layout
-
-\begin_layout Plain Layout
-
-	//set the sentence end information for multi-sequence RNN training    
-         
-\end_layout
-
-\begin_layout Plain Layout
-
-	trainSetDataReader->SetSentenceEndInBatch(net.m_sentenceEnd);  
-\end_layout
-
-\begin_layout Plain Layout
-
-\end_layout
-
-\begin_layout Plain Layout
-
-	//compute the gradients, which will be stored in the GradientValues() of
- each node
-\end_layout
-
-\begin_layout Plain Layout
-
-	net.ComputeGradient(criterionNodes[0]);
-\end_layout
-
-\begin_layout Plain Layout
-
-\end_layout
-
-\begin_layout Plain Layout
-
-	//you can do statistics computation here for evaluation error and training
- error
-\end_layout
-
-\begin_layout Plain Layout
-
-\end_layout
-
-\begin_layout Plain Layout
-
-	//Update the model based on the gradient computed
-\end_layout
-
-\begin_layout Plain Layout
-
-	UpdateModel();
-\end_layout
-
-\begin_layout Plain Layout
-
-}
-\end_layout
-
-\end_inset
-
-
-\end_layout
-
-\begin_layout Standard
-The StartMinibatchLoop call will inform the reader how to prepare for the
- minibatches.
- The code then get minibatches until all minibatches are fetched for the
- epoch.
- Once a minibatch is fetched from the reader, you need to call the UpdateEvalTim
-eStamps function to inform the computational network that the values of
- these nodes have been changed so that all nodes that depend on these nodes
- will be recomputed when the forward computation is carried out.
- You need to do the same thing for all the model parameters when they are
- updated by your training algorithm.
-\end_layout
-
-\end_body
-\end_document
->>>>>>> d1720efc
+\end_document