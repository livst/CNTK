--- conflicted
+++ resolved
@@ -17,11 +17,8 @@
 sys.path.append(os.path.join(abs_path, "..", "..", "..", "..", "Examples", "Image", "Classification", "ConvNet", "Python"))
 from ConvNet_CIFAR10_DataAug_Distributed import train_and_test_cifar_convnet
 
-<<<<<<< HEAD
-def run_cifar_convnet_distributed(epochs, block_size, num_quantization_bits, distributed_after_samples):
-=======
+
 def run_cifar_convnet_distributed(epochs, block_samples, num_quantization_bits, distributed_after_samples):
->>>>>>> db805e94
     try:
         base_path = os.path.join(os.environ['CNTK_EXTERNAL_TESTDATA_SOURCE_DIRECTORY'],
                                 *"Image/CIFAR/v0/cifar-10-batches-py".split("/"))
@@ -44,54 +41,26 @@
     #force_deterministic_algorithms()
     # TODO: do the above; they lead to slightly different results, so not doing it for now
 
-<<<<<<< HEAD
-    return train_and_test_cifar_convnet(mean=mean, train_data=train_data, test_data=test_data, max_epochs=epochs, distributed_after_samples=distributed_after_samples, num_quantization_bits=num_quantization_bits, block_size=block_size)
-    # create_train_reader = lambda data_size: create_reader(os.path.join(base_path, 'train_map.txt'), os.path.join(base_path, 'CIFAR-10_mean.xml'), True, data_size, 0)
-    # test_reader = create_reader(os.path.join(base_path, 'test_map.txt'), os.path.join(base_path, 'CIFAR-10_mean.xml'), False, FULL_DATA_SWEEP)
+    return train_and_test_cifar_convnet(mean=mean, train_data=train_data, test_data=test_data, max_epochs=epochs, distributed_after_samples=distributed_after_samples, num_quantization_bits=num_quantization_bits, block_samples=block_samples)
 
-    # distributed_after_samples = 0
-    # num_quantization_bits = 32
-    # create_dist_learner = lambda learner: distributed.data_parallel_distributed_learner(
-    #     learner=learner,
-    #     num_quantization_bits=num_quantization_bits,
-    #     distributed_after=distributed_after_samples)
-
-    # return convnet_cifar10_dataaug(create_train_reader, test_reader, create_dist_learner, max_epochs=1)
-
-=======
-    return train_and_test_cifar_convnet(mean=mean, train_data=train_data, test_data=test_data, max_epochs=epochs, distributed_after_samples=distributed_after_samples, num_quantization_bits=num_quantization_bits, block_samples=block_samples)
->>>>>>> db805e94
 
 if __name__=='__main__':
     parser = argparse.ArgumentParser()
     parser.add_argument('-q', '--quantize_bit', required=False, default=32, type=int)
-<<<<<<< HEAD
-    parser.add_argument('-e', '--epochs', required=False, default=3, type=int)
-    parser.add_argument('-b', '--block_size', required=False, type=int, default=0)
-=======
+
     parser.add_argument('-e', '--epochs', required=False, default=2, type=int)
     parser.add_argument('-b', '--block_samples', required=False, type=int, default=0)
->>>>>>> db805e94
     parser.add_argument('-a', '--distributed_after', type=int, required=False, default='0')
 
     args = vars(parser.parse_args())
     num_quantization_bits = int(args['quantize_bit'])
-    epochs = int(args['epochs'])
-<<<<<<< HEAD
-    block_size = int(args['block_size'])
 
-    assert distributed.Communicator.rank() < distributed.Communicator.num_workers()
-    set_default_device(gpu(0)) # force using GPU-0 in test for speed
-    error = run_cifar_convnet_distributed(epochs=epochs, block_size=block_size, num_quantization_bits=num_quantization_bits, distributed_after_samples=distributed_after_samples)
-    print(error)
-=======
     block_samples = int(args['block_samples'])
     distributed_after_samples=int(args['distributed_after'])
 
     assert distributed.Communicator.rank() < distributed.Communicator.num_workers()
     set_default_device(gpu(0)) # force using GPU-0 in test for speed
     run_cifar_convnet_distributed(epochs=epochs, block_samples=block_samples, num_quantization_bits=num_quantization_bits, distributed_after_samples=distributed_after_samples)
-    # print(error)
->>>>>>> db805e94
+
     distributed.Communicator.finalize()
     