--- conflicted
+++ resolved
@@ -1,66 +1,71 @@
-CPU info:
-    CPU Model Name: Intel(R) Xeon(R) CPU E5-2630 v2 @ 2.60GHz
-    Hardware threads: 24
-    Total Memory: 264172964 kB
--------------------------------------------------------------------
-=== Running mpiexec -n 3 /home/philly/jenkins/workspace/CNTK-Test-Linux-W2/build/gpu/release/bin/cntk configFile=/home/philly/jenkins/workspace/CNTK-Test-Linux-W2/Tests/EndToEndTests/Speech/DNN/ParallelNoQuantization/../cntk.cntk currentDirectory=/home/philly/jenkins/workspace/CNTK-Test-Linux-W2/Tests/EndToEndTests/Speech/Data RunDir=/tmp/cntk-test-20160816095705.492453/Speech/DNN_ParallelNoQuantization@release_cpu DataDir=/home/philly/jenkins/workspace/CNTK-Test-Linux-W2/Tests/EndToEndTests/Speech/Data ConfigDir=/home/philly/jenkins/workspace/CNTK-Test-Linux-W2/Tests/EndToEndTests/Speech/DNN/ParallelNoQuantization/.. OutputDir=/tmp/cntk-test-20160816095705.492453/Speech/DNN_ParallelNoQuantization@release_cpu DeviceId=-1 timestamping=true numCPUThreads=8 stderr=/tmp/cntk-test-20160816095705.492453/Speech/DNN_ParallelNoQuantization@release_cpu/stderr
+=== Running mpiexec -n 3 /home/philly/jenkins/workspace/CNTK-Test-Linux-W2/build/gpu/release/bin/cntk configFile=/home/philly/jenkins/workspace/CNTK-Test-Linux-W2/Tests/EndToEndTests/Speech/DNN/ParallelNoQuantization/../cntk.cntk currentDirectory=/home/philly/jenkins/workspace/CNTK-Test-Linux-W2/Tests/EndToEndTests/Speech/Data RunDir=/tmp/cntk-test-20160503175932.483858/Speech/DNN_ParallelNoQuantization@release_cpu DataDir=/home/philly/jenkins/workspace/CNTK-Test-Linux-W2/Tests/EndToEndTests/Speech/Data ConfigDir=/home/philly/jenkins/workspace/CNTK-Test-Linux-W2/Tests/EndToEndTests/Speech/DNN/ParallelNoQuantization/.. OutputDir=/tmp/cntk-test-20160503175932.483858/Speech/DNN_ParallelNoQuantization@release_cpu DeviceId=-1 timestamping=true numCPUThreads=1 stderr=/tmp/cntk-test-20160503175932.483858/Speech/DNN_ParallelNoQuantization@release_cpu/stderr
 -------------------------------------------------------------------
 Build info: 
 
-		Built time: Aug 16 2016 09:41:56
-		Last modified date: Fri Aug 12 07:32:43 2016
+		Built time: May  3 2016 17:56:15
+		Last modified date: Tue May  3 11:36:22 2016
 		Build type: release
 		Build target: GPU
 		With 1bit-SGD: no
-		Math lib: mkl
+		Math lib: acml
 		CUDA_PATH: /usr/local/cuda-7.5
 		CUB_PATH: /usr/local/cub-1.4.1
 		CUDNN_PATH: /usr/local/cudnn-4.0
 		Build Branch: HEAD
-		Build SHA1: 026b1e772b963461e189f8f00aa7ed6951298f84
-		Built by philly on f67b30a647de
+		Build SHA1: 571b092d60e131fd529081a5ed52af2dc815dc82
+		Built by philly on 18750d26eb32
 		Build Path: /home/philly/jenkins/workspace/CNTK-Build-Linux
 -------------------------------------------------------------------
+-------------------------------------------------------------------
+Build info: 
+
+		Built time: May  3 2016 17:56:15
+		Last modified date: Tue May  3 11:36:22 2016
+		Build type: release
+		Build target: GPU
+		With 1bit-SGD: no
+		Math lib: acml
+		CUDA_PATH: /usr/local/cuda-7.5
+		CUB_PATH: /usr/local/cub-1.4.1
+		CUDNN_PATH: /usr/local/cudnn-4.0
+		Build Branch: HEAD
+		Build SHA1: 571b092d60e131fd529081a5ed52af2dc815dc82
+		Built by philly on 18750d26eb32
+		Build Path: /home/philly/jenkins/workspace/CNTK-Build-Linux
+-------------------------------------------------------------------
+Changed current directory to /home/philly/jenkins/workspace/CNTK-Test-Linux-W2/Tests/EndToEndTests/Speech/Data
+MPIWrapper: initializing MPI
 Changed current directory to /home/philly/jenkins/workspace/CNTK-Test-Linux-W2/Tests/EndToEndTests/Speech/Data
 MPIWrapper: initializing MPI
 -------------------------------------------------------------------
 Build info: 
 
-		Built time: Aug 16 2016 09:41:56
-		Last modified date: Fri Aug 12 07:32:43 2016
+		Built time: May  3 2016 17:56:15
+		Last modified date: Tue May  3 11:36:22 2016
 		Build type: release
 		Build target: GPU
 		With 1bit-SGD: no
-		Math lib: mkl
+		Math lib: acml
 		CUDA_PATH: /usr/local/cuda-7.5
 		CUB_PATH: /usr/local/cub-1.4.1
 		CUDNN_PATH: /usr/local/cudnn-4.0
 		Build Branch: HEAD
-		Build SHA1: 026b1e772b963461e189f8f00aa7ed6951298f84
-		Built by philly on f67b30a647de
-		Build Path: /home/philly/jenkins/workspace/CNTK-Build-Linux
--------------------------------------------------------------------
--------------------------------------------------------------------
-Build info: 
-
-		Built time: Aug 16 2016 09:41:56
-		Last modified date: Fri Aug 12 07:32:43 2016
-		Build type: release
-		Build target: GPU
-		With 1bit-SGD: no
-		Math lib: mkl
-		CUDA_PATH: /usr/local/cuda-7.5
-		CUB_PATH: /usr/local/cub-1.4.1
-		CUDNN_PATH: /usr/local/cudnn-4.0
-		Build Branch: HEAD
-		Build SHA1: 026b1e772b963461e189f8f00aa7ed6951298f84
-		Built by philly on f67b30a647de
+		Build SHA1: 571b092d60e131fd529081a5ed52af2dc815dc82
+		Built by philly on 18750d26eb32
 		Build Path: /home/philly/jenkins/workspace/CNTK-Build-Linux
 -------------------------------------------------------------------
 Changed current directory to /home/philly/jenkins/workspace/CNTK-Test-Linux-W2/Tests/EndToEndTests/Speech/Data
-Changed current directory to /home/philly/jenkins/workspace/CNTK-Test-Linux-W2/Tests/EndToEndTests/Speech/Data
 MPIWrapper: initializing MPI
-MPIWrapper: initializing MPI
+--------------------------------------------------------------------------
+[[62904,1],1]: A high-performance Open MPI point-to-point messaging module
+was unable to find any relevant network interfaces:
+
+Module: OpenFabrics (openib)
+  Host: 870bdeb651b9
+
+Another transport will be used instead, although this may result in
+lower performance.
+--------------------------------------------------------------------------
 ping [requestnodes (before change)]: 3 nodes pinging each other
 ping [requestnodes (before change)]: 3 nodes pinging each other
 ping [requestnodes (before change)]: 3 nodes pinging each other
@@ -68,60 +73,78 @@
 requestnodes [MPIWrapper]: using 3 out of 3 MPI nodes (3 requested); we (0) are in (participating)
 ping [requestnodes (after change)]: 3 nodes pinging each other
 ping [requestnodes (before change)]: all 3 nodes responded
-requestnodes [MPIWrapper]: using 3 out of 3 MPI nodes (3 requested); we (1) are in (participating)
-ping [requestnodes (after change)]: 3 nodes pinging each other
 ping [requestnodes (before change)]: all 3 nodes responded
 requestnodes [MPIWrapper]: using 3 out of 3 MPI nodes (3 requested); we (2) are in (participating)
+ping [requestnodes (after change)]: 3 nodes pinging each other
+requestnodes [MPIWrapper]: using 3 out of 3 MPI nodes (3 requested); we (1) are in (participating)
 ping [requestnodes (after change)]: 3 nodes pinging each other
 ping [requestnodes (after change)]: all 3 nodes responded
 mpihelper: we are cog 1 in a gearbox of 3
 ping [mpihelper]: 3 nodes pinging each other
-ping [mpihelper]: all 3 nodes responded
+ping [requestnodes (after change)]: all 3 nodes responded
+mpihelper: we are cog 2 in a gearbox of 3
+ping [mpihelper]: 3 nodes pinging each other
 ping [requestnodes (after change)]: all 3 nodes responded
 mpihelper: we are cog 0 in a gearbox of 3
 ping [mpihelper]: 3 nodes pinging each other
 ping [mpihelper]: all 3 nodes responded
-ping [requestnodes (after change)]: all 3 nodes responded
-mpihelper: we are cog 2 in a gearbox of 3
-ping [mpihelper]: 3 nodes pinging each other
 ping [mpihelper]: all 3 nodes responded
-08/16/2016 09:59:52: Redirecting stderr to file /tmp/cntk-test-20160816095705.492453/Speech/DNN_ParallelNoQuantization@release_cpu/stderr_speechTrain.logrank0
-08/16/2016 09:59:53: Redirecting stderr to file /tmp/cntk-test-20160816095705.492453/Speech/DNN_ParallelNoQuantization@release_cpu/stderr_speechTrain.logrank1
-08/16/2016 09:59:53: Redirecting stderr to file /tmp/cntk-test-20160816095705.492453/Speech/DNN_ParallelNoQuantization@release_cpu/stderr_speechTrain.logrank2
-MPI Rank 0: 08/16/2016 09:59:52: -------------------------------------------------------------------
-MPI Rank 0: 08/16/2016 09:59:52: Build info: 
-MPI Rank 0: 
-MPI Rank 0: 08/16/2016 09:59:52: 		Built time: Aug 16 2016 09:41:56
-MPI Rank 0: 08/16/2016 09:59:52: 		Last modified date: Fri Aug 12 07:32:43 2016
-MPI Rank 0: 08/16/2016 09:59:52: 		Build type: release
-MPI Rank 0: 08/16/2016 09:59:52: 		Build target: GPU
-MPI Rank 0: 08/16/2016 09:59:52: 		With 1bit-SGD: no
-MPI Rank 0: 08/16/2016 09:59:52: 		Math lib: mkl
-MPI Rank 0: 08/16/2016 09:59:52: 		CUDA_PATH: /usr/local/cuda-7.5
-MPI Rank 0: 08/16/2016 09:59:52: 		CUB_PATH: /usr/local/cub-1.4.1
-MPI Rank 0: 08/16/2016 09:59:52: 		CUDNN_PATH: /usr/local/cudnn-4.0
-MPI Rank 0: 08/16/2016 09:59:52: 		Build Branch: HEAD
-MPI Rank 0: 08/16/2016 09:59:52: 		Build SHA1: 026b1e772b963461e189f8f00aa7ed6951298f84
-MPI Rank 0: 08/16/2016 09:59:52: 		Built by philly on f67b30a647de
-MPI Rank 0: 08/16/2016 09:59:52: 		Build Path: /home/philly/jenkins/workspace/CNTK-Build-Linux
-MPI Rank 0: 08/16/2016 09:59:52: -------------------------------------------------------------------
-MPI Rank 0: 08/16/2016 09:59:54: -------------------------------------------------------------------
-MPI Rank 0: 08/16/2016 09:59:54: GPU info:
-MPI Rank 0: 
-MPI Rank 0: 08/16/2016 09:59:54: 		Device[0]: cores = 2880; computeCapability = 3.5; type = "GeForce GTX 780 Ti"; memory = 3071 MB
-MPI Rank 0: 08/16/2016 09:59:54: 		Device[1]: cores = 2880; computeCapability = 3.5; type = "GeForce GTX 780 Ti"; memory = 3071 MB
-MPI Rank 0: 08/16/2016 09:59:54: 		Device[2]: cores = 2880; computeCapability = 3.5; type = "GeForce GTX 780 Ti"; memory = 3071 MB
-MPI Rank 0: 08/16/2016 09:59:54: 		Device[3]: cores = 2880; computeCapability = 3.5; type = "GeForce GTX 780 Ti"; memory = 3071 MB
-MPI Rank 0: 08/16/2016 09:59:54: -------------------------------------------------------------------
-MPI Rank 0: 
-MPI Rank 0: 08/16/2016 09:59:54: Running on localhost at 2016/08/16 09:59:54
-MPI Rank 0: 08/16/2016 09:59:54: Command line: 
-MPI Rank 0: /home/philly/jenkins/workspace/CNTK-Test-Linux-W2/build/gpu/release/bin/cntk  configFile=/home/philly/jenkins/workspace/CNTK-Test-Linux-W2/Tests/EndToEndTests/Speech/DNN/ParallelNoQuantization/../cntk.cntk  currentDirectory=/home/philly/jenkins/workspace/CNTK-Test-Linux-W2/Tests/EndToEndTests/Speech/Data  RunDir=/tmp/cntk-test-20160816095705.492453/Speech/DNN_ParallelNoQuantization@release_cpu  DataDir=/home/philly/jenkins/workspace/CNTK-Test-Linux-W2/Tests/EndToEndTests/Speech/Data  ConfigDir=/home/philly/jenkins/workspace/CNTK-Test-Linux-W2/Tests/EndToEndTests/Speech/DNN/ParallelNoQuantization/..  OutputDir=/tmp/cntk-test-20160816095705.492453/Speech/DNN_ParallelNoQuantization@release_cpu  DeviceId=-1  timestamping=true  numCPUThreads=8  stderr=/tmp/cntk-test-20160816095705.492453/Speech/DNN_ParallelNoQuantization@release_cpu/stderr
-MPI Rank 0: 
-MPI Rank 0: 
-MPI Rank 0: 
-MPI Rank 0: 08/16/2016 09:59:54: >>>>>>>>>>>>>>>>>>>> RAW CONFIG (VARIABLES NOT RESOLVED) >>>>>>>>>>>>>>>>>>>>
-MPI Rank 0: 08/16/2016 09:59:54: precision = "float"
+ping [mpihelper]: all 3 nodes responded
+05/03/2016 18:06:15: Redirecting stderr to file /tmp/cntk-test-20160503175932.483858/Speech/DNN_ParallelNoQuantization@release_cpu/stderr_speechTrain.logrank0
+05/03/2016 18:06:15: Redirecting stderr to file /tmp/cntk-test-20160503175932.483858/Speech/DNN_ParallelNoQuantization@release_cpu/stderr_speechTrain.logrank1
+05/03/2016 18:06:16: Redirecting stderr to file /tmp/cntk-test-20160503175932.483858/Speech/DNN_ParallelNoQuantization@release_cpu/stderr_speechTrain.logrank2
+[870bdeb651b9:29972] 2 more processes have sent help message help-mpi-btl-base.txt / btl:no-nics
+[870bdeb651b9:29972] Set MCA parameter "orte_base_help_aggregate" to 0 to see all help / error messages
+--------------------------------------------------------------------------
+mpiexec has exited due to process rank 0 with PID 29974 on
+node 870bdeb651b9 exiting improperly. There are three reasons this could occur:
+
+1. this process did not call "init" before exiting, but others in
+the job did. This can cause a job to hang indefinitely while it waits
+for all processes to call "init". By rule, if one process calls "init",
+then ALL processes must call "init" prior to termination.
+
+2. this process called "init", but exited without calling "finalize".
+By rule, all processes that call "init" MUST call "finalize" prior to
+exiting or it will be considered an "abnormal termination"
+
+3. this process called "MPI_Abort" or "orte_abort" and the mca parameter
+orte_create_session_dirs is set to false. In this case, the run-time cannot
+detect that the abort call was an abnormal termination. Hence, the only
+error message you will receive is this one.
+
+This may have caused other processes in the application to be
+terminated by signals sent by mpiexec (as reported here).
+
+You can avoid this message by specifying -quiet on the mpiexec command line.
+
+--------------------------------------------------------------------------
+MPI Rank 0: 05/03/2016 18:06:15: -------------------------------------------------------------------
+MPI Rank 0: 05/03/2016 18:06:15: Build info: 
+MPI Rank 0: 
+MPI Rank 0: 05/03/2016 18:06:15: 		Built time: May  3 2016 17:56:15
+MPI Rank 0: 05/03/2016 18:06:15: 		Last modified date: Tue May  3 11:36:22 2016
+MPI Rank 0: 05/03/2016 18:06:15: 		Build type: release
+MPI Rank 0: 05/03/2016 18:06:15: 		Build target: GPU
+MPI Rank 0: 05/03/2016 18:06:15: 		With 1bit-SGD: no
+MPI Rank 0: 05/03/2016 18:06:15: 		Math lib: acml
+MPI Rank 0: 05/03/2016 18:06:15: 		CUDA_PATH: /usr/local/cuda-7.5
+MPI Rank 0: 05/03/2016 18:06:15: 		CUB_PATH: /usr/local/cub-1.4.1
+MPI Rank 0: 05/03/2016 18:06:15: 		CUDNN_PATH: /usr/local/cudnn-4.0
+MPI Rank 0: 05/03/2016 18:06:15: 		Build Branch: HEAD
+MPI Rank 0: 05/03/2016 18:06:15: 		Build SHA1: 571b092d60e131fd529081a5ed52af2dc815dc82
+MPI Rank 0: 05/03/2016 18:06:15: 		Built by philly on 18750d26eb32
+MPI Rank 0: 05/03/2016 18:06:15: 		Build Path: /home/philly/jenkins/workspace/CNTK-Build-Linux
+MPI Rank 0: 05/03/2016 18:06:15: -------------------------------------------------------------------
+MPI Rank 0: 
+MPI Rank 0: 05/03/2016 18:06:15: Running on localhost at 2016/05/03 18:06:15
+MPI Rank 0: 05/03/2016 18:06:15: Command line: 
+MPI Rank 0: /home/philly/jenkins/workspace/CNTK-Test-Linux-W2/build/gpu/release/bin/cntk  configFile=/home/philly/jenkins/workspace/CNTK-Test-Linux-W2/Tests/EndToEndTests/Speech/DNN/ParallelNoQuantization/../cntk.cntk  currentDirectory=/home/philly/jenkins/workspace/CNTK-Test-Linux-W2/Tests/EndToEndTests/Speech/Data  RunDir=/tmp/cntk-test-20160503175932.483858/Speech/DNN_ParallelNoQuantization@release_cpu  DataDir=/home/philly/jenkins/workspace/CNTK-Test-Linux-W2/Tests/EndToEndTests/Speech/Data  ConfigDir=/home/philly/jenkins/workspace/CNTK-Test-Linux-W2/Tests/EndToEndTests/Speech/DNN/ParallelNoQuantization/..  OutputDir=/tmp/cntk-test-20160503175932.483858/Speech/DNN_ParallelNoQuantization@release_cpu  DeviceId=-1  timestamping=true  numCPUThreads=1  stderr=/tmp/cntk-test-20160503175932.483858/Speech/DNN_ParallelNoQuantization@release_cpu/stderr
+MPI Rank 0: 
+MPI Rank 0: 
+MPI Rank 0: 
+MPI Rank 0: 05/03/2016 18:06:15: >>>>>>>>>>>>>>>>>>>> RAW CONFIG (VARIABLES NOT RESOLVED) >>>>>>>>>>>>>>>>>>>>
+MPI Rank 0: 05/03/2016 18:06:15: precision = "float"
 MPI Rank 0: command = speechTrain
 MPI Rank 0: deviceId = $DeviceId$
 MPI Rank 0: parallelTrain = true
@@ -133,7 +156,7 @@
 MPI Rank 0:     SimpleNetworkBuilder = [
 MPI Rank 0:         layerSizes = 363:512:512:132
 MPI Rank 0:         trainingCriterion = "CrossEntropyWithSoftmax"
-MPI Rank 0:         evalCriterion = "ClassificationError"
+MPI Rank 0:         evalCriterion = "ErrorPrediction"
 MPI Rank 0:         layerTypes = "Sigmoid"
 MPI Rank 0:         initValueScale = 1.0
 MPI Rank 0:         applyMeanVarNorm = true
@@ -159,7 +182,7 @@
 MPI Rank 0:              then CrossEntropyWithSoftmax(labels, outZ, tag='criterion')
 MPI Rank 0:              else Fail('unknown trainingCriterion ' + trainingCriterion)
 MPI Rank 0:         Err = if evalCriterion == 'Err' then
-MPI Rank 0:               ClassificationError(labels, outZ, tag='evaluation')
+MPI Rank 0:               ErrorPrediction(labels, outZ, tag='evaluation')
 MPI Rank 0:               else Fail('unknown evalCriterion ' + evalCriterion)
 MPI Rank 0:         logPrior = LogPrior(labels)
 MPI Rank 0:         // TODO: how to add a tag to an infix operation?
@@ -197,7 +220,6 @@
 MPI Rank 0:         miniBatchMode = "partial"
 MPI Rank 0:         randomize = "auto"
 MPI Rank 0:         verbosity = 0
-MPI Rank 0:         useMersenneTwisterRand=true
 MPI Rank 0:         features = [
 MPI Rank 0:             dim = 363
 MPI Rank 0:             type = "real"
@@ -212,31 +234,31 @@
 MPI Rank 0:     ]
 MPI Rank 0: ]
 MPI Rank 0: currentDirectory=/home/philly/jenkins/workspace/CNTK-Test-Linux-W2/Tests/EndToEndTests/Speech/Data
-MPI Rank 0: RunDir=/tmp/cntk-test-20160816095705.492453/Speech/DNN_ParallelNoQuantization@release_cpu
+MPI Rank 0: RunDir=/tmp/cntk-test-20160503175932.483858/Speech/DNN_ParallelNoQuantization@release_cpu
 MPI Rank 0: DataDir=/home/philly/jenkins/workspace/CNTK-Test-Linux-W2/Tests/EndToEndTests/Speech/Data
 MPI Rank 0: ConfigDir=/home/philly/jenkins/workspace/CNTK-Test-Linux-W2/Tests/EndToEndTests/Speech/DNN/ParallelNoQuantization/..
-MPI Rank 0: OutputDir=/tmp/cntk-test-20160816095705.492453/Speech/DNN_ParallelNoQuantization@release_cpu
+MPI Rank 0: OutputDir=/tmp/cntk-test-20160503175932.483858/Speech/DNN_ParallelNoQuantization@release_cpu
 MPI Rank 0: DeviceId=-1
 MPI Rank 0: timestamping=true
-MPI Rank 0: numCPUThreads=8
-MPI Rank 0: stderr=/tmp/cntk-test-20160816095705.492453/Speech/DNN_ParallelNoQuantization@release_cpu/stderr
-MPI Rank 0: 
-MPI Rank 0: 08/16/2016 09:59:54: <<<<<<<<<<<<<<<<<<<< RAW CONFIG (VARIABLES NOT RESOLVED)  <<<<<<<<<<<<<<<<<<<<
-MPI Rank 0: 
-MPI Rank 0: 08/16/2016 09:59:54: >>>>>>>>>>>>>>>>>>>> RAW CONFIG WITH ALL VARIABLES RESOLVED >>>>>>>>>>>>>>>>>>>>
-MPI Rank 0: 08/16/2016 09:59:54: precision = "float"
+MPI Rank 0: numCPUThreads=1
+MPI Rank 0: stderr=/tmp/cntk-test-20160503175932.483858/Speech/DNN_ParallelNoQuantization@release_cpu/stderr
+MPI Rank 0: 
+MPI Rank 0: 05/03/2016 18:06:15: <<<<<<<<<<<<<<<<<<<< RAW CONFIG (VARIABLES NOT RESOLVED)  <<<<<<<<<<<<<<<<<<<<
+MPI Rank 0: 
+MPI Rank 0: 05/03/2016 18:06:15: >>>>>>>>>>>>>>>>>>>> RAW CONFIG WITH ALL VARIABLES RESOLVED >>>>>>>>>>>>>>>>>>>>
+MPI Rank 0: 05/03/2016 18:06:15: precision = "float"
 MPI Rank 0: command = speechTrain
 MPI Rank 0: deviceId = -1
 MPI Rank 0: parallelTrain = true
 MPI Rank 0: speechTrain = [
 MPI Rank 0:     action = "train"
-MPI Rank 0:     modelPath = "/tmp/cntk-test-20160816095705.492453/Speech/DNN_ParallelNoQuantization@release_cpu/models/cntkSpeech.dnn"
+MPI Rank 0:     modelPath = "/tmp/cntk-test-20160503175932.483858/Speech/DNN_ParallelNoQuantization@release_cpu/models/cntkSpeech.dnn"
 MPI Rank 0:     deviceId = -1
 MPI Rank 0:     traceLevel = 1
 MPI Rank 0:     SimpleNetworkBuilder = [
 MPI Rank 0:         layerSizes = 363:512:512:132
 MPI Rank 0:         trainingCriterion = "CrossEntropyWithSoftmax"
-MPI Rank 0:         evalCriterion = "ClassificationError"
+MPI Rank 0:         evalCriterion = "ErrorPrediction"
 MPI Rank 0:         layerTypes = "Sigmoid"
 MPI Rank 0:         initValueScale = 1.0
 MPI Rank 0:         applyMeanVarNorm = true
@@ -262,7 +284,7 @@
 MPI Rank 0:              then CrossEntropyWithSoftmax(labels, outZ, tag='criterion')
 MPI Rank 0:              else Fail('unknown trainingCriterion ' + trainingCriterion)
 MPI Rank 0:         Err = if evalCriterion == 'Err' then
-MPI Rank 0:               ClassificationError(labels, outZ, tag='evaluation')
+MPI Rank 0:               ErrorPrediction(labels, outZ, tag='evaluation')
 MPI Rank 0:               else Fail('unknown evalCriterion ' + evalCriterion)
 MPI Rank 0:         logPrior = LogPrior(labels)
 MPI Rank 0:         // TODO: how to add a tag to an infix operation?
@@ -300,7 +322,6 @@
 MPI Rank 0:         miniBatchMode = "partial"
 MPI Rank 0:         randomize = "auto"
 MPI Rank 0:         verbosity = 0
-MPI Rank 0:         useMersenneTwisterRand=true
 MPI Rank 0:         features = [
 MPI Rank 0:             dim = 363
 MPI Rank 0:             type = "real"
@@ -315,37 +336,37 @@
 MPI Rank 0:     ]
 MPI Rank 0: ]
 MPI Rank 0: currentDirectory=/home/philly/jenkins/workspace/CNTK-Test-Linux-W2/Tests/EndToEndTests/Speech/Data
-MPI Rank 0: RunDir=/tmp/cntk-test-20160816095705.492453/Speech/DNN_ParallelNoQuantization@release_cpu
+MPI Rank 0: RunDir=/tmp/cntk-test-20160503175932.483858/Speech/DNN_ParallelNoQuantization@release_cpu
 MPI Rank 0: DataDir=/home/philly/jenkins/workspace/CNTK-Test-Linux-W2/Tests/EndToEndTests/Speech/Data
 MPI Rank 0: ConfigDir=/home/philly/jenkins/workspace/CNTK-Test-Linux-W2/Tests/EndToEndTests/Speech/DNN/ParallelNoQuantization/..
-MPI Rank 0: OutputDir=/tmp/cntk-test-20160816095705.492453/Speech/DNN_ParallelNoQuantization@release_cpu
+MPI Rank 0: OutputDir=/tmp/cntk-test-20160503175932.483858/Speech/DNN_ParallelNoQuantization@release_cpu
 MPI Rank 0: DeviceId=-1
 MPI Rank 0: timestamping=true
-MPI Rank 0: numCPUThreads=8
-MPI Rank 0: stderr=/tmp/cntk-test-20160816095705.492453/Speech/DNN_ParallelNoQuantization@release_cpu/stderr
-MPI Rank 0: 
-MPI Rank 0: 08/16/2016 09:59:54: <<<<<<<<<<<<<<<<<<<< RAW CONFIG WITH ALL VARIABLES RESOLVED <<<<<<<<<<<<<<<<<<<<
-MPI Rank 0: 
-MPI Rank 0: 08/16/2016 09:59:54: >>>>>>>>>>>>>>>>>>>> PROCESSED CONFIG WITH ALL VARIABLES RESOLVED >>>>>>>>>>>>>>>>>>>>
+MPI Rank 0: numCPUThreads=1
+MPI Rank 0: stderr=/tmp/cntk-test-20160503175932.483858/Speech/DNN_ParallelNoQuantization@release_cpu/stderr
+MPI Rank 0: 
+MPI Rank 0: 05/03/2016 18:06:15: <<<<<<<<<<<<<<<<<<<< RAW CONFIG WITH ALL VARIABLES RESOLVED <<<<<<<<<<<<<<<<<<<<
+MPI Rank 0: 
+MPI Rank 0: 05/03/2016 18:06:15: >>>>>>>>>>>>>>>>>>>> PROCESSED CONFIG WITH ALL VARIABLES RESOLVED >>>>>>>>>>>>>>>>>>>>
 MPI Rank 0: configparameters: cntk.cntk:command=speechTrain
 MPI Rank 0: configparameters: cntk.cntk:ConfigDir=/home/philly/jenkins/workspace/CNTK-Test-Linux-W2/Tests/EndToEndTests/Speech/DNN/ParallelNoQuantization/..
 MPI Rank 0: configparameters: cntk.cntk:currentDirectory=/home/philly/jenkins/workspace/CNTK-Test-Linux-W2/Tests/EndToEndTests/Speech/Data
 MPI Rank 0: configparameters: cntk.cntk:DataDir=/home/philly/jenkins/workspace/CNTK-Test-Linux-W2/Tests/EndToEndTests/Speech/Data
 MPI Rank 0: configparameters: cntk.cntk:deviceId=-1
-MPI Rank 0: configparameters: cntk.cntk:numCPUThreads=8
-MPI Rank 0: configparameters: cntk.cntk:OutputDir=/tmp/cntk-test-20160816095705.492453/Speech/DNN_ParallelNoQuantization@release_cpu
+MPI Rank 0: configparameters: cntk.cntk:numCPUThreads=1
+MPI Rank 0: configparameters: cntk.cntk:OutputDir=/tmp/cntk-test-20160503175932.483858/Speech/DNN_ParallelNoQuantization@release_cpu
 MPI Rank 0: configparameters: cntk.cntk:parallelTrain=true
 MPI Rank 0: configparameters: cntk.cntk:precision=float
-MPI Rank 0: configparameters: cntk.cntk:RunDir=/tmp/cntk-test-20160816095705.492453/Speech/DNN_ParallelNoQuantization@release_cpu
+MPI Rank 0: configparameters: cntk.cntk:RunDir=/tmp/cntk-test-20160503175932.483858/Speech/DNN_ParallelNoQuantization@release_cpu
 MPI Rank 0: configparameters: cntk.cntk:speechTrain=[
 MPI Rank 0:     action = "train"
-MPI Rank 0:     modelPath = "/tmp/cntk-test-20160816095705.492453/Speech/DNN_ParallelNoQuantization@release_cpu/models/cntkSpeech.dnn"
+MPI Rank 0:     modelPath = "/tmp/cntk-test-20160503175932.483858/Speech/DNN_ParallelNoQuantization@release_cpu/models/cntkSpeech.dnn"
 MPI Rank 0:     deviceId = -1
 MPI Rank 0:     traceLevel = 1
 MPI Rank 0:     SimpleNetworkBuilder = [
 MPI Rank 0:         layerSizes = 363:512:512:132
 MPI Rank 0:         trainingCriterion = "CrossEntropyWithSoftmax"
-MPI Rank 0:         evalCriterion = "ClassificationError"
+MPI Rank 0:         evalCriterion = "ErrorPrediction"
 MPI Rank 0:         layerTypes = "Sigmoid"
 MPI Rank 0:         initValueScale = 1.0
 MPI Rank 0:         applyMeanVarNorm = true
@@ -371,7 +392,7 @@
 MPI Rank 0:              then CrossEntropyWithSoftmax(labels, outZ, tag='criterion')
 MPI Rank 0:              else Fail('unknown trainingCriterion ' + trainingCriterion)
 MPI Rank 0:         Err = if evalCriterion == 'Err' then
-MPI Rank 0:               ClassificationError(labels, outZ, tag='evaluation')
+MPI Rank 0:               ErrorPrediction(labels, outZ, tag='evaluation')
 MPI Rank 0:               else Fail('unknown evalCriterion ' + evalCriterion)
 MPI Rank 0:         logPrior = LogPrior(labels)
 MPI Rank 0:         // TODO: how to add a tag to an infix operation?
@@ -409,7 +430,6 @@
 MPI Rank 0:         miniBatchMode = "partial"
 MPI Rank 0:         randomize = "auto"
 MPI Rank 0:         verbosity = 0
-MPI Rank 0:         useMersenneTwisterRand=true
 MPI Rank 0:         features = [
 MPI Rank 0:             dim = 363
 MPI Rank 0:             type = "real"
@@ -424,23 +444,23 @@
 MPI Rank 0:     ]
 MPI Rank 0: ]
 MPI Rank 0: 
-MPI Rank 0: configparameters: cntk.cntk:stderr=/tmp/cntk-test-20160816095705.492453/Speech/DNN_ParallelNoQuantization@release_cpu/stderr
+MPI Rank 0: configparameters: cntk.cntk:stderr=/tmp/cntk-test-20160503175932.483858/Speech/DNN_ParallelNoQuantization@release_cpu/stderr
 MPI Rank 0: configparameters: cntk.cntk:timestamping=true
-MPI Rank 0: 08/16/2016 09:59:54: <<<<<<<<<<<<<<<<<<<< PROCESSED CONFIG WITH ALL VARIABLES RESOLVED <<<<<<<<<<<<<<<<<<<<
-MPI Rank 0: 08/16/2016 09:59:54: Commands: speechTrain
-MPI Rank 0: 08/16/2016 09:59:54: Precision = "float"
-MPI Rank 0: 08/16/2016 09:59:54: Using 8 CPU threads.
-MPI Rank 0: 08/16/2016 09:59:54: CNTKModelPath: /tmp/cntk-test-20160816095705.492453/Speech/DNN_ParallelNoQuantization@release_cpu/models/cntkSpeech.dnn
-MPI Rank 0: 08/16/2016 09:59:54: CNTKCommandTrainInfo: speechTrain : 3
-MPI Rank 0: 08/16/2016 09:59:54: CNTKCommandTrainInfo: CNTKNoMoreCommands_Total : 3
-MPI Rank 0: 
-MPI Rank 0: 08/16/2016 09:59:54: ##############################################################################
-MPI Rank 0: 08/16/2016 09:59:54: #                                                                            #
-MPI Rank 0: 08/16/2016 09:59:54: # Action "train"                                                             #
-MPI Rank 0: 08/16/2016 09:59:54: #                                                                            #
-MPI Rank 0: 08/16/2016 09:59:54: ##############################################################################
-MPI Rank 0: 
-MPI Rank 0: 08/16/2016 09:59:54: CNTKCommandTrainBegin: speechTrain
+MPI Rank 0: 05/03/2016 18:06:15: <<<<<<<<<<<<<<<<<<<< PROCESSED CONFIG WITH ALL VARIABLES RESOLVED <<<<<<<<<<<<<<<<<<<<
+MPI Rank 0: 05/03/2016 18:06:15: Commands: speechTrain
+MPI Rank 0: 05/03/2016 18:06:15: Precision = "float"
+MPI Rank 0: 05/03/2016 18:06:15: Using 1 CPU threads.
+MPI Rank 0: 05/03/2016 18:06:15: CNTKModelPath: /tmp/cntk-test-20160503175932.483858/Speech/DNN_ParallelNoQuantization@release_cpu/models/cntkSpeech.dnn
+MPI Rank 0: 05/03/2016 18:06:15: CNTKCommandTrainInfo: speechTrain : 3
+MPI Rank 0: 05/03/2016 18:06:15: CNTKCommandTrainInfo: CNTKNoMoreCommands_Total : 3
+MPI Rank 0: 
+MPI Rank 0: 05/03/2016 18:06:15: ##############################################################################
+MPI Rank 0: 05/03/2016 18:06:15: #                                                                            #
+MPI Rank 0: 05/03/2016 18:06:15: # Action "train"                                                             #
+MPI Rank 0: 05/03/2016 18:06:15: #                                                                            #
+MPI Rank 0: 05/03/2016 18:06:15: ##############################################################################
+MPI Rank 0: 
+MPI Rank 0: 05/03/2016 18:06:15: CNTKCommandTrainBegin: speechTrain
 MPI Rank 0: SimpleNetworkBuilder Using CPU
 MPI Rank 0: reading script file glob_0000.scp ... 948 entries
 MPI Rank 0: total 132 state names in state list /home/philly/jenkins/workspace/CNTK-Test-Linux-W2/Tests/EndToEndTests/Speech/Data/state.list
@@ -449,25 +469,13 @@
 MPI Rank 0: label set 0: 129 classes
 MPI Rank 0: minibatchutterancesource: 948 utterances grouped into 3 chunks, av. chunk size: 316.0 utterances, 84244.7 frames
 MPI Rank 0: 
-MPI Rank 0: 08/16/2016 09:59:54: Creating virgin network.
-MPI Rank 0: Node 'W0' (LearnableParameter operation): Initializing Parameter[512 x 363] <- 0.000000.
-MPI Rank 0: Node 'W0' (LearnableParameter operation): Initializing Parameter[512 x 363] <- uniform(seed=1, range=0.050000*1.000000, onCPU=false).
-MPI Rank 0: Node 'B0' (LearnableParameter operation): Initializing Parameter[512 x 1] <- 0.000000.
-MPI Rank 0: Node 'B0' (LearnableParameter operation): Initializing Parameter[512 x 1] <- 0.000000.
-MPI Rank 0: Node 'W1' (LearnableParameter operation): Initializing Parameter[512 x 512] <- 0.000000.
-MPI Rank 0: Node 'W1' (LearnableParameter operation): Initializing Parameter[512 x 512] <- uniform(seed=2, range=0.050000*1.000000, onCPU=false).
-MPI Rank 0: Node 'B1' (LearnableParameter operation): Initializing Parameter[512 x 1] <- 0.000000.
-MPI Rank 0: Node 'B1' (LearnableParameter operation): Initializing Parameter[512 x 1] <- 0.000000.
-MPI Rank 0: Node 'W2' (LearnableParameter operation): Initializing Parameter[132 x 512] <- 0.000000.
-MPI Rank 0: Node 'W2' (LearnableParameter operation): Initializing Parameter[132 x 512] <- uniform(seed=3, range=0.050000*1.000000, onCPU=false).
-MPI Rank 0: Node 'B2' (LearnableParameter operation): Initializing Parameter[132 x 1] <- 0.000000.
-MPI Rank 0: Node 'B2' (LearnableParameter operation): Initializing Parameter[132 x 1] <- 0.000000.
+MPI Rank 0: 05/03/2016 18:06:15: Creating virgin network.
 MPI Rank 0: 
 MPI Rank 0: Post-processing network...
 MPI Rank 0: 
 MPI Rank 0: 7 roots:
 MPI Rank 0: 	CrossEntropyWithSoftmax = CrossEntropyWithSoftmax()
-MPI Rank 0: 	EvalClassificationError = ClassificationError()
+MPI Rank 0: 	EvalErrorPrediction = ErrorPrediction()
 MPI Rank 0: 	InvStdOfFeatures = InvStdDev()
 MPI Rank 0: 	MeanOfFeatures = Mean()
 MPI Rank 0: 	PosteriorProb = Softmax()
@@ -496,7 +504,7 @@
 MPI Rank 0: Validating --> B2 = LearnableParameter() :  -> [132 x 1]
 MPI Rank 0: Validating --> HLast = Plus (W2*H1, B2) : [132 x 1 x *], [132 x 1] -> [132 x 1 x *]
 MPI Rank 0: Validating --> CrossEntropyWithSoftmax = CrossEntropyWithSoftmax (labels, HLast) : [132 x *], [132 x 1 x *] -> [1]
-MPI Rank 0: Validating --> EvalClassificationError = ClassificationError (labels, HLast) : [132 x *], [132 x 1 x *] -> [1]
+MPI Rank 0: Validating --> EvalErrorPrediction = ErrorPrediction (labels, HLast) : [132 x *], [132 x 1 x *] -> [1]
 MPI Rank 0: Validating --> PosteriorProb = Softmax (HLast) : [132 x 1 x *] -> [132 x 1 x *]
 MPI Rank 0: Validating --> Prior = Mean (labels) : [132 x *] -> [132]
 MPI Rank 0: Validating --> LogOfPrior = Log (Prior) : [132] -> [132]
@@ -513,46 +521,21 @@
 MPI Rank 0: 
 MPI Rank 0: Post-processing network complete.
 MPI Rank 0: 
-MPI Rank 0: 08/16/2016 09:59:54: Created model with 25 nodes on CPU.
-MPI Rank 0: 
-MPI Rank 0: 08/16/2016 09:59:54: Training criterion node(s):
-MPI Rank 0: 08/16/2016 09:59:54: 	CrossEntropyWithSoftmax = CrossEntropyWithSoftmax
-MPI Rank 0: 
-<<<<<<< HEAD
-MPI Rank 0: 05/03/2016 18:06:15: 	EvalClassificationError = ClassificationError
-=======
-MPI Rank 0: 08/16/2016 09:59:54: Evaluation criterion node(s):
-MPI Rank 0: 08/16/2016 09:59:54: 	EvalErrorPrediction = ErrorPrediction
->>>>>>> 8493f118
+MPI Rank 0: 05/03/2016 18:06:15: Created model with 25 nodes on CPU.
+MPI Rank 0: 
+MPI Rank 0: 05/03/2016 18:06:15: Training criterion node(s):
+MPI Rank 0: 05/03/2016 18:06:15: 	CrossEntropyWithSoftmax = CrossEntropyWithSoftmax
+MPI Rank 0: 
+MPI Rank 0: 05/03/2016 18:06:15: Evaluation criterion node(s):
+MPI Rank 0: 
+MPI Rank 0: 05/03/2016 18:06:15: 	EvalErrorPrediction = ErrorPrediction
 MPI Rank 0: 
 MPI Rank 0: 
 MPI Rank 0: Allocating matrices for forward and/or backward propagation.
 MPI Rank 0: 
-MPI Rank 0: Memory Sharing: Out of 40 matrices, 19 are shared as 8, and 21 are not shared.
-MPI Rank 0: 
-MPI Rank 0: 	{ W1 : [512 x 512] (gradient)
-MPI Rank 0: 	  W1*H1+B1 : [512 x 1 x *] }
-MPI Rank 0: 	{ H2 : [512 x 1 x *]
-MPI Rank 0: 	  W1*H1 : [512 x 1 x *] (gradient) }
-MPI Rank 0: 	{ B0 : [512 x 1] (gradient)
-MPI Rank 0: 	  H1 : [512 x 1 x *] (gradient)
-MPI Rank 0: 	  W1*H1+B1 : [512 x 1 x *] (gradient)
-MPI Rank 0: 	  W2*H1 : [132 x 1 x *] }
-MPI Rank 0: 	{ HLast : [132 x 1 x *]
-MPI Rank 0: 	  W2 : [132 x 512] (gradient) }
-MPI Rank 0: 	{ W0 : [512 x 363] (gradient)
-MPI Rank 0: 	  W0*features+B0 : [512 x 1 x *] }
-MPI Rank 0: 	{ H1 : [512 x 1 x *]
-MPI Rank 0: 	  W0*features : [512 x *] (gradient) }
-MPI Rank 0: 	{ W0*features+B0 : [512 x 1 x *] (gradient)
-MPI Rank 0: 	  W1*H1 : [512 x 1 x *] }
-MPI Rank 0: 	{ B1 : [512 x 1] (gradient)
-MPI Rank 0: 	  H2 : [512 x 1 x *] (gradient)
-MPI Rank 0: 	  HLast : [132 x 1 x *] (gradient) }
-MPI Rank 0: 
-MPI Rank 0: 
-<<<<<<< HEAD
-MPI Rank 0: (nil): {[EvalClassificationError Gradient[1]] [InvStdOfFeatures Gradient[363]] [LogOfPrior Gradient[132]] [MVNormalizedFeatures Gradient[363 x *]] [MeanOfFeatures Gradient[363]] [PosteriorProb Gradient[132 x 1 x *]] [PosteriorProb Value[132 x 1 x *]] [Prior Gradient[132]] [ScaledLogLikelihood Gradient[132 x 1 x *]] [features Gradient[363 x *]] [labels Gradient[132 x *]] }
+MPI Rank 0: Memory Sharing Structure:
+MPI Rank 0: 
+MPI Rank 0: (nil): {[EvalErrorPrediction Gradient[1]] [InvStdOfFeatures Gradient[363]] [LogOfPrior Gradient[132]] [MVNormalizedFeatures Gradient[363 x *]] [MeanOfFeatures Gradient[363]] [PosteriorProb Gradient[132 x 1 x *]] [PosteriorProb Value[132 x 1 x *]] [Prior Gradient[132]] [ScaledLogLikelihood Gradient[132 x 1 x *]] [features Gradient[363 x *]] [labels Gradient[132 x *]] }
 MPI Rank 0: 0x1839158: {[MeanOfFeatures Value[363]] }
 MPI Rank 0: 0x18397a8: {[features Value[363 x *]] }
 MPI Rank 0: 0x18d3558: {[LogOfPrior Value[132]] }
@@ -577,196 +560,116 @@
 MPI Rank 0: 0x1958448: {[W2 Value[132 x 512]] }
 MPI Rank 0: 0x195ac38: {[InvStdOfFeatures Value[363]] }
 MPI Rank 0: 0x195c838: {[Prior Value[132]] }
-MPI Rank 0: 0x195d838: {[EvalClassificationError Value[1]] }
+MPI Rank 0: 0x195d838: {[EvalErrorPrediction Value[1]] }
 MPI Rank 0: 0x195d998: {[ScaledLogLikelihood Value[132 x 1 x *]] }
 MPI Rank 0: 0x195db58: {[CrossEntropyWithSoftmax Value[1]] }
 MPI Rank 0: 0x195e318: {[labels Value[132 x *]] }
-=======
-MPI Rank 0: 08/16/2016 09:59:54: Training 516740 parameters in 6 out of 6 parameter tensors and 15 nodes with gradient:
->>>>>>> 8493f118
-MPI Rank 0: 
-MPI Rank 0: 08/16/2016 09:59:54: 	Node 'B0' (LearnableParameter operation) : [512 x 1]
-MPI Rank 0: 08/16/2016 09:59:54: 	Node 'B1' (LearnableParameter operation) : [512 x 1]
-MPI Rank 0: 08/16/2016 09:59:54: 	Node 'B2' (LearnableParameter operation) : [132 x 1]
-MPI Rank 0: 08/16/2016 09:59:54: 	Node 'W0' (LearnableParameter operation) : [512 x 363]
-MPI Rank 0: 08/16/2016 09:59:54: 	Node 'W1' (LearnableParameter operation) : [512 x 512]
-MPI Rank 0: 08/16/2016 09:59:54: 	Node 'W2' (LearnableParameter operation) : [132 x 512]
-MPI Rank 0: 
-MPI Rank 0: 
-MPI Rank 0: 08/16/2016 09:59:54: Precomputing --> 3 PreCompute nodes found.
-MPI Rank 0: 
-MPI Rank 0: 08/16/2016 09:59:54: 	MeanOfFeatures = Mean()
-MPI Rank 0: 08/16/2016 09:59:54: 	InvStdOfFeatures = InvStdDev()
-MPI Rank 0: 08/16/2016 09:59:54: 	Prior = Mean()
+MPI Rank 0: 
+MPI Rank 0: 
+MPI Rank 0: 05/03/2016 18:06:15: Precomputing --> 3 PreCompute nodes found.
+MPI Rank 0: 
+MPI Rank 0: 05/03/2016 18:06:15: 	MeanOfFeatures = Mean()
+MPI Rank 0: 05/03/2016 18:06:15: 	InvStdOfFeatures = InvStdDev()
+MPI Rank 0: 05/03/2016 18:06:15: 	Prior = Mean()
 MPI Rank 0: minibatchiterator: epoch 0: frames [0..252734] (first utterance at frame 0), data subset 0 of 1, with 1 datapasses
 MPI Rank 0: requiredata: determined feature kind as 33-dimensional 'USER' with frame shift 10.0 ms
 MPI Rank 0: 
-MPI Rank 0: 08/16/2016 09:59:55: Precomputing --> Completed.
-MPI Rank 0: 
-MPI Rank 0: 
-MPI Rank 0: 08/16/2016 09:59:56: Starting Epoch 1: learning rate per sample = 0.015625  effective momentum = 0.900000  momentum as time constant = 607.4 samples
+MPI Rank 0: 05/03/2016 18:06:16: Precomputing --> Completed.
+MPI Rank 0: 
+MPI Rank 0: 
+MPI Rank 0: 05/03/2016 18:06:18: Starting Epoch 1: learning rate per sample = 0.015625  effective momentum = 0.900000  momentum as time constant = 607.4 samples
 MPI Rank 0: minibatchiterator: epoch 0: frames [0..20480] (first utterance at frame 0), data subset 0 of 3, with 1 datapasses
 MPI Rank 0: 
-<<<<<<< HEAD
 MPI Rank 0: 05/03/2016 18:06:18: Starting minibatch loop, DataParallelSGD training (MyRank = 0, NumNodes = 3, NumGradientBits = 32), distributed reading is ENABLED.
-MPI Rank 0: 05/03/2016 18:06:18:  Epoch[ 1 of 3]-Minibatch[   1-  10, 3.12%]: CrossEntropyWithSoftmax = 4.39181891 * 640; EvalClassificationError = 0.89843750 * 640; time = 0.2686s; samplesPerSecond = 2382.8
-MPI Rank 0: 05/03/2016 18:06:18:  Epoch[ 1 of 3]-Minibatch[  11-  20, 6.25%]: CrossEntropyWithSoftmax = 4.16675421 * 640; EvalClassificationError = 0.87187500 * 640; time = 0.1977s; samplesPerSecond = 3238.0
-MPI Rank 0: 05/03/2016 18:06:18:  Epoch[ 1 of 3]-Minibatch[  21-  30, 9.38%]: CrossEntropyWithSoftmax = 3.98684059 * 640; EvalClassificationError = 0.87812500 * 640; time = 0.3989s; samplesPerSecond = 1604.6
-MPI Rank 0: 05/03/2016 18:06:19:  Epoch[ 1 of 3]-Minibatch[  31-  40, 12.50%]: CrossEntropyWithSoftmax = 3.86595333 * 640; EvalClassificationError = 0.87812500 * 640; time = 0.4826s; samplesPerSecond = 1326.3
-MPI Rank 0: 05/03/2016 18:06:19:  Epoch[ 1 of 3]-Minibatch[  41-  50, 15.62%]: CrossEntropyWithSoftmax = 3.81007105 * 640; EvalClassificationError = 0.88593750 * 640; time = 0.4104s; samplesPerSecond = 1559.3
-MPI Rank 0: 05/03/2016 18:06:20:  Epoch[ 1 of 3]-Minibatch[  51-  60, 18.75%]: CrossEntropyWithSoftmax = 3.73428214 * 640; EvalClassificationError = 0.87656250 * 640; time = 0.7104s; samplesPerSecond = 900.9
-MPI Rank 0: 05/03/2016 18:06:21:  Epoch[ 1 of 3]-Minibatch[  61-  70, 21.88%]: CrossEntropyWithSoftmax = 3.57475346 * 640; EvalClassificationError = 0.81875000 * 640; time = 0.5254s; samplesPerSecond = 1218.0
-MPI Rank 0: 05/03/2016 18:06:21:  Epoch[ 1 of 3]-Minibatch[  71-  80, 25.00%]: CrossEntropyWithSoftmax = 3.43591998 * 640; EvalClassificationError = 0.80781250 * 640; time = 0.3665s; samplesPerSecond = 1746.2
-MPI Rank 0: 05/03/2016 18:06:21:  Epoch[ 1 of 3]-Minibatch[  81-  90, 28.12%]: CrossEntropyWithSoftmax = 3.36042336 * 640; EvalClassificationError = 0.77343750 * 640; time = 0.3177s; samplesPerSecond = 2014.5
-MPI Rank 0: 05/03/2016 18:06:22:  Epoch[ 1 of 3]-Minibatch[  91- 100, 31.25%]: CrossEntropyWithSoftmax = 3.39384191 * 640; EvalClassificationError = 0.85156250 * 640; time = 0.5219s; samplesPerSecond = 1226.3
-MPI Rank 0: 05/03/2016 18:06:22:  Epoch[ 1 of 3]-Minibatch[ 101- 110, 34.38%]: CrossEntropyWithSoftmax = 3.25078527 * 640; EvalClassificationError = 0.76406250 * 640; time = 0.4894s; samplesPerSecond = 1307.7
-MPI Rank 0: 05/03/2016 18:06:23:  Epoch[ 1 of 3]-Minibatch[ 111- 120, 37.50%]: CrossEntropyWithSoftmax = 3.35324790 * 640; EvalClassificationError = 0.79375000 * 640; time = 0.3969s; samplesPerSecond = 1612.6
-MPI Rank 0: 05/03/2016 18:06:23:  Epoch[ 1 of 3]-Minibatch[ 121- 130, 40.62%]: CrossEntropyWithSoftmax = 3.19606895 * 640; EvalClassificationError = 0.76875000 * 640; time = 0.4721s; samplesPerSecond = 1355.7
-MPI Rank 0: 05/03/2016 18:06:24:  Epoch[ 1 of 3]-Minibatch[ 131- 140, 43.75%]: CrossEntropyWithSoftmax = 3.06110651 * 640; EvalClassificationError = 0.73125000 * 640; time = 0.4359s; samplesPerSecond = 1468.3
-MPI Rank 0: 05/03/2016 18:06:25:  Epoch[ 1 of 3]-Minibatch[ 141- 150, 46.88%]: CrossEntropyWithSoftmax = 3.05118547 * 640; EvalClassificationError = 0.75625000 * 640; time = 1.1126s; samplesPerSecond = 575.2
-MPI Rank 0: 05/03/2016 18:06:25:  Epoch[ 1 of 3]-Minibatch[ 151- 160, 50.00%]: CrossEntropyWithSoftmax = 3.02474034 * 640; EvalClassificationError = 0.74062500 * 640; time = 0.2828s; samplesPerSecond = 2262.9
-MPI Rank 0: 05/03/2016 18:06:25:  Epoch[ 1 of 3]-Minibatch[ 161- 170, 53.12%]: CrossEntropyWithSoftmax = 2.89903187 * 640; EvalClassificationError = 0.70781250 * 640; time = 0.3493s; samplesPerSecond = 1832.2
-MPI Rank 0: 05/03/2016 18:06:26:  Epoch[ 1 of 3]-Minibatch[ 171- 180, 56.25%]: CrossEntropyWithSoftmax = 2.75173292 * 640; EvalClassificationError = 0.68125000 * 640; time = 0.5228s; samplesPerSecond = 1224.3
-MPI Rank 0: 05/03/2016 18:06:26:  Epoch[ 1 of 3]-Minibatch[ 181- 190, 59.38%]: CrossEntropyWithSoftmax = 2.83969107 * 640; EvalClassificationError = 0.71875000 * 640; time = 0.2957s; samplesPerSecond = 2164.5
-MPI Rank 0: 05/03/2016 18:06:26:  Epoch[ 1 of 3]-Minibatch[ 191- 200, 62.50%]: CrossEntropyWithSoftmax = 2.62870412 * 640; EvalClassificationError = 0.65468750 * 640; time = 0.2616s; samplesPerSecond = 2446.5
-MPI Rank 0: 05/03/2016 18:06:27:  Epoch[ 1 of 3]-Minibatch[ 201- 210, 65.62%]: CrossEntropyWithSoftmax = 2.66655150 * 640; EvalClassificationError = 0.67187500 * 640; time = 0.7614s; samplesPerSecond = 840.5
-MPI Rank 0: 05/03/2016 18:06:28:  Epoch[ 1 of 3]-Minibatch[ 211- 220, 68.75%]: CrossEntropyWithSoftmax = 2.61327720 * 640; EvalClassificationError = 0.65937500 * 640; time = 0.7435s; samplesPerSecond = 860.7
-MPI Rank 0: 05/03/2016 18:06:28:  Epoch[ 1 of 3]-Minibatch[ 221- 230, 71.88%]: CrossEntropyWithSoftmax = 2.53100193 * 640; EvalClassificationError = 0.63750000 * 640; time = 0.5536s; samplesPerSecond = 1156.0
-MPI Rank 0: 05/03/2016 18:06:29:  Epoch[ 1 of 3]-Minibatch[ 231- 240, 75.00%]: CrossEntropyWithSoftmax = 2.43748447 * 640; EvalClassificationError = 0.64375000 * 640; time = 0.4649s; samplesPerSecond = 1376.7
-MPI Rank 0: 05/03/2016 18:06:29:  Epoch[ 1 of 3]-Minibatch[ 241- 250, 78.12%]: CrossEntropyWithSoftmax = 2.41106807 * 640; EvalClassificationError = 0.65312500 * 640; time = 0.5566s; samplesPerSecond = 1149.8
-MPI Rank 0: 05/03/2016 18:06:30:  Epoch[ 1 of 3]-Minibatch[ 251- 260, 81.25%]: CrossEntropyWithSoftmax = 2.48898886 * 640; EvalClassificationError = 0.63750000 * 640; time = 0.3597s; samplesPerSecond = 1779.4
-MPI Rank 0: 05/03/2016 18:06:30:  Epoch[ 1 of 3]-Minibatch[ 261- 270, 84.38%]: CrossEntropyWithSoftmax = 2.34965819 * 640; EvalClassificationError = 0.61093750 * 640; time = 0.3050s; samplesPerSecond = 2098.4
-MPI Rank 0: 05/03/2016 18:06:30:  Epoch[ 1 of 3]-Minibatch[ 271- 280, 87.50%]: CrossEntropyWithSoftmax = 2.23707549 * 640; EvalClassificationError = 0.57812500 * 640; time = 0.3494s; samplesPerSecond = 1831.5
-MPI Rank 0: 05/03/2016 18:06:31:  Epoch[ 1 of 3]-Minibatch[ 281- 290, 90.62%]: CrossEntropyWithSoftmax = 2.33135317 * 640; EvalClassificationError = 0.62031250 * 640; time = 0.3540s; samplesPerSecond = 1807.9
-MPI Rank 0: 05/03/2016 18:06:31:  Epoch[ 1 of 3]-Minibatch[ 291- 300, 93.75%]: CrossEntropyWithSoftmax = 2.21606912 * 640; EvalClassificationError = 0.62812500 * 640; time = 0.4567s; samplesPerSecond = 1401.3
-MPI Rank 0: 05/03/2016 18:06:32:  Epoch[ 1 of 3]-Minibatch[ 301- 310, 96.88%]: CrossEntropyWithSoftmax = 2.29109817 * 640; EvalClassificationError = 0.60625000 * 640; time = 0.5107s; samplesPerSecond = 1253.1
-MPI Rank 0: 05/03/2016 18:06:33:  Epoch[ 1 of 3]-Minibatch[ 311- 320, 100.00%]: CrossEntropyWithSoftmax = 2.20535403 * 640; EvalClassificationError = 0.57500000 * 640; time = 0.8977s; samplesPerSecond = 712.9
-MPI Rank 0: 05/03/2016 18:06:33: Finished Epoch[ 1 of 3]: [Training] CrossEntropyWithSoftmax = 3.01737292 * 20480; EvalClassificationError = 0.73061523 * 20480; totalSamplesSeen = 20480; learningRatePerSample = 0.015625; epochTime=15.1579s
+MPI Rank 0: 05/03/2016 18:06:18:  Epoch[ 1 of 3]-Minibatch[   1-  10, 3.12%]: CrossEntropyWithSoftmax = 4.39181891 * 640; EvalErrorPrediction = 0.89843750 * 640; time = 0.2686s; samplesPerSecond = 2382.8
+MPI Rank 0: 05/03/2016 18:06:18:  Epoch[ 1 of 3]-Minibatch[  11-  20, 6.25%]: CrossEntropyWithSoftmax = 4.16675421 * 640; EvalErrorPrediction = 0.87187500 * 640; time = 0.1977s; samplesPerSecond = 3238.0
+MPI Rank 0: 05/03/2016 18:06:18:  Epoch[ 1 of 3]-Minibatch[  21-  30, 9.38%]: CrossEntropyWithSoftmax = 3.98684059 * 640; EvalErrorPrediction = 0.87812500 * 640; time = 0.3989s; samplesPerSecond = 1604.6
+MPI Rank 0: 05/03/2016 18:06:19:  Epoch[ 1 of 3]-Minibatch[  31-  40, 12.50%]: CrossEntropyWithSoftmax = 3.86595333 * 640; EvalErrorPrediction = 0.87812500 * 640; time = 0.4826s; samplesPerSecond = 1326.3
+MPI Rank 0: 05/03/2016 18:06:19:  Epoch[ 1 of 3]-Minibatch[  41-  50, 15.62%]: CrossEntropyWithSoftmax = 3.81007105 * 640; EvalErrorPrediction = 0.88593750 * 640; time = 0.4104s; samplesPerSecond = 1559.3
+MPI Rank 0: 05/03/2016 18:06:20:  Epoch[ 1 of 3]-Minibatch[  51-  60, 18.75%]: CrossEntropyWithSoftmax = 3.73428214 * 640; EvalErrorPrediction = 0.87656250 * 640; time = 0.7104s; samplesPerSecond = 900.9
+MPI Rank 0: 05/03/2016 18:06:21:  Epoch[ 1 of 3]-Minibatch[  61-  70, 21.88%]: CrossEntropyWithSoftmax = 3.57475346 * 640; EvalErrorPrediction = 0.81875000 * 640; time = 0.5254s; samplesPerSecond = 1218.0
+MPI Rank 0: 05/03/2016 18:06:21:  Epoch[ 1 of 3]-Minibatch[  71-  80, 25.00%]: CrossEntropyWithSoftmax = 3.43591998 * 640; EvalErrorPrediction = 0.80781250 * 640; time = 0.3665s; samplesPerSecond = 1746.2
+MPI Rank 0: 05/03/2016 18:06:21:  Epoch[ 1 of 3]-Minibatch[  81-  90, 28.12%]: CrossEntropyWithSoftmax = 3.36042336 * 640; EvalErrorPrediction = 0.77343750 * 640; time = 0.3177s; samplesPerSecond = 2014.5
+MPI Rank 0: 05/03/2016 18:06:22:  Epoch[ 1 of 3]-Minibatch[  91- 100, 31.25%]: CrossEntropyWithSoftmax = 3.39384191 * 640; EvalErrorPrediction = 0.85156250 * 640; time = 0.5219s; samplesPerSecond = 1226.3
+MPI Rank 0: 05/03/2016 18:06:22:  Epoch[ 1 of 3]-Minibatch[ 101- 110, 34.38%]: CrossEntropyWithSoftmax = 3.25078527 * 640; EvalErrorPrediction = 0.76406250 * 640; time = 0.4894s; samplesPerSecond = 1307.7
+MPI Rank 0: 05/03/2016 18:06:23:  Epoch[ 1 of 3]-Minibatch[ 111- 120, 37.50%]: CrossEntropyWithSoftmax = 3.35324790 * 640; EvalErrorPrediction = 0.79375000 * 640; time = 0.3969s; samplesPerSecond = 1612.6
+MPI Rank 0: 05/03/2016 18:06:23:  Epoch[ 1 of 3]-Minibatch[ 121- 130, 40.62%]: CrossEntropyWithSoftmax = 3.19606895 * 640; EvalErrorPrediction = 0.76875000 * 640; time = 0.4721s; samplesPerSecond = 1355.7
+MPI Rank 0: 05/03/2016 18:06:24:  Epoch[ 1 of 3]-Minibatch[ 131- 140, 43.75%]: CrossEntropyWithSoftmax = 3.06110651 * 640; EvalErrorPrediction = 0.73125000 * 640; time = 0.4359s; samplesPerSecond = 1468.3
+MPI Rank 0: 05/03/2016 18:06:25:  Epoch[ 1 of 3]-Minibatch[ 141- 150, 46.88%]: CrossEntropyWithSoftmax = 3.05118547 * 640; EvalErrorPrediction = 0.75625000 * 640; time = 1.1126s; samplesPerSecond = 575.2
+MPI Rank 0: 05/03/2016 18:06:25:  Epoch[ 1 of 3]-Minibatch[ 151- 160, 50.00%]: CrossEntropyWithSoftmax = 3.02474034 * 640; EvalErrorPrediction = 0.74062500 * 640; time = 0.2828s; samplesPerSecond = 2262.9
+MPI Rank 0: 05/03/2016 18:06:25:  Epoch[ 1 of 3]-Minibatch[ 161- 170, 53.12%]: CrossEntropyWithSoftmax = 2.89903187 * 640; EvalErrorPrediction = 0.70781250 * 640; time = 0.3493s; samplesPerSecond = 1832.2
+MPI Rank 0: 05/03/2016 18:06:26:  Epoch[ 1 of 3]-Minibatch[ 171- 180, 56.25%]: CrossEntropyWithSoftmax = 2.75173292 * 640; EvalErrorPrediction = 0.68125000 * 640; time = 0.5228s; samplesPerSecond = 1224.3
+MPI Rank 0: 05/03/2016 18:06:26:  Epoch[ 1 of 3]-Minibatch[ 181- 190, 59.38%]: CrossEntropyWithSoftmax = 2.83969107 * 640; EvalErrorPrediction = 0.71875000 * 640; time = 0.2957s; samplesPerSecond = 2164.5
+MPI Rank 0: 05/03/2016 18:06:26:  Epoch[ 1 of 3]-Minibatch[ 191- 200, 62.50%]: CrossEntropyWithSoftmax = 2.62870412 * 640; EvalErrorPrediction = 0.65468750 * 640; time = 0.2616s; samplesPerSecond = 2446.5
+MPI Rank 0: 05/03/2016 18:06:27:  Epoch[ 1 of 3]-Minibatch[ 201- 210, 65.62%]: CrossEntropyWithSoftmax = 2.66655150 * 640; EvalErrorPrediction = 0.67187500 * 640; time = 0.7614s; samplesPerSecond = 840.5
+MPI Rank 0: 05/03/2016 18:06:28:  Epoch[ 1 of 3]-Minibatch[ 211- 220, 68.75%]: CrossEntropyWithSoftmax = 2.61327720 * 640; EvalErrorPrediction = 0.65937500 * 640; time = 0.7435s; samplesPerSecond = 860.7
+MPI Rank 0: 05/03/2016 18:06:28:  Epoch[ 1 of 3]-Minibatch[ 221- 230, 71.88%]: CrossEntropyWithSoftmax = 2.53100193 * 640; EvalErrorPrediction = 0.63750000 * 640; time = 0.5536s; samplesPerSecond = 1156.0
+MPI Rank 0: 05/03/2016 18:06:29:  Epoch[ 1 of 3]-Minibatch[ 231- 240, 75.00%]: CrossEntropyWithSoftmax = 2.43748447 * 640; EvalErrorPrediction = 0.64375000 * 640; time = 0.4649s; samplesPerSecond = 1376.7
+MPI Rank 0: 05/03/2016 18:06:29:  Epoch[ 1 of 3]-Minibatch[ 241- 250, 78.12%]: CrossEntropyWithSoftmax = 2.41106807 * 640; EvalErrorPrediction = 0.65312500 * 640; time = 0.5566s; samplesPerSecond = 1149.8
+MPI Rank 0: 05/03/2016 18:06:30:  Epoch[ 1 of 3]-Minibatch[ 251- 260, 81.25%]: CrossEntropyWithSoftmax = 2.48898886 * 640; EvalErrorPrediction = 0.63750000 * 640; time = 0.3597s; samplesPerSecond = 1779.4
+MPI Rank 0: 05/03/2016 18:06:30:  Epoch[ 1 of 3]-Minibatch[ 261- 270, 84.38%]: CrossEntropyWithSoftmax = 2.34965819 * 640; EvalErrorPrediction = 0.61093750 * 640; time = 0.3050s; samplesPerSecond = 2098.4
+MPI Rank 0: 05/03/2016 18:06:30:  Epoch[ 1 of 3]-Minibatch[ 271- 280, 87.50%]: CrossEntropyWithSoftmax = 2.23707549 * 640; EvalErrorPrediction = 0.57812500 * 640; time = 0.3494s; samplesPerSecond = 1831.5
+MPI Rank 0: 05/03/2016 18:06:31:  Epoch[ 1 of 3]-Minibatch[ 281- 290, 90.62%]: CrossEntropyWithSoftmax = 2.33135317 * 640; EvalErrorPrediction = 0.62031250 * 640; time = 0.3540s; samplesPerSecond = 1807.9
+MPI Rank 0: 05/03/2016 18:06:31:  Epoch[ 1 of 3]-Minibatch[ 291- 300, 93.75%]: CrossEntropyWithSoftmax = 2.21606912 * 640; EvalErrorPrediction = 0.62812500 * 640; time = 0.4567s; samplesPerSecond = 1401.3
+MPI Rank 0: 05/03/2016 18:06:32:  Epoch[ 1 of 3]-Minibatch[ 301- 310, 96.88%]: CrossEntropyWithSoftmax = 2.29109817 * 640; EvalErrorPrediction = 0.60625000 * 640; time = 0.5107s; samplesPerSecond = 1253.1
+MPI Rank 0: 05/03/2016 18:06:33:  Epoch[ 1 of 3]-Minibatch[ 311- 320, 100.00%]: CrossEntropyWithSoftmax = 2.20535403 * 640; EvalErrorPrediction = 0.57500000 * 640; time = 0.8977s; samplesPerSecond = 712.9
+MPI Rank 0: 05/03/2016 18:06:33: Finished Epoch[ 1 of 3]: [Training] CrossEntropyWithSoftmax = 3.01737292 * 20480; EvalErrorPrediction = 0.73061523 * 20480; totalSamplesSeen = 20480; learningRatePerSample = 0.015625; epochTime=15.1579s
 MPI Rank 0: 05/03/2016 18:06:33: SGD: Saving checkpoint model '/tmp/cntk-test-20160503175932.483858/Speech/DNN_ParallelNoQuantization@release_cpu/models/cntkSpeech.dnn.1'
-=======
-MPI Rank 0: 08/16/2016 09:59:56: Starting minibatch loop, DataParallelSGD training (MyRank = 0, NumNodes = 3, NumGradientBits = 32), distributed reading is ENABLED.
-MPI Rank 0: 08/16/2016 09:59:57:  Epoch[ 1 of 3]-Minibatch[   1-  10, 3.12%]: CrossEntropyWithSoftmax = 4.62304965 * 640; EvalErrorPrediction = 0.93437500 * 640; time = 0.2660s; samplesPerSecond = 2405.9
-MPI Rank 0: 08/16/2016 09:59:57:  Epoch[ 1 of 3]-Minibatch[  11-  20, 6.25%]: CrossEntropyWithSoftmax = 4.38132581 * 640; EvalErrorPrediction = 0.93125000 * 640; time = 0.1966s; samplesPerSecond = 3255.6
-MPI Rank 0: 08/16/2016 09:59:57:  Epoch[ 1 of 3]-Minibatch[  21-  30, 9.38%]: CrossEntropyWithSoftmax = 3.98762394 * 640; EvalErrorPrediction = 0.88593750 * 640; time = 0.4635s; samplesPerSecond = 1380.7
-MPI Rank 0: 08/16/2016 09:59:57:  Epoch[ 1 of 3]-Minibatch[  31-  40, 12.50%]: CrossEntropyWithSoftmax = 3.74489685 * 640; EvalErrorPrediction = 0.84531250 * 640; time = 0.1425s; samplesPerSecond = 4491.0
-MPI Rank 0: 08/16/2016 09:59:58:  Epoch[ 1 of 3]-Minibatch[  41-  50, 15.62%]: CrossEntropyWithSoftmax = 3.83505115 * 640; EvalErrorPrediction = 0.86406250 * 640; time = 0.3191s; samplesPerSecond = 2005.3
-MPI Rank 0: 08/16/2016 09:59:58:  Epoch[ 1 of 3]-Minibatch[  51-  60, 18.75%]: CrossEntropyWithSoftmax = 3.71847012 * 640; EvalErrorPrediction = 0.87187500 * 640; time = 0.1449s; samplesPerSecond = 4416.4
-MPI Rank 0: 08/16/2016 09:59:58:  Epoch[ 1 of 3]-Minibatch[  61-  70, 21.88%]: CrossEntropyWithSoftmax = 3.43056226 * 640; EvalErrorPrediction = 0.82500000 * 640; time = 0.1763s; samplesPerSecond = 3631.1
-MPI Rank 0: 08/16/2016 09:59:58:  Epoch[ 1 of 3]-Minibatch[  71-  80, 25.00%]: CrossEntropyWithSoftmax = 3.55346588 * 640; EvalErrorPrediction = 0.82656250 * 640; time = 0.3509s; samplesPerSecond = 1823.9
-MPI Rank 0: 08/16/2016 09:59:58:  Epoch[ 1 of 3]-Minibatch[  81-  90, 28.12%]: CrossEntropyWithSoftmax = 3.52102692 * 640; EvalErrorPrediction = 0.82343750 * 640; time = 0.1122s; samplesPerSecond = 5706.3
-MPI Rank 0: 08/16/2016 09:59:59:  Epoch[ 1 of 3]-Minibatch[  91- 100, 31.25%]: CrossEntropyWithSoftmax = 3.43553680 * 640; EvalErrorPrediction = 0.81250000 * 640; time = 0.1295s; samplesPerSecond = 4943.5
-MPI Rank 0: 08/16/2016 09:59:59:  Epoch[ 1 of 3]-Minibatch[ 101- 110, 34.38%]: CrossEntropyWithSoftmax = 3.53125248 * 640; EvalErrorPrediction = 0.83281250 * 640; time = 0.1747s; samplesPerSecond = 3663.6
-MPI Rank 0: 08/16/2016 09:59:59:  Epoch[ 1 of 3]-Minibatch[ 111- 120, 37.50%]: CrossEntropyWithSoftmax = 3.30802761 * 640; EvalErrorPrediction = 0.80000000 * 640; time = 0.0991s; samplesPerSecond = 6458.3
-MPI Rank 0: 08/16/2016 09:59:59:  Epoch[ 1 of 3]-Minibatch[ 121- 130, 40.62%]: CrossEntropyWithSoftmax = 3.23431326 * 640; EvalErrorPrediction = 0.81562500 * 640; time = 0.1343s; samplesPerSecond = 4766.2
-MPI Rank 0: 08/16/2016 09:59:59:  Epoch[ 1 of 3]-Minibatch[ 131- 140, 43.75%]: CrossEntropyWithSoftmax = 3.09809151 * 640; EvalErrorPrediction = 0.75312500 * 640; time = 0.1553s; samplesPerSecond = 4121.9
-MPI Rank 0: 08/16/2016 09:59:59:  Epoch[ 1 of 3]-Minibatch[ 141- 150, 46.88%]: CrossEntropyWithSoftmax = 2.99690035 * 640; EvalErrorPrediction = 0.74843750 * 640; time = 0.3007s; samplesPerSecond = 2128.5
-MPI Rank 0: 08/16/2016 10:00:00:  Epoch[ 1 of 3]-Minibatch[ 151- 160, 50.00%]: CrossEntropyWithSoftmax = 3.14211613 * 640; EvalErrorPrediction = 0.74062500 * 640; time = 0.1090s; samplesPerSecond = 5869.2
-MPI Rank 0: 08/16/2016 10:00:00:  Epoch[ 1 of 3]-Minibatch[ 161- 170, 53.12%]: CrossEntropyWithSoftmax = 2.86222858 * 640; EvalErrorPrediction = 0.72343750 * 640; time = 0.1125s; samplesPerSecond = 5689.9
-MPI Rank 0: 08/16/2016 10:00:00:  Epoch[ 1 of 3]-Minibatch[ 171- 180, 56.25%]: CrossEntropyWithSoftmax = 2.75962647 * 640; EvalErrorPrediction = 0.65937500 * 640; time = 0.1029s; samplesPerSecond = 6218.7
-MPI Rank 0: 08/16/2016 10:00:00:  Epoch[ 1 of 3]-Minibatch[ 181- 190, 59.38%]: CrossEntropyWithSoftmax = 2.84542338 * 640; EvalErrorPrediction = 0.72031250 * 640; time = 0.0811s; samplesPerSecond = 7893.3
-MPI Rank 0: 08/16/2016 10:00:00:  Epoch[ 1 of 3]-Minibatch[ 191- 200, 62.50%]: CrossEntropyWithSoftmax = 2.75031878 * 640; EvalErrorPrediction = 0.68281250 * 640; time = 0.1661s; samplesPerSecond = 3853.3
-MPI Rank 0: 08/16/2016 10:00:00:  Epoch[ 1 of 3]-Minibatch[ 201- 210, 65.62%]: CrossEntropyWithSoftmax = 2.62936500 * 640; EvalErrorPrediction = 0.66562500 * 640; time = 0.1480s; samplesPerSecond = 4323.5
-MPI Rank 0: 08/16/2016 10:00:00:  Epoch[ 1 of 3]-Minibatch[ 211- 220, 68.75%]: CrossEntropyWithSoftmax = 2.62926388 * 640; EvalErrorPrediction = 0.65312500 * 640; time = 0.2952s; samplesPerSecond = 2168.0
-MPI Rank 0: 08/16/2016 10:00:01:  Epoch[ 1 of 3]-Minibatch[ 221- 230, 71.88%]: CrossEntropyWithSoftmax = 2.55365661 * 640; EvalErrorPrediction = 0.65000000 * 640; time = 0.1730s; samplesPerSecond = 3698.5
-MPI Rank 0: 08/16/2016 10:00:01:  Epoch[ 1 of 3]-Minibatch[ 231- 240, 75.00%]: CrossEntropyWithSoftmax = 2.58641615 * 640; EvalErrorPrediction = 0.66250000 * 640; time = 0.1207s; samplesPerSecond = 5301.5
-MPI Rank 0: 08/16/2016 10:00:01:  Epoch[ 1 of 3]-Minibatch[ 241- 250, 78.12%]: CrossEntropyWithSoftmax = 2.50844204 * 640; EvalErrorPrediction = 0.63750000 * 640; time = 0.1571s; samplesPerSecond = 4073.7
-MPI Rank 0: 08/16/2016 10:00:01:  Epoch[ 1 of 3]-Minibatch[ 251- 260, 81.25%]: CrossEntropyWithSoftmax = 2.42228794 * 640; EvalErrorPrediction = 0.62343750 * 640; time = 0.1795s; samplesPerSecond = 3565.7
-MPI Rank 0: 08/16/2016 10:00:01:  Epoch[ 1 of 3]-Minibatch[ 261- 270, 84.38%]: CrossEntropyWithSoftmax = 2.28812796 * 640; EvalErrorPrediction = 0.59375000 * 640; time = 0.1826s; samplesPerSecond = 3505.4
-MPI Rank 0: 08/16/2016 10:00:01:  Epoch[ 1 of 3]-Minibatch[ 271- 280, 87.50%]: CrossEntropyWithSoftmax = 2.54392000 * 640; EvalErrorPrediction = 0.66718750 * 640; time = 0.1485s; samplesPerSecond = 4310.4
-MPI Rank 0: 08/16/2016 10:00:02:  Epoch[ 1 of 3]-Minibatch[ 281- 290, 90.62%]: CrossEntropyWithSoftmax = 2.29038551 * 640; EvalErrorPrediction = 0.59843750 * 640; time = 0.3335s; samplesPerSecond = 1918.9
-MPI Rank 0: 08/16/2016 10:00:02:  Epoch[ 1 of 3]-Minibatch[ 291- 300, 93.75%]: CrossEntropyWithSoftmax = 2.27576953 * 640; EvalErrorPrediction = 0.61406250 * 640; time = 0.0984s; samplesPerSecond = 6506.5
-MPI Rank 0: 08/16/2016 10:00:02:  Epoch[ 1 of 3]-Minibatch[ 301- 310, 96.88%]: CrossEntropyWithSoftmax = 2.26696531 * 640; EvalErrorPrediction = 0.58906250 * 640; time = 0.1104s; samplesPerSecond = 5796.3
-MPI Rank 0: 08/16/2016 10:00:02:  Epoch[ 1 of 3]-Minibatch[ 311- 320, 100.00%]: CrossEntropyWithSoftmax = 2.26576222 * 640; EvalErrorPrediction = 0.61093750 * 640; time = 0.1931s; samplesPerSecond = 3314.3
-MPI Rank 0: 08/16/2016 10:00:02: Finished Epoch[ 1 of 3]: [Training] CrossEntropyWithSoftmax = 3.06311469 * 20480; EvalErrorPrediction = 0.73945313 * 20480; totalSamplesSeen = 20480; learningRatePerSample = 0.015625; epochTime=5.88542s
-MPI Rank 0: 08/16/2016 10:00:02: SGD: Saving checkpoint model '/tmp/cntk-test-20160816095705.492453/Speech/DNN_ParallelNoQuantization@release_cpu/models/cntkSpeech.dnn.1'
->>>>>>> 8493f118
-MPI Rank 0: 
-MPI Rank 0: 08/16/2016 10:00:02: Starting Epoch 2: learning rate per sample = 0.001953  effective momentum = 0.656119  momentum as time constant = 607.5 samples
+MPI Rank 0: 
+MPI Rank 0: 05/03/2016 18:06:33: Starting Epoch 2: learning rate per sample = 0.001953  effective momentum = 0.656119  momentum as time constant = 607.5 samples
 MPI Rank 0: minibatchiterator: epoch 1: frames [20480..40960] (first utterance at frame 20480), data subset 0 of 3, with 1 datapasses
 MPI Rank 0: 
-<<<<<<< HEAD
 MPI Rank 0: 05/03/2016 18:06:33: Starting minibatch loop, DataParallelSGD training (MyRank = 0, NumNodes = 3, NumGradientBits = 32), distributed reading is ENABLED.
-MPI Rank 0: 05/03/2016 18:06:34:  Epoch[ 2 of 3]-Minibatch[   1-  10, 12.50%]: CrossEntropyWithSoftmax = 2.05711163 * 2560; EvalClassificationError = 0.55000000 * 2560; time = 1.0647s; samplesPerSecond = 2404.4
-MPI Rank 0: 05/03/2016 18:06:34:  Epoch[ 2 of 3]-Minibatch[  11-  20, 25.00%]: CrossEntropyWithSoftmax = 2.02925373 * 2560; EvalClassificationError = 0.54648438 * 2560; time = 0.5994s; samplesPerSecond = 4271.3
-MPI Rank 0: 05/03/2016 18:06:36:  Epoch[ 2 of 3]-Minibatch[  21-  30, 37.50%]: CrossEntropyWithSoftmax = 2.02826588 * 2560; EvalClassificationError = 0.54843750 * 2560; time = 1.4100s; samplesPerSecond = 1815.6
-MPI Rank 0: 05/03/2016 18:06:37:  Epoch[ 2 of 3]-Minibatch[  31-  40, 50.00%]: CrossEntropyWithSoftmax = 1.97095883 * 2560; EvalClassificationError = 0.54140625 * 2560; time = 0.7196s; samplesPerSecond = 3557.4
-MPI Rank 0: 05/03/2016 18:06:37:  Epoch[ 2 of 3]-Minibatch[  41-  50, 62.50%]: CrossEntropyWithSoftmax = 1.94550194 * 2560; EvalClassificationError = 0.53867188 * 2560; time = 0.8913s; samplesPerSecond = 2872.2
-MPI Rank 0: 05/03/2016 18:06:39:  Epoch[ 2 of 3]-Minibatch[  51-  60, 75.00%]: CrossEntropyWithSoftmax = 2.01561798 * 2560; EvalClassificationError = 0.54414063 * 2560; time = 1.0539s; samplesPerSecond = 2429.1
-MPI Rank 0: 05/03/2016 18:06:39:  Epoch[ 2 of 3]-Minibatch[  61-  70, 87.50%]: CrossEntropyWithSoftmax = 1.94069853 * 2560; EvalClassificationError = 0.52500000 * 2560; time = 0.9446s; samplesPerSecond = 2710.0
-MPI Rank 0: 05/03/2016 18:06:40:  Epoch[ 2 of 3]-Minibatch[  71-  80, 100.00%]: CrossEntropyWithSoftmax = 1.94857102 * 2560; EvalClassificationError = 0.54023438 * 2560; time = 0.6444s; samplesPerSecond = 3973.0
-MPI Rank 0: 05/03/2016 18:06:40: Finished Epoch[ 2 of 3]: [Training] CrossEntropyWithSoftmax = 1.99199744 * 20480; EvalClassificationError = 0.54179687 * 20480; totalSamplesSeen = 40960; learningRatePerSample = 0.001953125; epochTime=7.33854s
+MPI Rank 0: 05/03/2016 18:06:34:  Epoch[ 2 of 3]-Minibatch[   1-  10, 12.50%]: CrossEntropyWithSoftmax = 2.05711163 * 2560; EvalErrorPrediction = 0.55000000 * 2560; time = 1.0647s; samplesPerSecond = 2404.4
+MPI Rank 0: 05/03/2016 18:06:34:  Epoch[ 2 of 3]-Minibatch[  11-  20, 25.00%]: CrossEntropyWithSoftmax = 2.02925373 * 2560; EvalErrorPrediction = 0.54648438 * 2560; time = 0.5994s; samplesPerSecond = 4271.3
+MPI Rank 0: 05/03/2016 18:06:36:  Epoch[ 2 of 3]-Minibatch[  21-  30, 37.50%]: CrossEntropyWithSoftmax = 2.02826588 * 2560; EvalErrorPrediction = 0.54843750 * 2560; time = 1.4100s; samplesPerSecond = 1815.6
+MPI Rank 0: 05/03/2016 18:06:37:  Epoch[ 2 of 3]-Minibatch[  31-  40, 50.00%]: CrossEntropyWithSoftmax = 1.97095883 * 2560; EvalErrorPrediction = 0.54140625 * 2560; time = 0.7196s; samplesPerSecond = 3557.4
+MPI Rank 0: 05/03/2016 18:06:37:  Epoch[ 2 of 3]-Minibatch[  41-  50, 62.50%]: CrossEntropyWithSoftmax = 1.94550194 * 2560; EvalErrorPrediction = 0.53867188 * 2560; time = 0.8913s; samplesPerSecond = 2872.2
+MPI Rank 0: 05/03/2016 18:06:39:  Epoch[ 2 of 3]-Minibatch[  51-  60, 75.00%]: CrossEntropyWithSoftmax = 2.01561798 * 2560; EvalErrorPrediction = 0.54414063 * 2560; time = 1.0539s; samplesPerSecond = 2429.1
+MPI Rank 0: 05/03/2016 18:06:39:  Epoch[ 2 of 3]-Minibatch[  61-  70, 87.50%]: CrossEntropyWithSoftmax = 1.94069853 * 2560; EvalErrorPrediction = 0.52500000 * 2560; time = 0.9446s; samplesPerSecond = 2710.0
+MPI Rank 0: 05/03/2016 18:06:40:  Epoch[ 2 of 3]-Minibatch[  71-  80, 100.00%]: CrossEntropyWithSoftmax = 1.94857102 * 2560; EvalErrorPrediction = 0.54023438 * 2560; time = 0.6444s; samplesPerSecond = 3973.0
+MPI Rank 0: 05/03/2016 18:06:40: Finished Epoch[ 2 of 3]: [Training] CrossEntropyWithSoftmax = 1.99199744 * 20480; EvalErrorPrediction = 0.54179687 * 20480; totalSamplesSeen = 40960; learningRatePerSample = 0.001953125; epochTime=7.33854s
 MPI Rank 0: 05/03/2016 18:06:40: SGD: Saving checkpoint model '/tmp/cntk-test-20160503175932.483858/Speech/DNN_ParallelNoQuantization@release_cpu/models/cntkSpeech.dnn.2'
-=======
-MPI Rank 0: 08/16/2016 10:00:02: Starting minibatch loop, DataParallelSGD training (MyRank = 0, NumNodes = 3, NumGradientBits = 32), distributed reading is ENABLED.
-MPI Rank 0: 08/16/2016 10:00:03:  Epoch[ 2 of 3]-Minibatch[   1-  10, 12.50%]: CrossEntropyWithSoftmax = 2.16726831 * 2560; EvalErrorPrediction = 0.57851562 * 2560; time = 0.5967s; samplesPerSecond = 4290.2
-MPI Rank 0: 08/16/2016 10:00:03:  Epoch[ 2 of 3]-Minibatch[  11-  20, 25.00%]: CrossEntropyWithSoftmax = 2.08752017 * 2560; EvalErrorPrediction = 0.56523437 * 2560; time = 0.3821s; samplesPerSecond = 6699.7
-MPI Rank 0: 08/16/2016 10:00:04:  Epoch[ 2 of 3]-Minibatch[  21-  30, 37.50%]: CrossEntropyWithSoftmax = 2.07134545 * 2560; EvalErrorPrediction = 0.55585938 * 2560; time = 0.6943s; samplesPerSecond = 3686.9
-MPI Rank 0: 08/16/2016 10:00:04:  Epoch[ 2 of 3]-Minibatch[  31-  40, 50.00%]: CrossEntropyWithSoftmax = 2.05824888 * 2560; EvalErrorPrediction = 0.56562500 * 2560; time = 0.3895s; samplesPerSecond = 6572.7
-MPI Rank 0: 08/16/2016 10:00:05:  Epoch[ 2 of 3]-Minibatch[  41-  50, 62.50%]: CrossEntropyWithSoftmax = 2.04811411 * 2560; EvalErrorPrediction = 0.55937500 * 2560; time = 0.2381s; samplesPerSecond = 10753.5
-MPI Rank 0: 08/16/2016 10:00:05:  Epoch[ 2 of 3]-Minibatch[  51-  60, 75.00%]: CrossEntropyWithSoftmax = 1.99263458 * 2560; EvalErrorPrediction = 0.54375000 * 2560; time = 0.5332s; samplesPerSecond = 4801.1
-MPI Rank 0: 08/16/2016 10:00:06:  Epoch[ 2 of 3]-Minibatch[  61-  70, 87.50%]: CrossEntropyWithSoftmax = 1.99005701 * 2560; EvalErrorPrediction = 0.53359375 * 2560; time = 0.4091s; samplesPerSecond = 6257.6
-MPI Rank 0: 08/16/2016 10:00:06:  Epoch[ 2 of 3]-Minibatch[  71-  80, 100.00%]: CrossEntropyWithSoftmax = 1.97189564 * 2560; EvalErrorPrediction = 0.53984375 * 2560; time = 0.2384s; samplesPerSecond = 10739.2
-MPI Rank 0: 08/16/2016 10:00:06: Finished Epoch[ 2 of 3]: [Training] CrossEntropyWithSoftmax = 2.04838552 * 20480; EvalErrorPrediction = 0.55522461 * 20480; totalSamplesSeen = 40960; learningRatePerSample = 0.001953125; epochTime=3.48718s
-MPI Rank 0: 08/16/2016 10:00:06: SGD: Saving checkpoint model '/tmp/cntk-test-20160816095705.492453/Speech/DNN_ParallelNoQuantization@release_cpu/models/cntkSpeech.dnn.2'
->>>>>>> 8493f118
-MPI Rank 0: 
-MPI Rank 0: 08/16/2016 10:00:06: Starting Epoch 3: learning rate per sample = 0.000098  effective momentum = 0.656119  momentum as time constant = 2429.9 samples
+MPI Rank 0: 
+MPI Rank 0: 05/03/2016 18:06:40: Starting Epoch 3: learning rate per sample = 0.000098  effective momentum = 0.656119  momentum as time constant = 2429.9 samples
 MPI Rank 0: minibatchiterator: epoch 2: frames [40960..61440] (first utterance at frame 40960), data subset 0 of 3, with 1 datapasses
 MPI Rank 0: 
-<<<<<<< HEAD
 MPI Rank 0: 05/03/2016 18:06:40: Starting minibatch loop, DataParallelSGD training (MyRank = 0, NumNodes = 3, NumGradientBits = 32), distributed reading is ENABLED.
-MPI Rank 0: 05/03/2016 18:06:43:  Epoch[ 3 of 3]-Minibatch[   1-  10, 50.00%]: CrossEntropyWithSoftmax = 1.91946156 * 10240; EvalClassificationError = 0.52890625 * 10240; time = 2.3382s; samplesPerSecond = 4379.5
-MPI Rank 0: 05/03/2016 18:06:45:  Epoch[ 3 of 3]-Minibatch[  11-  20, 100.00%]: CrossEntropyWithSoftmax = 1.91066794 * 10240; EvalClassificationError = 0.52783203 * 10240; time = 2.4048s; samplesPerSecond = 4258.2
-MPI Rank 0: 05/03/2016 18:06:45: Finished Epoch[ 3 of 3]: [Training] CrossEntropyWithSoftmax = 1.91506475 * 20480; EvalClassificationError = 0.52836914 * 20480; totalSamplesSeen = 61440; learningRatePerSample = 9.7656251e-05; epochTime=4.75905s
+MPI Rank 0: 05/03/2016 18:06:43:  Epoch[ 3 of 3]-Minibatch[   1-  10, 50.00%]: CrossEntropyWithSoftmax = 1.91946156 * 10240; EvalErrorPrediction = 0.52890625 * 10240; time = 2.3382s; samplesPerSecond = 4379.5
+MPI Rank 0: 05/03/2016 18:06:45:  Epoch[ 3 of 3]-Minibatch[  11-  20, 100.00%]: CrossEntropyWithSoftmax = 1.91066794 * 10240; EvalErrorPrediction = 0.52783203 * 10240; time = 2.4048s; samplesPerSecond = 4258.2
+MPI Rank 0: 05/03/2016 18:06:45: Finished Epoch[ 3 of 3]: [Training] CrossEntropyWithSoftmax = 1.91506475 * 20480; EvalErrorPrediction = 0.52836914 * 20480; totalSamplesSeen = 61440; learningRatePerSample = 9.7656251e-05; epochTime=4.75905s
 MPI Rank 0: 05/03/2016 18:06:45: SGD: Saving checkpoint model '/tmp/cntk-test-20160503175932.483858/Speech/DNN_ParallelNoQuantization@release_cpu/models/cntkSpeech.dnn'
 MPI Rank 0: 05/03/2016 18:06:45: CNTKCommandTrainEnd: speechTrain
-=======
-MPI Rank 0: 08/16/2016 10:00:06: Starting minibatch loop, DataParallelSGD training (MyRank = 0, NumNodes = 3, NumGradientBits = 32), distributed reading is ENABLED.
-MPI Rank 0: 08/16/2016 10:00:07:  Epoch[ 3 of 3]-Minibatch[   1-  10, 50.00%]: CrossEntropyWithSoftmax = 1.97114275 * 10240; EvalErrorPrediction = 0.53769531 * 10240; time = 0.9884s; samplesPerSecond = 10360.6
-MPI Rank 0: 08/16/2016 10:00:08:  Epoch[ 3 of 3]-Minibatch[  11-  20, 100.00%]: CrossEntropyWithSoftmax = 1.99390313 * 10240; EvalErrorPrediction = 0.55712891 * 10240; time = 1.4042s; samplesPerSecond = 7292.7
-MPI Rank 0: 08/16/2016 10:00:08: Finished Epoch[ 3 of 3]: [Training] CrossEntropyWithSoftmax = 1.98252294 * 20480; EvalErrorPrediction = 0.54741211 * 20480; totalSamplesSeen = 61440; learningRatePerSample = 9.7656251e-05; epochTime=2.39916s
-MPI Rank 0: 08/16/2016 10:00:08: SGD: Saving checkpoint model '/tmp/cntk-test-20160816095705.492453/Speech/DNN_ParallelNoQuantization@release_cpu/models/cntkSpeech.dnn'
-MPI Rank 0: 08/16/2016 10:00:08: CNTKCommandTrainEnd: speechTrain
->>>>>>> 8493f118
-MPI Rank 0: 
-MPI Rank 0: 08/16/2016 10:00:08: Action "train" complete.
-MPI Rank 0: 
-MPI Rank 0: 08/16/2016 10:00:08: __COMPLETED__
-MPI Rank 0: ~MPIWrapper
-MPI Rank 1: 08/16/2016 09:59:53: -------------------------------------------------------------------
-MPI Rank 1: 08/16/2016 09:59:53: Build info: 
-MPI Rank 1: 
-MPI Rank 1: 08/16/2016 09:59:53: 		Built time: Aug 16 2016 09:41:56
-MPI Rank 1: 08/16/2016 09:59:53: 		Last modified date: Fri Aug 12 07:32:43 2016
-MPI Rank 1: 08/16/2016 09:59:53: 		Build type: release
-MPI Rank 1: 08/16/2016 09:59:53: 		Build target: GPU
-MPI Rank 1: 08/16/2016 09:59:53: 		With 1bit-SGD: no
-MPI Rank 1: 08/16/2016 09:59:53: 		Math lib: mkl
-MPI Rank 1: 08/16/2016 09:59:53: 		CUDA_PATH: /usr/local/cuda-7.5
-MPI Rank 1: 08/16/2016 09:59:53: 		CUB_PATH: /usr/local/cub-1.4.1
-MPI Rank 1: 08/16/2016 09:59:53: 		CUDNN_PATH: /usr/local/cudnn-4.0
-MPI Rank 1: 08/16/2016 09:59:53: 		Build Branch: HEAD
-MPI Rank 1: 08/16/2016 09:59:53: 		Build SHA1: 026b1e772b963461e189f8f00aa7ed6951298f84
-MPI Rank 1: 08/16/2016 09:59:53: 		Built by philly on f67b30a647de
-MPI Rank 1: 08/16/2016 09:59:53: 		Build Path: /home/philly/jenkins/workspace/CNTK-Build-Linux
-MPI Rank 1: 08/16/2016 09:59:53: -------------------------------------------------------------------
-MPI Rank 1: 08/16/2016 09:59:54: -------------------------------------------------------------------
-MPI Rank 1: 08/16/2016 09:59:54: GPU info:
-MPI Rank 1: 
-MPI Rank 1: 08/16/2016 09:59:54: 		Device[0]: cores = 2880; computeCapability = 3.5; type = "GeForce GTX 780 Ti"; memory = 3071 MB
-MPI Rank 1: 08/16/2016 09:59:54: 		Device[1]: cores = 2880; computeCapability = 3.5; type = "GeForce GTX 780 Ti"; memory = 3071 MB
-MPI Rank 1: 08/16/2016 09:59:54: 		Device[2]: cores = 2880; computeCapability = 3.5; type = "GeForce GTX 780 Ti"; memory = 3071 MB
-MPI Rank 1: 08/16/2016 09:59:54: 		Device[3]: cores = 2880; computeCapability = 3.5; type = "GeForce GTX 780 Ti"; memory = 3071 MB
-MPI Rank 1: 08/16/2016 09:59:54: -------------------------------------------------------------------
-MPI Rank 1: 
-MPI Rank 1: 08/16/2016 09:59:54: Running on localhost at 2016/08/16 09:59:54
-MPI Rank 1: 08/16/2016 09:59:54: Command line: 
-MPI Rank 1: /home/philly/jenkins/workspace/CNTK-Test-Linux-W2/build/gpu/release/bin/cntk  configFile=/home/philly/jenkins/workspace/CNTK-Test-Linux-W2/Tests/EndToEndTests/Speech/DNN/ParallelNoQuantization/../cntk.cntk  currentDirectory=/home/philly/jenkins/workspace/CNTK-Test-Linux-W2/Tests/EndToEndTests/Speech/Data  RunDir=/tmp/cntk-test-20160816095705.492453/Speech/DNN_ParallelNoQuantization@release_cpu  DataDir=/home/philly/jenkins/workspace/CNTK-Test-Linux-W2/Tests/EndToEndTests/Speech/Data  ConfigDir=/home/philly/jenkins/workspace/CNTK-Test-Linux-W2/Tests/EndToEndTests/Speech/DNN/ParallelNoQuantization/..  OutputDir=/tmp/cntk-test-20160816095705.492453/Speech/DNN_ParallelNoQuantization@release_cpu  DeviceId=-1  timestamping=true  numCPUThreads=8  stderr=/tmp/cntk-test-20160816095705.492453/Speech/DNN_ParallelNoQuantization@release_cpu/stderr
-MPI Rank 1: 
-MPI Rank 1: 
-MPI Rank 1: 
-MPI Rank 1: 08/16/2016 09:59:54: >>>>>>>>>>>>>>>>>>>> RAW CONFIG (VARIABLES NOT RESOLVED) >>>>>>>>>>>>>>>>>>>>
-MPI Rank 1: 08/16/2016 09:59:54: precision = "float"
+MPI Rank 0: 
+MPI Rank 0: 05/03/2016 18:06:45: Action "train" complete.
+MPI Rank 0: 
+MPI Rank 0: 05/03/2016 18:06:45: __COMPLETED__
+MPI Rank 1: 05/03/2016 18:06:15: -------------------------------------------------------------------
+MPI Rank 1: 05/03/2016 18:06:15: Build info: 
+MPI Rank 1: 
+MPI Rank 1: 05/03/2016 18:06:15: 		Built time: May  3 2016 17:56:15
+MPI Rank 1: 05/03/2016 18:06:15: 		Last modified date: Tue May  3 11:36:22 2016
+MPI Rank 1: 05/03/2016 18:06:15: 		Build type: release
+MPI Rank 1: 05/03/2016 18:06:15: 		Build target: GPU
+MPI Rank 1: 05/03/2016 18:06:15: 		With 1bit-SGD: no
+MPI Rank 1: 05/03/2016 18:06:15: 		Math lib: acml
+MPI Rank 1: 05/03/2016 18:06:15: 		CUDA_PATH: /usr/local/cuda-7.5
+MPI Rank 1: 05/03/2016 18:06:15: 		CUB_PATH: /usr/local/cub-1.4.1
+MPI Rank 1: 05/03/2016 18:06:15: 		CUDNN_PATH: /usr/local/cudnn-4.0
+MPI Rank 1: 05/03/2016 18:06:15: 		Build Branch: HEAD
+MPI Rank 1: 05/03/2016 18:06:15: 		Build SHA1: 571b092d60e131fd529081a5ed52af2dc815dc82
+MPI Rank 1: 05/03/2016 18:06:15: 		Built by philly on 18750d26eb32
+MPI Rank 1: 05/03/2016 18:06:15: 		Build Path: /home/philly/jenkins/workspace/CNTK-Build-Linux
+MPI Rank 1: 05/03/2016 18:06:15: -------------------------------------------------------------------
+MPI Rank 1: 
+MPI Rank 1: 05/03/2016 18:06:15: Running on localhost at 2016/05/03 18:06:15
+MPI Rank 1: 05/03/2016 18:06:15: Command line: 
+MPI Rank 1: /home/philly/jenkins/workspace/CNTK-Test-Linux-W2/build/gpu/release/bin/cntk  configFile=/home/philly/jenkins/workspace/CNTK-Test-Linux-W2/Tests/EndToEndTests/Speech/DNN/ParallelNoQuantization/../cntk.cntk  currentDirectory=/home/philly/jenkins/workspace/CNTK-Test-Linux-W2/Tests/EndToEndTests/Speech/Data  RunDir=/tmp/cntk-test-20160503175932.483858/Speech/DNN_ParallelNoQuantization@release_cpu  DataDir=/home/philly/jenkins/workspace/CNTK-Test-Linux-W2/Tests/EndToEndTests/Speech/Data  ConfigDir=/home/philly/jenkins/workspace/CNTK-Test-Linux-W2/Tests/EndToEndTests/Speech/DNN/ParallelNoQuantization/..  OutputDir=/tmp/cntk-test-20160503175932.483858/Speech/DNN_ParallelNoQuantization@release_cpu  DeviceId=-1  timestamping=true  numCPUThreads=1  stderr=/tmp/cntk-test-20160503175932.483858/Speech/DNN_ParallelNoQuantization@release_cpu/stderr
+MPI Rank 1: 
+MPI Rank 1: 
+MPI Rank 1: 
+MPI Rank 1: 05/03/2016 18:06:15: >>>>>>>>>>>>>>>>>>>> RAW CONFIG (VARIABLES NOT RESOLVED) >>>>>>>>>>>>>>>>>>>>
+MPI Rank 1: 05/03/2016 18:06:15: precision = "float"
 MPI Rank 1: command = speechTrain
 MPI Rank 1: deviceId = $DeviceId$
 MPI Rank 1: parallelTrain = true
@@ -778,7 +681,7 @@
 MPI Rank 1:     SimpleNetworkBuilder = [
 MPI Rank 1:         layerSizes = 363:512:512:132
 MPI Rank 1:         trainingCriterion = "CrossEntropyWithSoftmax"
-MPI Rank 1:         evalCriterion = "ClassificationError"
+MPI Rank 1:         evalCriterion = "ErrorPrediction"
 MPI Rank 1:         layerTypes = "Sigmoid"
 MPI Rank 1:         initValueScale = 1.0
 MPI Rank 1:         applyMeanVarNorm = true
@@ -804,7 +707,7 @@
 MPI Rank 1:              then CrossEntropyWithSoftmax(labels, outZ, tag='criterion')
 MPI Rank 1:              else Fail('unknown trainingCriterion ' + trainingCriterion)
 MPI Rank 1:         Err = if evalCriterion == 'Err' then
-MPI Rank 1:               ClassificationError(labels, outZ, tag='evaluation')
+MPI Rank 1:               ErrorPrediction(labels, outZ, tag='evaluation')
 MPI Rank 1:               else Fail('unknown evalCriterion ' + evalCriterion)
 MPI Rank 1:         logPrior = LogPrior(labels)
 MPI Rank 1:         // TODO: how to add a tag to an infix operation?
@@ -842,7 +745,6 @@
 MPI Rank 1:         miniBatchMode = "partial"
 MPI Rank 1:         randomize = "auto"
 MPI Rank 1:         verbosity = 0
-MPI Rank 1:         useMersenneTwisterRand=true
 MPI Rank 1:         features = [
 MPI Rank 1:             dim = 363
 MPI Rank 1:             type = "real"
@@ -857,31 +759,31 @@
 MPI Rank 1:     ]
 MPI Rank 1: ]
 MPI Rank 1: currentDirectory=/home/philly/jenkins/workspace/CNTK-Test-Linux-W2/Tests/EndToEndTests/Speech/Data
-MPI Rank 1: RunDir=/tmp/cntk-test-20160816095705.492453/Speech/DNN_ParallelNoQuantization@release_cpu
+MPI Rank 1: RunDir=/tmp/cntk-test-20160503175932.483858/Speech/DNN_ParallelNoQuantization@release_cpu
 MPI Rank 1: DataDir=/home/philly/jenkins/workspace/CNTK-Test-Linux-W2/Tests/EndToEndTests/Speech/Data
 MPI Rank 1: ConfigDir=/home/philly/jenkins/workspace/CNTK-Test-Linux-W2/Tests/EndToEndTests/Speech/DNN/ParallelNoQuantization/..
-MPI Rank 1: OutputDir=/tmp/cntk-test-20160816095705.492453/Speech/DNN_ParallelNoQuantization@release_cpu
+MPI Rank 1: OutputDir=/tmp/cntk-test-20160503175932.483858/Speech/DNN_ParallelNoQuantization@release_cpu
 MPI Rank 1: DeviceId=-1
 MPI Rank 1: timestamping=true
-MPI Rank 1: numCPUThreads=8
-MPI Rank 1: stderr=/tmp/cntk-test-20160816095705.492453/Speech/DNN_ParallelNoQuantization@release_cpu/stderr
-MPI Rank 1: 
-MPI Rank 1: 08/16/2016 09:59:54: <<<<<<<<<<<<<<<<<<<< RAW CONFIG (VARIABLES NOT RESOLVED)  <<<<<<<<<<<<<<<<<<<<
-MPI Rank 1: 
-MPI Rank 1: 08/16/2016 09:59:54: >>>>>>>>>>>>>>>>>>>> RAW CONFIG WITH ALL VARIABLES RESOLVED >>>>>>>>>>>>>>>>>>>>
-MPI Rank 1: 08/16/2016 09:59:54: precision = "float"
+MPI Rank 1: numCPUThreads=1
+MPI Rank 1: stderr=/tmp/cntk-test-20160503175932.483858/Speech/DNN_ParallelNoQuantization@release_cpu/stderr
+MPI Rank 1: 
+MPI Rank 1: 05/03/2016 18:06:15: <<<<<<<<<<<<<<<<<<<< RAW CONFIG (VARIABLES NOT RESOLVED)  <<<<<<<<<<<<<<<<<<<<
+MPI Rank 1: 
+MPI Rank 1: 05/03/2016 18:06:15: >>>>>>>>>>>>>>>>>>>> RAW CONFIG WITH ALL VARIABLES RESOLVED >>>>>>>>>>>>>>>>>>>>
+MPI Rank 1: 05/03/2016 18:06:15: precision = "float"
 MPI Rank 1: command = speechTrain
 MPI Rank 1: deviceId = -1
 MPI Rank 1: parallelTrain = true
 MPI Rank 1: speechTrain = [
 MPI Rank 1:     action = "train"
-MPI Rank 1:     modelPath = "/tmp/cntk-test-20160816095705.492453/Speech/DNN_ParallelNoQuantization@release_cpu/models/cntkSpeech.dnn"
+MPI Rank 1:     modelPath = "/tmp/cntk-test-20160503175932.483858/Speech/DNN_ParallelNoQuantization@release_cpu/models/cntkSpeech.dnn"
 MPI Rank 1:     deviceId = -1
 MPI Rank 1:     traceLevel = 1
 MPI Rank 1:     SimpleNetworkBuilder = [
 MPI Rank 1:         layerSizes = 363:512:512:132
 MPI Rank 1:         trainingCriterion = "CrossEntropyWithSoftmax"
-MPI Rank 1:         evalCriterion = "ClassificationError"
+MPI Rank 1:         evalCriterion = "ErrorPrediction"
 MPI Rank 1:         layerTypes = "Sigmoid"
 MPI Rank 1:         initValueScale = 1.0
 MPI Rank 1:         applyMeanVarNorm = true
@@ -907,7 +809,7 @@
 MPI Rank 1:              then CrossEntropyWithSoftmax(labels, outZ, tag='criterion')
 MPI Rank 1:              else Fail('unknown trainingCriterion ' + trainingCriterion)
 MPI Rank 1:         Err = if evalCriterion == 'Err' then
-MPI Rank 1:               ClassificationError(labels, outZ, tag='evaluation')
+MPI Rank 1:               ErrorPrediction(labels, outZ, tag='evaluation')
 MPI Rank 1:               else Fail('unknown evalCriterion ' + evalCriterion)
 MPI Rank 1:         logPrior = LogPrior(labels)
 MPI Rank 1:         // TODO: how to add a tag to an infix operation?
@@ -945,7 +847,6 @@
 MPI Rank 1:         miniBatchMode = "partial"
 MPI Rank 1:         randomize = "auto"
 MPI Rank 1:         verbosity = 0
-MPI Rank 1:         useMersenneTwisterRand=true
 MPI Rank 1:         features = [
 MPI Rank 1:             dim = 363
 MPI Rank 1:             type = "real"
@@ -960,37 +861,37 @@
 MPI Rank 1:     ]
 MPI Rank 1: ]
 MPI Rank 1: currentDirectory=/home/philly/jenkins/workspace/CNTK-Test-Linux-W2/Tests/EndToEndTests/Speech/Data
-MPI Rank 1: RunDir=/tmp/cntk-test-20160816095705.492453/Speech/DNN_ParallelNoQuantization@release_cpu
+MPI Rank 1: RunDir=/tmp/cntk-test-20160503175932.483858/Speech/DNN_ParallelNoQuantization@release_cpu
 MPI Rank 1: DataDir=/home/philly/jenkins/workspace/CNTK-Test-Linux-W2/Tests/EndToEndTests/Speech/Data
 MPI Rank 1: ConfigDir=/home/philly/jenkins/workspace/CNTK-Test-Linux-W2/Tests/EndToEndTests/Speech/DNN/ParallelNoQuantization/..
-MPI Rank 1: OutputDir=/tmp/cntk-test-20160816095705.492453/Speech/DNN_ParallelNoQuantization@release_cpu
+MPI Rank 1: OutputDir=/tmp/cntk-test-20160503175932.483858/Speech/DNN_ParallelNoQuantization@release_cpu
 MPI Rank 1: DeviceId=-1
 MPI Rank 1: timestamping=true
-MPI Rank 1: numCPUThreads=8
-MPI Rank 1: stderr=/tmp/cntk-test-20160816095705.492453/Speech/DNN_ParallelNoQuantization@release_cpu/stderr
-MPI Rank 1: 
-MPI Rank 1: 08/16/2016 09:59:54: <<<<<<<<<<<<<<<<<<<< RAW CONFIG WITH ALL VARIABLES RESOLVED <<<<<<<<<<<<<<<<<<<<
-MPI Rank 1: 
-MPI Rank 1: 08/16/2016 09:59:54: >>>>>>>>>>>>>>>>>>>> PROCESSED CONFIG WITH ALL VARIABLES RESOLVED >>>>>>>>>>>>>>>>>>>>
+MPI Rank 1: numCPUThreads=1
+MPI Rank 1: stderr=/tmp/cntk-test-20160503175932.483858/Speech/DNN_ParallelNoQuantization@release_cpu/stderr
+MPI Rank 1: 
+MPI Rank 1: 05/03/2016 18:06:15: <<<<<<<<<<<<<<<<<<<< RAW CONFIG WITH ALL VARIABLES RESOLVED <<<<<<<<<<<<<<<<<<<<
+MPI Rank 1: 
+MPI Rank 1: 05/03/2016 18:06:15: >>>>>>>>>>>>>>>>>>>> PROCESSED CONFIG WITH ALL VARIABLES RESOLVED >>>>>>>>>>>>>>>>>>>>
 MPI Rank 1: configparameters: cntk.cntk:command=speechTrain
 MPI Rank 1: configparameters: cntk.cntk:ConfigDir=/home/philly/jenkins/workspace/CNTK-Test-Linux-W2/Tests/EndToEndTests/Speech/DNN/ParallelNoQuantization/..
 MPI Rank 1: configparameters: cntk.cntk:currentDirectory=/home/philly/jenkins/workspace/CNTK-Test-Linux-W2/Tests/EndToEndTests/Speech/Data
 MPI Rank 1: configparameters: cntk.cntk:DataDir=/home/philly/jenkins/workspace/CNTK-Test-Linux-W2/Tests/EndToEndTests/Speech/Data
 MPI Rank 1: configparameters: cntk.cntk:deviceId=-1
-MPI Rank 1: configparameters: cntk.cntk:numCPUThreads=8
-MPI Rank 1: configparameters: cntk.cntk:OutputDir=/tmp/cntk-test-20160816095705.492453/Speech/DNN_ParallelNoQuantization@release_cpu
+MPI Rank 1: configparameters: cntk.cntk:numCPUThreads=1
+MPI Rank 1: configparameters: cntk.cntk:OutputDir=/tmp/cntk-test-20160503175932.483858/Speech/DNN_ParallelNoQuantization@release_cpu
 MPI Rank 1: configparameters: cntk.cntk:parallelTrain=true
 MPI Rank 1: configparameters: cntk.cntk:precision=float
-MPI Rank 1: configparameters: cntk.cntk:RunDir=/tmp/cntk-test-20160816095705.492453/Speech/DNN_ParallelNoQuantization@release_cpu
+MPI Rank 1: configparameters: cntk.cntk:RunDir=/tmp/cntk-test-20160503175932.483858/Speech/DNN_ParallelNoQuantization@release_cpu
 MPI Rank 1: configparameters: cntk.cntk:speechTrain=[
 MPI Rank 1:     action = "train"
-MPI Rank 1:     modelPath = "/tmp/cntk-test-20160816095705.492453/Speech/DNN_ParallelNoQuantization@release_cpu/models/cntkSpeech.dnn"
+MPI Rank 1:     modelPath = "/tmp/cntk-test-20160503175932.483858/Speech/DNN_ParallelNoQuantization@release_cpu/models/cntkSpeech.dnn"
 MPI Rank 1:     deviceId = -1
 MPI Rank 1:     traceLevel = 1
 MPI Rank 1:     SimpleNetworkBuilder = [
 MPI Rank 1:         layerSizes = 363:512:512:132
 MPI Rank 1:         trainingCriterion = "CrossEntropyWithSoftmax"
-MPI Rank 1:         evalCriterion = "ClassificationError"
+MPI Rank 1:         evalCriterion = "ErrorPrediction"
 MPI Rank 1:         layerTypes = "Sigmoid"
 MPI Rank 1:         initValueScale = 1.0
 MPI Rank 1:         applyMeanVarNorm = true
@@ -1016,7 +917,7 @@
 MPI Rank 1:              then CrossEntropyWithSoftmax(labels, outZ, tag='criterion')
 MPI Rank 1:              else Fail('unknown trainingCriterion ' + trainingCriterion)
 MPI Rank 1:         Err = if evalCriterion == 'Err' then
-MPI Rank 1:               ClassificationError(labels, outZ, tag='evaluation')
+MPI Rank 1:               ErrorPrediction(labels, outZ, tag='evaluation')
 MPI Rank 1:               else Fail('unknown evalCriterion ' + evalCriterion)
 MPI Rank 1:         logPrior = LogPrior(labels)
 MPI Rank 1:         // TODO: how to add a tag to an infix operation?
@@ -1054,7 +955,6 @@
 MPI Rank 1:         miniBatchMode = "partial"
 MPI Rank 1:         randomize = "auto"
 MPI Rank 1:         verbosity = 0
-MPI Rank 1:         useMersenneTwisterRand=true
 MPI Rank 1:         features = [
 MPI Rank 1:             dim = 363
 MPI Rank 1:             type = "real"
@@ -1069,23 +969,23 @@
 MPI Rank 1:     ]
 MPI Rank 1: ]
 MPI Rank 1: 
-MPI Rank 1: configparameters: cntk.cntk:stderr=/tmp/cntk-test-20160816095705.492453/Speech/DNN_ParallelNoQuantization@release_cpu/stderr
+MPI Rank 1: configparameters: cntk.cntk:stderr=/tmp/cntk-test-20160503175932.483858/Speech/DNN_ParallelNoQuantization@release_cpu/stderr
 MPI Rank 1: configparameters: cntk.cntk:timestamping=true
-MPI Rank 1: 08/16/2016 09:59:54: <<<<<<<<<<<<<<<<<<<< PROCESSED CONFIG WITH ALL VARIABLES RESOLVED <<<<<<<<<<<<<<<<<<<<
-MPI Rank 1: 08/16/2016 09:59:54: Commands: speechTrain
-MPI Rank 1: 08/16/2016 09:59:54: Precision = "float"
-MPI Rank 1: 08/16/2016 09:59:54: Using 8 CPU threads.
-MPI Rank 1: 08/16/2016 09:59:54: CNTKModelPath: /tmp/cntk-test-20160816095705.492453/Speech/DNN_ParallelNoQuantization@release_cpu/models/cntkSpeech.dnn
-MPI Rank 1: 08/16/2016 09:59:54: CNTKCommandTrainInfo: speechTrain : 3
-MPI Rank 1: 08/16/2016 09:59:54: CNTKCommandTrainInfo: CNTKNoMoreCommands_Total : 3
-MPI Rank 1: 
-MPI Rank 1: 08/16/2016 09:59:54: ##############################################################################
-MPI Rank 1: 08/16/2016 09:59:54: #                                                                            #
-MPI Rank 1: 08/16/2016 09:59:54: # Action "train"                                                             #
-MPI Rank 1: 08/16/2016 09:59:54: #                                                                            #
-MPI Rank 1: 08/16/2016 09:59:54: ##############################################################################
-MPI Rank 1: 
-MPI Rank 1: 08/16/2016 09:59:54: CNTKCommandTrainBegin: speechTrain
+MPI Rank 1: 05/03/2016 18:06:15: <<<<<<<<<<<<<<<<<<<< PROCESSED CONFIG WITH ALL VARIABLES RESOLVED <<<<<<<<<<<<<<<<<<<<
+MPI Rank 1: 05/03/2016 18:06:15: Commands: speechTrain
+MPI Rank 1: 05/03/2016 18:06:15: Precision = "float"
+MPI Rank 1: 05/03/2016 18:06:15: Using 1 CPU threads.
+MPI Rank 1: 05/03/2016 18:06:15: CNTKModelPath: /tmp/cntk-test-20160503175932.483858/Speech/DNN_ParallelNoQuantization@release_cpu/models/cntkSpeech.dnn
+MPI Rank 1: 05/03/2016 18:06:15: CNTKCommandTrainInfo: speechTrain : 3
+MPI Rank 1: 05/03/2016 18:06:15: CNTKCommandTrainInfo: CNTKNoMoreCommands_Total : 3
+MPI Rank 1: 
+MPI Rank 1: 05/03/2016 18:06:15: ##############################################################################
+MPI Rank 1: 05/03/2016 18:06:15: #                                                                            #
+MPI Rank 1: 05/03/2016 18:06:15: # Action "train"                                                             #
+MPI Rank 1: 05/03/2016 18:06:15: #                                                                            #
+MPI Rank 1: 05/03/2016 18:06:15: ##############################################################################
+MPI Rank 1: 
+MPI Rank 1: 05/03/2016 18:06:15: CNTKCommandTrainBegin: speechTrain
 MPI Rank 1: SimpleNetworkBuilder Using CPU
 MPI Rank 1: reading script file glob_0000.scp ... 948 entries
 MPI Rank 1: total 132 state names in state list /home/philly/jenkins/workspace/CNTK-Test-Linux-W2/Tests/EndToEndTests/Speech/Data/state.list
@@ -1094,25 +994,13 @@
 MPI Rank 1: label set 0: 129 classes
 MPI Rank 1: minibatchutterancesource: 948 utterances grouped into 3 chunks, av. chunk size: 316.0 utterances, 84244.7 frames
 MPI Rank 1: 
-MPI Rank 1: 08/16/2016 09:59:54: Creating virgin network.
-MPI Rank 1: Node 'W0' (LearnableParameter operation): Initializing Parameter[512 x 363] <- 0.000000.
-MPI Rank 1: Node 'W0' (LearnableParameter operation): Initializing Parameter[512 x 363] <- uniform(seed=1, range=0.050000*1.000000, onCPU=false).
-MPI Rank 1: Node 'B0' (LearnableParameter operation): Initializing Parameter[512 x 1] <- 0.000000.
-MPI Rank 1: Node 'B0' (LearnableParameter operation): Initializing Parameter[512 x 1] <- 0.000000.
-MPI Rank 1: Node 'W1' (LearnableParameter operation): Initializing Parameter[512 x 512] <- 0.000000.
-MPI Rank 1: Node 'W1' (LearnableParameter operation): Initializing Parameter[512 x 512] <- uniform(seed=2, range=0.050000*1.000000, onCPU=false).
-MPI Rank 1: Node 'B1' (LearnableParameter operation): Initializing Parameter[512 x 1] <- 0.000000.
-MPI Rank 1: Node 'B1' (LearnableParameter operation): Initializing Parameter[512 x 1] <- 0.000000.
-MPI Rank 1: Node 'W2' (LearnableParameter operation): Initializing Parameter[132 x 512] <- 0.000000.
-MPI Rank 1: Node 'W2' (LearnableParameter operation): Initializing Parameter[132 x 512] <- uniform(seed=3, range=0.050000*1.000000, onCPU=false).
-MPI Rank 1: Node 'B2' (LearnableParameter operation): Initializing Parameter[132 x 1] <- 0.000000.
-MPI Rank 1: Node 'B2' (LearnableParameter operation): Initializing Parameter[132 x 1] <- 0.000000.
+MPI Rank 1: 05/03/2016 18:06:15: Creating virgin network.
 MPI Rank 1: 
 MPI Rank 1: Post-processing network...
 MPI Rank 1: 
 MPI Rank 1: 7 roots:
 MPI Rank 1: 	CrossEntropyWithSoftmax = CrossEntropyWithSoftmax()
-MPI Rank 1: 	EvalClassificationError = ClassificationError()
+MPI Rank 1: 	EvalErrorPrediction = ErrorPrediction()
 MPI Rank 1: 	InvStdOfFeatures = InvStdDev()
 MPI Rank 1: 	MeanOfFeatures = Mean()
 MPI Rank 1: 	PosteriorProb = Softmax()
@@ -1141,7 +1029,7 @@
 MPI Rank 1: Validating --> B2 = LearnableParameter() :  -> [132 x 1]
 MPI Rank 1: Validating --> HLast = Plus (W2*H1, B2) : [132 x 1 x *], [132 x 1] -> [132 x 1 x *]
 MPI Rank 1: Validating --> CrossEntropyWithSoftmax = CrossEntropyWithSoftmax (labels, HLast) : [132 x *], [132 x 1 x *] -> [1]
-MPI Rank 1: Validating --> EvalClassificationError = ClassificationError (labels, HLast) : [132 x *], [132 x 1 x *] -> [1]
+MPI Rank 1: Validating --> EvalErrorPrediction = ErrorPrediction (labels, HLast) : [132 x *], [132 x 1 x *] -> [1]
 MPI Rank 1: Validating --> PosteriorProb = Softmax (HLast) : [132 x 1 x *] -> [132 x 1 x *]
 MPI Rank 1: Validating --> Prior = Mean (labels) : [132 x *] -> [132]
 MPI Rank 1: Validating --> LogOfPrior = Log (Prior) : [132] -> [132]
@@ -1158,48 +1046,21 @@
 MPI Rank 1: 
 MPI Rank 1: Post-processing network complete.
 MPI Rank 1: 
-MPI Rank 1: 08/16/2016 09:59:54: Created model with 25 nodes on CPU.
-MPI Rank 1: 
-MPI Rank 1: 08/16/2016 09:59:54: Training criterion node(s):
-MPI Rank 1: 08/16/2016 09:59:54: 	CrossEntropyWithSoftmax = CrossEntropyWithSoftmax
-MPI Rank 1: 
-<<<<<<< HEAD
-MPI Rank 1: 05/03/2016 18:06:16: 	EvalClassificationError = ClassificationError
-=======
-MPI Rank 1: 08/16/2016 09:59:54: Evaluation criterion node(s):
-MPI Rank 1: 08/16/2016 09:59:54: 	EvalErrorPrediction = ErrorPrediction
->>>>>>> 8493f118
+MPI Rank 1: 05/03/2016 18:06:16: Created model with 25 nodes on CPU.
+MPI Rank 1: 
+MPI Rank 1: 05/03/2016 18:06:16: Training criterion node(s):
+MPI Rank 1: 05/03/2016 18:06:16: 	CrossEntropyWithSoftmax = CrossEntropyWithSoftmax
+MPI Rank 1: 
+MPI Rank 1: 05/03/2016 18:06:16: Evaluation criterion node(s):
+MPI Rank 1: 
+MPI Rank 1: 05/03/2016 18:06:16: 	EvalErrorPrediction = ErrorPrediction
 MPI Rank 1: 
 MPI Rank 1: 
 MPI Rank 1: Allocating matrices for forward and/or backward propagation.
 MPI Rank 1: 
-MPI Rank 1: Memory Sharing: Out of 40 matrices, 19 are shared as 8, and 21 are not shared.
-MPI Rank 1: 
-MPI Rank 1: 	{ B1 : [512 x 1] (gradient)
-MPI Rank 1: 	  H2 : [512 x 1 x *] (gradient)
-MPI Rank 1: 	  HLast : [132 x 1 x *] (gradient) }
-MPI Rank 1: 	{ W0 : [512 x 363] (gradient)
-MPI Rank 1: 	  W0*features+B0 : [512 x 1 x *] }
-MPI Rank 1: 	{ H1 : [512 x 1 x *]
-MPI Rank 1: 	  W0*features : [512 x *] (gradient) }
-MPI Rank 1: 	{ W0*features+B0 : [512 x 1 x *] (gradient)
-MPI Rank 1: 	  W1*H1 : [512 x 1 x *] }
-MPI Rank 1: 	{ W1 : [512 x 512] (gradient)
-MPI Rank 1: 	  W1*H1+B1 : [512 x 1 x *] }
-MPI Rank 1: 	{ H2 : [512 x 1 x *]
-MPI Rank 1: 	  W1*H1 : [512 x 1 x *] (gradient) }
-MPI Rank 1: 	{ B0 : [512 x 1] (gradient)
-MPI Rank 1: 	  H1 : [512 x 1 x *] (gradient)
-MPI Rank 1: 	  W1*H1+B1 : [512 x 1 x *] (gradient)
-MPI Rank 1: 	  W2*H1 : [132 x 1 x *] }
-MPI Rank 1: 	{ HLast : [132 x 1 x *]
-MPI Rank 1: 	  W2 : [132 x 512] (gradient) }
-MPI Rank 1: 
-MPI Rank 1: 
-MPI Rank 1: 08/16/2016 09:59:54: Training 516740 parameters in 6 out of 6 parameter tensors and 15 nodes with gradient:
-MPI Rank 1: 
-<<<<<<< HEAD
-MPI Rank 1: (nil): {[EvalClassificationError Gradient[1]] [InvStdOfFeatures Gradient[363]] [LogOfPrior Gradient[132]] [MVNormalizedFeatures Gradient[363 x *]] [MeanOfFeatures Gradient[363]] [PosteriorProb Gradient[132 x 1 x *]] [PosteriorProb Value[132 x 1 x *]] [Prior Gradient[132]] [ScaledLogLikelihood Gradient[132 x 1 x *]] [features Gradient[363 x *]] [labels Gradient[132 x *]] }
+MPI Rank 1: Memory Sharing Structure:
+MPI Rank 1: 
+MPI Rank 1: (nil): {[EvalErrorPrediction Gradient[1]] [InvStdOfFeatures Gradient[363]] [LogOfPrior Gradient[132]] [MVNormalizedFeatures Gradient[363 x *]] [MeanOfFeatures Gradient[363]] [PosteriorProb Gradient[132 x 1 x *]] [PosteriorProb Value[132 x 1 x *]] [Prior Gradient[132]] [ScaledLogLikelihood Gradient[132 x 1 x *]] [features Gradient[363 x *]] [labels Gradient[132 x *]] }
 MPI Rank 1: 0x17c5fc8: {[B2 Value[132 x 1]] }
 MPI Rank 1: 0x17c6a58: {[MeanOfFeatures Value[363]] }
 MPI Rank 1: 0x17c7398: {[W0 Value[512 x 363]] }
@@ -1215,7 +1076,7 @@
 MPI Rank 1: 0x1874d98: {[HLast Value[132 x 1 x *]] [W2 Gradient[132 x 512]] }
 MPI Rank 1: 0x18a3c68: {[W1 Value[512 x 512]] }
 MPI Rank 1: 0x18baa58: {[W2 Value[132 x 512]] }
-MPI Rank 1: 0x18cf508: {[EvalClassificationError Value[1]] }
+MPI Rank 1: 0x18cf508: {[EvalErrorPrediction Value[1]] }
 MPI Rank 1: 0x18cf668: {[ScaledLogLikelihood Value[132 x 1 x *]] }
 MPI Rank 1: 0x18da2c8: {[B0 Value[512 x 1]] }
 MPI Rank 1: 0x18e1e48: {[CrossEntropyWithSoftmax Gradient[1]] }
@@ -1228,184 +1089,109 @@
 MPI Rank 1: 0x1900528: {[W0*features Value[512 x *]] }
 MPI Rank 1: 0x19005c8: {[B0 Gradient[512 x 1]] [H1 Gradient[512 x 1 x *]] [W1*H1+B1 Gradient[512 x 1 x *]] [W2*H1 Value[132 x 1 x *]] }
 MPI Rank 1: 0x1900678: {[LogOfPrior Value[132]] }
-=======
-MPI Rank 1: 08/16/2016 09:59:54: 	Node 'B0' (LearnableParameter operation) : [512 x 1]
-MPI Rank 1: 08/16/2016 09:59:54: 	Node 'B1' (LearnableParameter operation) : [512 x 1]
-MPI Rank 1: 08/16/2016 09:59:54: 	Node 'B2' (LearnableParameter operation) : [132 x 1]
-MPI Rank 1: 08/16/2016 09:59:54: 	Node 'W0' (LearnableParameter operation) : [512 x 363]
-MPI Rank 1: 08/16/2016 09:59:54: 	Node 'W1' (LearnableParameter operation) : [512 x 512]
-MPI Rank 1: 08/16/2016 09:59:54: 	Node 'W2' (LearnableParameter operation) : [132 x 512]
->>>>>>> 8493f118
-MPI Rank 1: 
-MPI Rank 1: 
-MPI Rank 1: 08/16/2016 09:59:54: Precomputing --> 3 PreCompute nodes found.
-MPI Rank 1: 
-MPI Rank 1: 08/16/2016 09:59:54: 	MeanOfFeatures = Mean()
-MPI Rank 1: 08/16/2016 09:59:54: 	InvStdOfFeatures = InvStdDev()
-MPI Rank 1: 08/16/2016 09:59:54: 	Prior = Mean()
+MPI Rank 1: 
+MPI Rank 1: 
+MPI Rank 1: 05/03/2016 18:06:16: Precomputing --> 3 PreCompute nodes found.
+MPI Rank 1: 
+MPI Rank 1: 05/03/2016 18:06:16: 	MeanOfFeatures = Mean()
+MPI Rank 1: 05/03/2016 18:06:16: 	InvStdOfFeatures = InvStdDev()
+MPI Rank 1: 05/03/2016 18:06:16: 	Prior = Mean()
 MPI Rank 1: minibatchiterator: epoch 0: frames [0..252734] (first utterance at frame 0), data subset 0 of 1, with 1 datapasses
 MPI Rank 1: requiredata: determined feature kind as 33-dimensional 'USER' with frame shift 10.0 ms
 MPI Rank 1: 
-MPI Rank 1: 08/16/2016 09:59:55: Precomputing --> Completed.
-MPI Rank 1: 
-MPI Rank 1: 
-MPI Rank 1: 08/16/2016 09:59:56: Starting Epoch 1: learning rate per sample = 0.015625  effective momentum = 0.900000  momentum as time constant = 607.4 samples
+MPI Rank 1: 05/03/2016 18:06:17: Precomputing --> Completed.
+MPI Rank 1: 
+MPI Rank 1: 
+MPI Rank 1: 05/03/2016 18:06:18: Starting Epoch 1: learning rate per sample = 0.015625  effective momentum = 0.900000  momentum as time constant = 607.4 samples
 MPI Rank 1: minibatchiterator: epoch 0: frames [0..20480] (first utterance at frame 0), data subset 1 of 3, with 1 datapasses
 MPI Rank 1: 
-<<<<<<< HEAD
 MPI Rank 1: 05/03/2016 18:06:18: Starting minibatch loop, DataParallelSGD training (MyRank = 1, NumNodes = 3, NumGradientBits = 32), distributed reading is ENABLED.
-MPI Rank 1: 05/03/2016 18:06:18:  Epoch[ 1 of 3]-Minibatch[   1-  10, 3.12%]: CrossEntropyWithSoftmax = 4.39181891 * 640; EvalClassificationError = 0.89843750 * 640; time = 0.2685s; samplesPerSecond = 2384.0
-MPI Rank 1: 05/03/2016 18:06:18:  Epoch[ 1 of 3]-Minibatch[  11-  20, 6.25%]: CrossEntropyWithSoftmax = 4.16675421 * 640; EvalClassificationError = 0.87187500 * 640; time = 0.1976s; samplesPerSecond = 3238.8
-MPI Rank 1: 05/03/2016 18:06:18:  Epoch[ 1 of 3]-Minibatch[  21-  30, 9.38%]: CrossEntropyWithSoftmax = 3.98684059 * 640; EvalClassificationError = 0.87812500 * 640; time = 0.3865s; samplesPerSecond = 1656.0
-MPI Rank 1: 05/03/2016 18:06:19:  Epoch[ 1 of 3]-Minibatch[  31-  40, 12.50%]: CrossEntropyWithSoftmax = 3.86595333 * 640; EvalClassificationError = 0.87812500 * 640; time = 0.4949s; samplesPerSecond = 1293.1
-MPI Rank 1: 05/03/2016 18:06:19:  Epoch[ 1 of 3]-Minibatch[  41-  50, 15.62%]: CrossEntropyWithSoftmax = 3.81007105 * 640; EvalClassificationError = 0.88593750 * 640; time = 0.4003s; samplesPerSecond = 1598.7
-MPI Rank 1: 05/03/2016 18:06:20:  Epoch[ 1 of 3]-Minibatch[  51-  60, 18.75%]: CrossEntropyWithSoftmax = 3.73428214 * 640; EvalClassificationError = 0.87656250 * 640; time = 0.7204s; samplesPerSecond = 888.4
-MPI Rank 1: 05/03/2016 18:06:21:  Epoch[ 1 of 3]-Minibatch[  61-  70, 21.88%]: CrossEntropyWithSoftmax = 3.57475346 * 640; EvalClassificationError = 0.81875000 * 640; time = 0.5263s; samplesPerSecond = 1216.0
-MPI Rank 1: 05/03/2016 18:06:21:  Epoch[ 1 of 3]-Minibatch[  71-  80, 25.00%]: CrossEntropyWithSoftmax = 3.43591998 * 640; EvalClassificationError = 0.80781250 * 640; time = 0.3657s; samplesPerSecond = 1750.1
-MPI Rank 1: 05/03/2016 18:06:21:  Epoch[ 1 of 3]-Minibatch[  81-  90, 28.12%]: CrossEntropyWithSoftmax = 3.36042336 * 640; EvalClassificationError = 0.77343750 * 640; time = 0.3245s; samplesPerSecond = 1972.3
-MPI Rank 1: 05/03/2016 18:06:22:  Epoch[ 1 of 3]-Minibatch[  91- 100, 31.25%]: CrossEntropyWithSoftmax = 3.39384191 * 640; EvalClassificationError = 0.85156250 * 640; time = 0.5221s; samplesPerSecond = 1225.9
-MPI Rank 1: 05/03/2016 18:06:22:  Epoch[ 1 of 3]-Minibatch[ 101- 110, 34.38%]: CrossEntropyWithSoftmax = 3.25078527 * 640; EvalClassificationError = 0.76406250 * 640; time = 0.4823s; samplesPerSecond = 1326.9
-MPI Rank 1: 05/03/2016 18:06:23:  Epoch[ 1 of 3]-Minibatch[ 111- 120, 37.50%]: CrossEntropyWithSoftmax = 3.35324790 * 640; EvalClassificationError = 0.79375000 * 640; time = 0.3969s; samplesPerSecond = 1612.7
-MPI Rank 1: 05/03/2016 18:06:23:  Epoch[ 1 of 3]-Minibatch[ 121- 130, 40.62%]: CrossEntropyWithSoftmax = 3.19606895 * 640; EvalClassificationError = 0.76875000 * 640; time = 0.4654s; samplesPerSecond = 1375.1
-MPI Rank 1: 05/03/2016 18:06:24:  Epoch[ 1 of 3]-Minibatch[ 131- 140, 43.75%]: CrossEntropyWithSoftmax = 3.06110651 * 640; EvalClassificationError = 0.73125000 * 640; time = 0.4357s; samplesPerSecond = 1468.9
-MPI Rank 1: 05/03/2016 18:06:25:  Epoch[ 1 of 3]-Minibatch[ 141- 150, 46.88%]: CrossEntropyWithSoftmax = 3.05118547 * 640; EvalClassificationError = 0.75625000 * 640; time = 1.1194s; samplesPerSecond = 571.7
-MPI Rank 1: 05/03/2016 18:06:25:  Epoch[ 1 of 3]-Minibatch[ 151- 160, 50.00%]: CrossEntropyWithSoftmax = 3.02474034 * 640; EvalClassificationError = 0.74062500 * 640; time = 0.2827s; samplesPerSecond = 2263.6
-MPI Rank 1: 05/03/2016 18:06:25:  Epoch[ 1 of 3]-Minibatch[ 161- 170, 53.12%]: CrossEntropyWithSoftmax = 2.89903187 * 640; EvalClassificationError = 0.70781250 * 640; time = 0.3361s; samplesPerSecond = 1904.0
-MPI Rank 1: 05/03/2016 18:06:26:  Epoch[ 1 of 3]-Minibatch[ 171- 180, 56.25%]: CrossEntropyWithSoftmax = 2.75173292 * 640; EvalClassificationError = 0.68125000 * 640; time = 0.5212s; samplesPerSecond = 1227.9
-MPI Rank 1: 05/03/2016 18:06:26:  Epoch[ 1 of 3]-Minibatch[ 181- 190, 59.38%]: CrossEntropyWithSoftmax = 2.83969107 * 640; EvalClassificationError = 0.71875000 * 640; time = 0.3101s; samplesPerSecond = 2063.8
-MPI Rank 1: 05/03/2016 18:06:26:  Epoch[ 1 of 3]-Minibatch[ 191- 200, 62.50%]: CrossEntropyWithSoftmax = 2.62870412 * 640; EvalClassificationError = 0.65468750 * 640; time = 0.2504s; samplesPerSecond = 2555.8
-MPI Rank 1: 05/03/2016 18:06:27:  Epoch[ 1 of 3]-Minibatch[ 201- 210, 65.62%]: CrossEntropyWithSoftmax = 2.66655150 * 640; EvalClassificationError = 0.67187500 * 640; time = 0.7725s; samplesPerSecond = 828.5
-MPI Rank 1: 05/03/2016 18:06:28:  Epoch[ 1 of 3]-Minibatch[ 211- 220, 68.75%]: CrossEntropyWithSoftmax = 2.61327720 * 640; EvalClassificationError = 0.65937500 * 640; time = 0.7435s; samplesPerSecond = 860.8
-MPI Rank 1: 05/03/2016 18:06:28:  Epoch[ 1 of 3]-Minibatch[ 221- 230, 71.88%]: CrossEntropyWithSoftmax = 2.53100193 * 640; EvalClassificationError = 0.63750000 * 640; time = 0.5494s; samplesPerSecond = 1165.0
-MPI Rank 1: 05/03/2016 18:06:29:  Epoch[ 1 of 3]-Minibatch[ 231- 240, 75.00%]: CrossEntropyWithSoftmax = 2.43748447 * 640; EvalClassificationError = 0.64375000 * 640; time = 0.4834s; samplesPerSecond = 1323.9
-MPI Rank 1: 05/03/2016 18:06:29:  Epoch[ 1 of 3]-Minibatch[ 241- 250, 78.12%]: CrossEntropyWithSoftmax = 2.41106807 * 640; EvalClassificationError = 0.65312500 * 640; time = 0.5492s; samplesPerSecond = 1165.3
-MPI Rank 1: 05/03/2016 18:06:30:  Epoch[ 1 of 3]-Minibatch[ 251- 260, 81.25%]: CrossEntropyWithSoftmax = 2.48898886 * 640; EvalClassificationError = 0.63750000 * 640; time = 0.3521s; samplesPerSecond = 1817.7
-MPI Rank 1: 05/03/2016 18:06:30:  Epoch[ 1 of 3]-Minibatch[ 261- 270, 84.38%]: CrossEntropyWithSoftmax = 2.34965819 * 640; EvalClassificationError = 0.61093750 * 640; time = 0.3011s; samplesPerSecond = 2125.8
-MPI Rank 1: 05/03/2016 18:06:30:  Epoch[ 1 of 3]-Minibatch[ 271- 280, 87.50%]: CrossEntropyWithSoftmax = 2.23707549 * 640; EvalClassificationError = 0.57812500 * 640; time = 0.3536s; samplesPerSecond = 1809.7
-MPI Rank 1: 05/03/2016 18:06:31:  Epoch[ 1 of 3]-Minibatch[ 281- 290, 90.62%]: CrossEntropyWithSoftmax = 2.33135317 * 640; EvalClassificationError = 0.62031250 * 640; time = 0.3498s; samplesPerSecond = 1829.4
-MPI Rank 1: 05/03/2016 18:06:31:  Epoch[ 1 of 3]-Minibatch[ 291- 300, 93.75%]: CrossEntropyWithSoftmax = 2.21606912 * 640; EvalClassificationError = 0.62812500 * 640; time = 0.4612s; samplesPerSecond = 1387.8
-MPI Rank 1: 05/03/2016 18:06:32:  Epoch[ 1 of 3]-Minibatch[ 301- 310, 96.88%]: CrossEntropyWithSoftmax = 2.29109817 * 640; EvalClassificationError = 0.60625000 * 640; time = 0.5176s; samplesPerSecond = 1236.5
-MPI Rank 1: 05/03/2016 18:06:33:  Epoch[ 1 of 3]-Minibatch[ 311- 320, 100.00%]: CrossEntropyWithSoftmax = 2.20535403 * 640; EvalClassificationError = 0.57500000 * 640; time = 0.8944s; samplesPerSecond = 715.6
-MPI Rank 1: 05/03/2016 18:06:33: Finished Epoch[ 1 of 3]: [Training] CrossEntropyWithSoftmax = 3.01737292 * 20480; EvalClassificationError = 0.73061523 * 20480; totalSamplesSeen = 20480; learningRatePerSample = 0.015625; epochTime=15.1578s
-=======
-MPI Rank 1: 08/16/2016 09:59:56: Starting minibatch loop, DataParallelSGD training (MyRank = 1, NumNodes = 3, NumGradientBits = 32), distributed reading is ENABLED.
-MPI Rank 1: 08/16/2016 09:59:57:  Epoch[ 1 of 3]-Minibatch[   1-  10, 3.12%]: CrossEntropyWithSoftmax = 4.62304965 * 640; EvalErrorPrediction = 0.93437500 * 640; time = 0.2613s; samplesPerSecond = 2449.3
-MPI Rank 1: 08/16/2016 09:59:57:  Epoch[ 1 of 3]-Minibatch[  11-  20, 6.25%]: CrossEntropyWithSoftmax = 4.38132581 * 640; EvalErrorPrediction = 0.93125000 * 640; time = 0.1965s; samplesPerSecond = 3256.6
-MPI Rank 1: 08/16/2016 09:59:57:  Epoch[ 1 of 3]-Minibatch[  21-  30, 9.38%]: CrossEntropyWithSoftmax = 3.98762394 * 640; EvalErrorPrediction = 0.88593750 * 640; time = 0.4674s; samplesPerSecond = 1369.3
-MPI Rank 1: 08/16/2016 09:59:57:  Epoch[ 1 of 3]-Minibatch[  31-  40, 12.50%]: CrossEntropyWithSoftmax = 3.74489685 * 640; EvalErrorPrediction = 0.84531250 * 640; time = 0.1429s; samplesPerSecond = 4478.8
-MPI Rank 1: 08/16/2016 09:59:58:  Epoch[ 1 of 3]-Minibatch[  41-  50, 15.62%]: CrossEntropyWithSoftmax = 3.83505115 * 640; EvalErrorPrediction = 0.86406250 * 640; time = 0.3190s; samplesPerSecond = 2006.1
-MPI Rank 1: 08/16/2016 09:59:58:  Epoch[ 1 of 3]-Minibatch[  51-  60, 18.75%]: CrossEntropyWithSoftmax = 3.71847012 * 640; EvalErrorPrediction = 0.87187500 * 640; time = 0.1405s; samplesPerSecond = 4554.7
-MPI Rank 1: 08/16/2016 09:59:58:  Epoch[ 1 of 3]-Minibatch[  61-  70, 21.88%]: CrossEntropyWithSoftmax = 3.43056226 * 640; EvalErrorPrediction = 0.82500000 * 640; time = 0.1769s; samplesPerSecond = 3617.6
-MPI Rank 1: 08/16/2016 09:59:58:  Epoch[ 1 of 3]-Minibatch[  71-  80, 25.00%]: CrossEntropyWithSoftmax = 3.55346588 * 640; EvalErrorPrediction = 0.82656250 * 640; time = 0.3548s; samplesPerSecond = 1803.8
-MPI Rank 1: 08/16/2016 09:59:58:  Epoch[ 1 of 3]-Minibatch[  81-  90, 28.12%]: CrossEntropyWithSoftmax = 3.52102692 * 640; EvalErrorPrediction = 0.82343750 * 640; time = 0.1120s; samplesPerSecond = 5711.7
-MPI Rank 1: 08/16/2016 09:59:59:  Epoch[ 1 of 3]-Minibatch[  91- 100, 31.25%]: CrossEntropyWithSoftmax = 3.43553680 * 640; EvalErrorPrediction = 0.81250000 * 640; time = 0.1256s; samplesPerSecond = 5094.0
-MPI Rank 1: 08/16/2016 09:59:59:  Epoch[ 1 of 3]-Minibatch[ 101- 110, 34.38%]: CrossEntropyWithSoftmax = 3.53125248 * 640; EvalErrorPrediction = 0.83281250 * 640; time = 0.1788s; samplesPerSecond = 3579.7
-MPI Rank 1: 08/16/2016 09:59:59:  Epoch[ 1 of 3]-Minibatch[ 111- 120, 37.50%]: CrossEntropyWithSoftmax = 3.30802761 * 640; EvalErrorPrediction = 0.80000000 * 640; time = 0.0993s; samplesPerSecond = 6447.6
-MPI Rank 1: 08/16/2016 09:59:59:  Epoch[ 1 of 3]-Minibatch[ 121- 130, 40.62%]: CrossEntropyWithSoftmax = 3.23431326 * 640; EvalErrorPrediction = 0.81562500 * 640; time = 0.1337s; samplesPerSecond = 4787.0
-MPI Rank 1: 08/16/2016 09:59:59:  Epoch[ 1 of 3]-Minibatch[ 131- 140, 43.75%]: CrossEntropyWithSoftmax = 3.09809151 * 640; EvalErrorPrediction = 0.75312500 * 640; time = 0.1556s; samplesPerSecond = 4112.8
-MPI Rank 1: 08/16/2016 09:59:59:  Epoch[ 1 of 3]-Minibatch[ 141- 150, 46.88%]: CrossEntropyWithSoftmax = 2.99690035 * 640; EvalErrorPrediction = 0.74843750 * 640; time = 0.3005s; samplesPerSecond = 2129.6
-MPI Rank 1: 08/16/2016 10:00:00:  Epoch[ 1 of 3]-Minibatch[ 151- 160, 50.00%]: CrossEntropyWithSoftmax = 3.14211613 * 640; EvalErrorPrediction = 0.74062500 * 640; time = 0.1092s; samplesPerSecond = 5859.1
-MPI Rank 1: 08/16/2016 10:00:00:  Epoch[ 1 of 3]-Minibatch[ 161- 170, 53.12%]: CrossEntropyWithSoftmax = 2.86222858 * 640; EvalErrorPrediction = 0.72343750 * 640; time = 0.1125s; samplesPerSecond = 5688.0
-MPI Rank 1: 08/16/2016 10:00:00:  Epoch[ 1 of 3]-Minibatch[ 171- 180, 56.25%]: CrossEntropyWithSoftmax = 2.75962647 * 640; EvalErrorPrediction = 0.65937500 * 640; time = 0.1028s; samplesPerSecond = 6225.1
-MPI Rank 1: 08/16/2016 10:00:00:  Epoch[ 1 of 3]-Minibatch[ 181- 190, 59.38%]: CrossEntropyWithSoftmax = 2.84542338 * 640; EvalErrorPrediction = 0.72031250 * 640; time = 0.0814s; samplesPerSecond = 7864.6
-MPI Rank 1: 08/16/2016 10:00:00:  Epoch[ 1 of 3]-Minibatch[ 191- 200, 62.50%]: CrossEntropyWithSoftmax = 2.75031878 * 640; EvalErrorPrediction = 0.68281250 * 640; time = 0.1590s; samplesPerSecond = 4025.9
-MPI Rank 1: 08/16/2016 10:00:00:  Epoch[ 1 of 3]-Minibatch[ 201- 210, 65.62%]: CrossEntropyWithSoftmax = 2.62936500 * 640; EvalErrorPrediction = 0.66562500 * 640; time = 0.1509s; samplesPerSecond = 4240.3
-MPI Rank 1: 08/16/2016 10:00:00:  Epoch[ 1 of 3]-Minibatch[ 211- 220, 68.75%]: CrossEntropyWithSoftmax = 2.62926388 * 640; EvalErrorPrediction = 0.65312500 * 640; time = 0.1572s; samplesPerSecond = 4071.4
-MPI Rank 1: 08/16/2016 10:00:01:  Epoch[ 1 of 3]-Minibatch[ 221- 230, 71.88%]: CrossEntropyWithSoftmax = 2.55365661 * 640; EvalErrorPrediction = 0.65000000 * 640; time = 0.3110s; samplesPerSecond = 2057.6
-MPI Rank 1: 08/16/2016 10:00:01:  Epoch[ 1 of 3]-Minibatch[ 231- 240, 75.00%]: CrossEntropyWithSoftmax = 2.58641615 * 640; EvalErrorPrediction = 0.66250000 * 640; time = 0.1253s; samplesPerSecond = 5106.4
-MPI Rank 1: 08/16/2016 10:00:01:  Epoch[ 1 of 3]-Minibatch[ 241- 250, 78.12%]: CrossEntropyWithSoftmax = 2.50844204 * 640; EvalErrorPrediction = 0.63750000 * 640; time = 0.1526s; samplesPerSecond = 4193.3
-MPI Rank 1: 08/16/2016 10:00:01:  Epoch[ 1 of 3]-Minibatch[ 251- 260, 81.25%]: CrossEntropyWithSoftmax = 2.42228794 * 640; EvalErrorPrediction = 0.62343750 * 640; time = 0.1795s; samplesPerSecond = 3565.4
-MPI Rank 1: 08/16/2016 10:00:01:  Epoch[ 1 of 3]-Minibatch[ 261- 270, 84.38%]: CrossEntropyWithSoftmax = 2.28812796 * 640; EvalErrorPrediction = 0.59375000 * 640; time = 0.1828s; samplesPerSecond = 3501.8
-MPI Rank 1: 08/16/2016 10:00:01:  Epoch[ 1 of 3]-Minibatch[ 271- 280, 87.50%]: CrossEntropyWithSoftmax = 2.54392000 * 640; EvalErrorPrediction = 0.66718750 * 640; time = 0.1233s; samplesPerSecond = 5188.8
-MPI Rank 1: 08/16/2016 10:00:02:  Epoch[ 1 of 3]-Minibatch[ 281- 290, 90.62%]: CrossEntropyWithSoftmax = 2.29038551 * 640; EvalErrorPrediction = 0.59843750 * 640; time = 0.3628s; samplesPerSecond = 1764.1
-MPI Rank 1: 08/16/2016 10:00:02:  Epoch[ 1 of 3]-Minibatch[ 291- 300, 93.75%]: CrossEntropyWithSoftmax = 2.27576953 * 640; EvalErrorPrediction = 0.61406250 * 640; time = 0.0981s; samplesPerSecond = 6524.5
-MPI Rank 1: 08/16/2016 10:00:02:  Epoch[ 1 of 3]-Minibatch[ 301- 310, 96.88%]: CrossEntropyWithSoftmax = 2.26696531 * 640; EvalErrorPrediction = 0.58906250 * 640; time = 0.1065s; samplesPerSecond = 6008.9
-MPI Rank 1: 08/16/2016 10:00:02:  Epoch[ 1 of 3]-Minibatch[ 311- 320, 100.00%]: CrossEntropyWithSoftmax = 2.26576222 * 640; EvalErrorPrediction = 0.61093750 * 640; time = 0.1919s; samplesPerSecond = 3335.7
-MPI Rank 1: 08/16/2016 10:00:02: Finished Epoch[ 1 of 3]: [Training] CrossEntropyWithSoftmax = 3.06311469 * 20480; EvalErrorPrediction = 0.73945313 * 20480; totalSamplesSeen = 20480; learningRatePerSample = 0.015625; epochTime=5.88529s
->>>>>>> 8493f118
-MPI Rank 1: 
-MPI Rank 1: 08/16/2016 10:00:02: Starting Epoch 2: learning rate per sample = 0.001953  effective momentum = 0.656119  momentum as time constant = 607.5 samples
+MPI Rank 1: 05/03/2016 18:06:18:  Epoch[ 1 of 3]-Minibatch[   1-  10, 3.12%]: CrossEntropyWithSoftmax = 4.39181891 * 640; EvalErrorPrediction = 0.89843750 * 640; time = 0.2685s; samplesPerSecond = 2384.0
+MPI Rank 1: 05/03/2016 18:06:18:  Epoch[ 1 of 3]-Minibatch[  11-  20, 6.25%]: CrossEntropyWithSoftmax = 4.16675421 * 640; EvalErrorPrediction = 0.87187500 * 640; time = 0.1976s; samplesPerSecond = 3238.8
+MPI Rank 1: 05/03/2016 18:06:18:  Epoch[ 1 of 3]-Minibatch[  21-  30, 9.38%]: CrossEntropyWithSoftmax = 3.98684059 * 640; EvalErrorPrediction = 0.87812500 * 640; time = 0.3865s; samplesPerSecond = 1656.0
+MPI Rank 1: 05/03/2016 18:06:19:  Epoch[ 1 of 3]-Minibatch[  31-  40, 12.50%]: CrossEntropyWithSoftmax = 3.86595333 * 640; EvalErrorPrediction = 0.87812500 * 640; time = 0.4949s; samplesPerSecond = 1293.1
+MPI Rank 1: 05/03/2016 18:06:19:  Epoch[ 1 of 3]-Minibatch[  41-  50, 15.62%]: CrossEntropyWithSoftmax = 3.81007105 * 640; EvalErrorPrediction = 0.88593750 * 640; time = 0.4003s; samplesPerSecond = 1598.7
+MPI Rank 1: 05/03/2016 18:06:20:  Epoch[ 1 of 3]-Minibatch[  51-  60, 18.75%]: CrossEntropyWithSoftmax = 3.73428214 * 640; EvalErrorPrediction = 0.87656250 * 640; time = 0.7204s; samplesPerSecond = 888.4
+MPI Rank 1: 05/03/2016 18:06:21:  Epoch[ 1 of 3]-Minibatch[  61-  70, 21.88%]: CrossEntropyWithSoftmax = 3.57475346 * 640; EvalErrorPrediction = 0.81875000 * 640; time = 0.5263s; samplesPerSecond = 1216.0
+MPI Rank 1: 05/03/2016 18:06:21:  Epoch[ 1 of 3]-Minibatch[  71-  80, 25.00%]: CrossEntropyWithSoftmax = 3.43591998 * 640; EvalErrorPrediction = 0.80781250 * 640; time = 0.3657s; samplesPerSecond = 1750.1
+MPI Rank 1: 05/03/2016 18:06:21:  Epoch[ 1 of 3]-Minibatch[  81-  90, 28.12%]: CrossEntropyWithSoftmax = 3.36042336 * 640; EvalErrorPrediction = 0.77343750 * 640; time = 0.3245s; samplesPerSecond = 1972.3
+MPI Rank 1: 05/03/2016 18:06:22:  Epoch[ 1 of 3]-Minibatch[  91- 100, 31.25%]: CrossEntropyWithSoftmax = 3.39384191 * 640; EvalErrorPrediction = 0.85156250 * 640; time = 0.5221s; samplesPerSecond = 1225.9
+MPI Rank 1: 05/03/2016 18:06:22:  Epoch[ 1 of 3]-Minibatch[ 101- 110, 34.38%]: CrossEntropyWithSoftmax = 3.25078527 * 640; EvalErrorPrediction = 0.76406250 * 640; time = 0.4823s; samplesPerSecond = 1326.9
+MPI Rank 1: 05/03/2016 18:06:23:  Epoch[ 1 of 3]-Minibatch[ 111- 120, 37.50%]: CrossEntropyWithSoftmax = 3.35324790 * 640; EvalErrorPrediction = 0.79375000 * 640; time = 0.3969s; samplesPerSecond = 1612.7
+MPI Rank 1: 05/03/2016 18:06:23:  Epoch[ 1 of 3]-Minibatch[ 121- 130, 40.62%]: CrossEntropyWithSoftmax = 3.19606895 * 640; EvalErrorPrediction = 0.76875000 * 640; time = 0.4654s; samplesPerSecond = 1375.1
+MPI Rank 1: 05/03/2016 18:06:24:  Epoch[ 1 of 3]-Minibatch[ 131- 140, 43.75%]: CrossEntropyWithSoftmax = 3.06110651 * 640; EvalErrorPrediction = 0.73125000 * 640; time = 0.4357s; samplesPerSecond = 1468.9
+MPI Rank 1: 05/03/2016 18:06:25:  Epoch[ 1 of 3]-Minibatch[ 141- 150, 46.88%]: CrossEntropyWithSoftmax = 3.05118547 * 640; EvalErrorPrediction = 0.75625000 * 640; time = 1.1194s; samplesPerSecond = 571.7
+MPI Rank 1: 05/03/2016 18:06:25:  Epoch[ 1 of 3]-Minibatch[ 151- 160, 50.00%]: CrossEntropyWithSoftmax = 3.02474034 * 640; EvalErrorPrediction = 0.74062500 * 640; time = 0.2827s; samplesPerSecond = 2263.6
+MPI Rank 1: 05/03/2016 18:06:25:  Epoch[ 1 of 3]-Minibatch[ 161- 170, 53.12%]: CrossEntropyWithSoftmax = 2.89903187 * 640; EvalErrorPrediction = 0.70781250 * 640; time = 0.3361s; samplesPerSecond = 1904.0
+MPI Rank 1: 05/03/2016 18:06:26:  Epoch[ 1 of 3]-Minibatch[ 171- 180, 56.25%]: CrossEntropyWithSoftmax = 2.75173292 * 640; EvalErrorPrediction = 0.68125000 * 640; time = 0.5212s; samplesPerSecond = 1227.9
+MPI Rank 1: 05/03/2016 18:06:26:  Epoch[ 1 of 3]-Minibatch[ 181- 190, 59.38%]: CrossEntropyWithSoftmax = 2.83969107 * 640; EvalErrorPrediction = 0.71875000 * 640; time = 0.3101s; samplesPerSecond = 2063.8
+MPI Rank 1: 05/03/2016 18:06:26:  Epoch[ 1 of 3]-Minibatch[ 191- 200, 62.50%]: CrossEntropyWithSoftmax = 2.62870412 * 640; EvalErrorPrediction = 0.65468750 * 640; time = 0.2504s; samplesPerSecond = 2555.8
+MPI Rank 1: 05/03/2016 18:06:27:  Epoch[ 1 of 3]-Minibatch[ 201- 210, 65.62%]: CrossEntropyWithSoftmax = 2.66655150 * 640; EvalErrorPrediction = 0.67187500 * 640; time = 0.7725s; samplesPerSecond = 828.5
+MPI Rank 1: 05/03/2016 18:06:28:  Epoch[ 1 of 3]-Minibatch[ 211- 220, 68.75%]: CrossEntropyWithSoftmax = 2.61327720 * 640; EvalErrorPrediction = 0.65937500 * 640; time = 0.7435s; samplesPerSecond = 860.8
+MPI Rank 1: 05/03/2016 18:06:28:  Epoch[ 1 of 3]-Minibatch[ 221- 230, 71.88%]: CrossEntropyWithSoftmax = 2.53100193 * 640; EvalErrorPrediction = 0.63750000 * 640; time = 0.5494s; samplesPerSecond = 1165.0
+MPI Rank 1: 05/03/2016 18:06:29:  Epoch[ 1 of 3]-Minibatch[ 231- 240, 75.00%]: CrossEntropyWithSoftmax = 2.43748447 * 640; EvalErrorPrediction = 0.64375000 * 640; time = 0.4834s; samplesPerSecond = 1323.9
+MPI Rank 1: 05/03/2016 18:06:29:  Epoch[ 1 of 3]-Minibatch[ 241- 250, 78.12%]: CrossEntropyWithSoftmax = 2.41106807 * 640; EvalErrorPrediction = 0.65312500 * 640; time = 0.5492s; samplesPerSecond = 1165.3
+MPI Rank 1: 05/03/2016 18:06:30:  Epoch[ 1 of 3]-Minibatch[ 251- 260, 81.25%]: CrossEntropyWithSoftmax = 2.48898886 * 640; EvalErrorPrediction = 0.63750000 * 640; time = 0.3521s; samplesPerSecond = 1817.7
+MPI Rank 1: 05/03/2016 18:06:30:  Epoch[ 1 of 3]-Minibatch[ 261- 270, 84.38%]: CrossEntropyWithSoftmax = 2.34965819 * 640; EvalErrorPrediction = 0.61093750 * 640; time = 0.3011s; samplesPerSecond = 2125.8
+MPI Rank 1: 05/03/2016 18:06:30:  Epoch[ 1 of 3]-Minibatch[ 271- 280, 87.50%]: CrossEntropyWithSoftmax = 2.23707549 * 640; EvalErrorPrediction = 0.57812500 * 640; time = 0.3536s; samplesPerSecond = 1809.7
+MPI Rank 1: 05/03/2016 18:06:31:  Epoch[ 1 of 3]-Minibatch[ 281- 290, 90.62%]: CrossEntropyWithSoftmax = 2.33135317 * 640; EvalErrorPrediction = 0.62031250 * 640; time = 0.3498s; samplesPerSecond = 1829.4
+MPI Rank 1: 05/03/2016 18:06:31:  Epoch[ 1 of 3]-Minibatch[ 291- 300, 93.75%]: CrossEntropyWithSoftmax = 2.21606912 * 640; EvalErrorPrediction = 0.62812500 * 640; time = 0.4612s; samplesPerSecond = 1387.8
+MPI Rank 1: 05/03/2016 18:06:32:  Epoch[ 1 of 3]-Minibatch[ 301- 310, 96.88%]: CrossEntropyWithSoftmax = 2.29109817 * 640; EvalErrorPrediction = 0.60625000 * 640; time = 0.5176s; samplesPerSecond = 1236.5
+MPI Rank 1: 05/03/2016 18:06:33:  Epoch[ 1 of 3]-Minibatch[ 311- 320, 100.00%]: CrossEntropyWithSoftmax = 2.20535403 * 640; EvalErrorPrediction = 0.57500000 * 640; time = 0.8944s; samplesPerSecond = 715.6
+MPI Rank 1: 05/03/2016 18:06:33: Finished Epoch[ 1 of 3]: [Training] CrossEntropyWithSoftmax = 3.01737292 * 20480; EvalErrorPrediction = 0.73061523 * 20480; totalSamplesSeen = 20480; learningRatePerSample = 0.015625; epochTime=15.1578s
+MPI Rank 1: 
+MPI Rank 1: 05/03/2016 18:06:33: Starting Epoch 2: learning rate per sample = 0.001953  effective momentum = 0.656119  momentum as time constant = 607.5 samples
 MPI Rank 1: minibatchiterator: epoch 1: frames [20480..40960] (first utterance at frame 20480), data subset 1 of 3, with 1 datapasses
 MPI Rank 1: 
-<<<<<<< HEAD
 MPI Rank 1: 05/03/2016 18:06:33: Starting minibatch loop, DataParallelSGD training (MyRank = 1, NumNodes = 3, NumGradientBits = 32), distributed reading is ENABLED.
-MPI Rank 1: 05/03/2016 18:06:34:  Epoch[ 2 of 3]-Minibatch[   1-  10, 12.50%]: CrossEntropyWithSoftmax = 2.05711163 * 2560; EvalClassificationError = 0.55000000 * 2560; time = 1.0709s; samplesPerSecond = 2390.6
-MPI Rank 1: 05/03/2016 18:06:34:  Epoch[ 2 of 3]-Minibatch[  11-  20, 25.00%]: CrossEntropyWithSoftmax = 2.02925373 * 2560; EvalClassificationError = 0.54648438 * 2560; time = 0.5932s; samplesPerSecond = 4315.5
-MPI Rank 1: 05/03/2016 18:06:36:  Epoch[ 2 of 3]-Minibatch[  21-  30, 37.50%]: CrossEntropyWithSoftmax = 2.02826588 * 2560; EvalClassificationError = 0.54843750 * 2560; time = 1.4161s; samplesPerSecond = 1807.8
-MPI Rank 1: 05/03/2016 18:06:37:  Epoch[ 2 of 3]-Minibatch[  31-  40, 50.00%]: CrossEntropyWithSoftmax = 1.97095883 * 2560; EvalClassificationError = 0.54140625 * 2560; time = 0.7195s; samplesPerSecond = 3558.0
-MPI Rank 1: 05/03/2016 18:06:37:  Epoch[ 2 of 3]-Minibatch[  41-  50, 62.50%]: CrossEntropyWithSoftmax = 1.94550194 * 2560; EvalClassificationError = 0.53867188 * 2560; time = 0.8813s; samplesPerSecond = 2904.7
-MPI Rank 1: 05/03/2016 18:06:39:  Epoch[ 2 of 3]-Minibatch[  51-  60, 75.00%]: CrossEntropyWithSoftmax = 2.01561798 * 2560; EvalClassificationError = 0.54414063 * 2560; time = 1.0777s; samplesPerSecond = 2375.4
-MPI Rank 1: 05/03/2016 18:06:40:  Epoch[ 2 of 3]-Minibatch[  61-  70, 87.50%]: CrossEntropyWithSoftmax = 1.94069853 * 2560; EvalClassificationError = 0.52500000 * 2560; time = 0.9372s; samplesPerSecond = 2731.6
-MPI Rank 1: 05/03/2016 18:06:40:  Epoch[ 2 of 3]-Minibatch[  71-  80, 100.00%]: CrossEntropyWithSoftmax = 1.94857102 * 2560; EvalClassificationError = 0.54023438 * 2560; time = 0.6304s; samplesPerSecond = 4061.1
-MPI Rank 1: 05/03/2016 18:06:40: Finished Epoch[ 2 of 3]: [Training] CrossEntropyWithSoftmax = 1.99199744 * 20480; EvalClassificationError = 0.54179687 * 20480; totalSamplesSeen = 40960; learningRatePerSample = 0.001953125; epochTime=7.34334s
-=======
-MPI Rank 1: 08/16/2016 10:00:02: Starting minibatch loop, DataParallelSGD training (MyRank = 1, NumNodes = 3, NumGradientBits = 32), distributed reading is ENABLED.
-MPI Rank 1: 08/16/2016 10:00:03:  Epoch[ 2 of 3]-Minibatch[   1-  10, 12.50%]: CrossEntropyWithSoftmax = 2.16726831 * 2560; EvalErrorPrediction = 0.57851562 * 2560; time = 0.5922s; samplesPerSecond = 4323.0
-MPI Rank 1: 08/16/2016 10:00:03:  Epoch[ 2 of 3]-Minibatch[  11-  20, 25.00%]: CrossEntropyWithSoftmax = 2.08752017 * 2560; EvalErrorPrediction = 0.56523437 * 2560; time = 0.3859s; samplesPerSecond = 6634.3
-MPI Rank 1: 08/16/2016 10:00:04:  Epoch[ 2 of 3]-Minibatch[  21-  30, 37.50%]: CrossEntropyWithSoftmax = 2.07134545 * 2560; EvalErrorPrediction = 0.55585938 * 2560; time = 0.6904s; samplesPerSecond = 3707.8
-MPI Rank 1: 08/16/2016 10:00:04:  Epoch[ 2 of 3]-Minibatch[  31-  40, 50.00%]: CrossEntropyWithSoftmax = 2.05824888 * 2560; EvalErrorPrediction = 0.56562500 * 2560; time = 0.3933s; samplesPerSecond = 6508.5
-MPI Rank 1: 08/16/2016 10:00:05:  Epoch[ 2 of 3]-Minibatch[  41-  50, 62.50%]: CrossEntropyWithSoftmax = 2.04811411 * 2560; EvalErrorPrediction = 0.55937500 * 2560; time = 0.2376s; samplesPerSecond = 10775.0
-MPI Rank 1: 08/16/2016 10:00:05:  Epoch[ 2 of 3]-Minibatch[  51-  60, 75.00%]: CrossEntropyWithSoftmax = 1.99263458 * 2560; EvalErrorPrediction = 0.54375000 * 2560; time = 0.5335s; samplesPerSecond = 4798.7
-MPI Rank 1: 08/16/2016 10:00:06:  Epoch[ 2 of 3]-Minibatch[  61-  70, 87.50%]: CrossEntropyWithSoftmax = 1.99005701 * 2560; EvalErrorPrediction = 0.53359375 * 2560; time = 0.4092s; samplesPerSecond = 6255.5
-MPI Rank 1: 08/16/2016 10:00:06:  Epoch[ 2 of 3]-Minibatch[  71-  80, 100.00%]: CrossEntropyWithSoftmax = 1.97189564 * 2560; EvalErrorPrediction = 0.53984375 * 2560; time = 0.2383s; samplesPerSecond = 10743.7
-MPI Rank 1: 08/16/2016 10:00:06: Finished Epoch[ 2 of 3]: [Training] CrossEntropyWithSoftmax = 2.04838552 * 20480; EvalErrorPrediction = 0.55522461 * 20480; totalSamplesSeen = 40960; learningRatePerSample = 0.001953125; epochTime=3.48694s
->>>>>>> 8493f118
-MPI Rank 1: 
-MPI Rank 1: 08/16/2016 10:00:06: Starting Epoch 3: learning rate per sample = 0.000098  effective momentum = 0.656119  momentum as time constant = 2429.9 samples
+MPI Rank 1: 05/03/2016 18:06:34:  Epoch[ 2 of 3]-Minibatch[   1-  10, 12.50%]: CrossEntropyWithSoftmax = 2.05711163 * 2560; EvalErrorPrediction = 0.55000000 * 2560; time = 1.0709s; samplesPerSecond = 2390.6
+MPI Rank 1: 05/03/2016 18:06:34:  Epoch[ 2 of 3]-Minibatch[  11-  20, 25.00%]: CrossEntropyWithSoftmax = 2.02925373 * 2560; EvalErrorPrediction = 0.54648438 * 2560; time = 0.5932s; samplesPerSecond = 4315.5
+MPI Rank 1: 05/03/2016 18:06:36:  Epoch[ 2 of 3]-Minibatch[  21-  30, 37.50%]: CrossEntropyWithSoftmax = 2.02826588 * 2560; EvalErrorPrediction = 0.54843750 * 2560; time = 1.4161s; samplesPerSecond = 1807.8
+MPI Rank 1: 05/03/2016 18:06:37:  Epoch[ 2 of 3]-Minibatch[  31-  40, 50.00%]: CrossEntropyWithSoftmax = 1.97095883 * 2560; EvalErrorPrediction = 0.54140625 * 2560; time = 0.7195s; samplesPerSecond = 3558.0
+MPI Rank 1: 05/03/2016 18:06:37:  Epoch[ 2 of 3]-Minibatch[  41-  50, 62.50%]: CrossEntropyWithSoftmax = 1.94550194 * 2560; EvalErrorPrediction = 0.53867188 * 2560; time = 0.8813s; samplesPerSecond = 2904.7
+MPI Rank 1: 05/03/2016 18:06:39:  Epoch[ 2 of 3]-Minibatch[  51-  60, 75.00%]: CrossEntropyWithSoftmax = 2.01561798 * 2560; EvalErrorPrediction = 0.54414063 * 2560; time = 1.0777s; samplesPerSecond = 2375.4
+MPI Rank 1: 05/03/2016 18:06:40:  Epoch[ 2 of 3]-Minibatch[  61-  70, 87.50%]: CrossEntropyWithSoftmax = 1.94069853 * 2560; EvalErrorPrediction = 0.52500000 * 2560; time = 0.9372s; samplesPerSecond = 2731.6
+MPI Rank 1: 05/03/2016 18:06:40:  Epoch[ 2 of 3]-Minibatch[  71-  80, 100.00%]: CrossEntropyWithSoftmax = 1.94857102 * 2560; EvalErrorPrediction = 0.54023438 * 2560; time = 0.6304s; samplesPerSecond = 4061.1
+MPI Rank 1: 05/03/2016 18:06:40: Finished Epoch[ 2 of 3]: [Training] CrossEntropyWithSoftmax = 1.99199744 * 20480; EvalErrorPrediction = 0.54179687 * 20480; totalSamplesSeen = 40960; learningRatePerSample = 0.001953125; epochTime=7.34334s
+MPI Rank 1: 
+MPI Rank 1: 05/03/2016 18:06:40: Starting Epoch 3: learning rate per sample = 0.000098  effective momentum = 0.656119  momentum as time constant = 2429.9 samples
 MPI Rank 1: minibatchiterator: epoch 2: frames [40960..61440] (first utterance at frame 40960), data subset 1 of 3, with 1 datapasses
 MPI Rank 1: 
-<<<<<<< HEAD
 MPI Rank 1: 05/03/2016 18:06:40: Starting minibatch loop, DataParallelSGD training (MyRank = 1, NumNodes = 3, NumGradientBits = 32), distributed reading is ENABLED.
-MPI Rank 1: 05/03/2016 18:06:43:  Epoch[ 3 of 3]-Minibatch[   1-  10, 50.00%]: CrossEntropyWithSoftmax = 1.91946156 * 10240; EvalClassificationError = 0.52890625 * 10240; time = 2.3349s; samplesPerSecond = 4385.5
-MPI Rank 1: 05/03/2016 18:06:45:  Epoch[ 3 of 3]-Minibatch[  11-  20, 100.00%]: CrossEntropyWithSoftmax = 1.91066794 * 10240; EvalClassificationError = 0.52783203 * 10240; time = 2.4079s; samplesPerSecond = 4252.6
-MPI Rank 1: 05/03/2016 18:06:45: Finished Epoch[ 3 of 3]: [Training] CrossEntropyWithSoftmax = 1.91506475 * 20480; EvalClassificationError = 0.52836914 * 20480; totalSamplesSeen = 61440; learningRatePerSample = 9.7656251e-05; epochTime=4.75899s
+MPI Rank 1: 05/03/2016 18:06:43:  Epoch[ 3 of 3]-Minibatch[   1-  10, 50.00%]: CrossEntropyWithSoftmax = 1.91946156 * 10240; EvalErrorPrediction = 0.52890625 * 10240; time = 2.3349s; samplesPerSecond = 4385.5
+MPI Rank 1: 05/03/2016 18:06:45:  Epoch[ 3 of 3]-Minibatch[  11-  20, 100.00%]: CrossEntropyWithSoftmax = 1.91066794 * 10240; EvalErrorPrediction = 0.52783203 * 10240; time = 2.4079s; samplesPerSecond = 4252.6
+MPI Rank 1: 05/03/2016 18:06:45: Finished Epoch[ 3 of 3]: [Training] CrossEntropyWithSoftmax = 1.91506475 * 20480; EvalErrorPrediction = 0.52836914 * 20480; totalSamplesSeen = 61440; learningRatePerSample = 9.7656251e-05; epochTime=4.75899s
 MPI Rank 1: 05/03/2016 18:06:45: CNTKCommandTrainEnd: speechTrain
-=======
-MPI Rank 1: 08/16/2016 10:00:06: Starting minibatch loop, DataParallelSGD training (MyRank = 1, NumNodes = 3, NumGradientBits = 32), distributed reading is ENABLED.
-MPI Rank 1: 08/16/2016 10:00:07:  Epoch[ 3 of 3]-Minibatch[   1-  10, 50.00%]: CrossEntropyWithSoftmax = 1.97114275 * 10240; EvalErrorPrediction = 0.53769531 * 10240; time = 0.9880s; samplesPerSecond = 10364.1
-MPI Rank 1: 08/16/2016 10:00:08:  Epoch[ 3 of 3]-Minibatch[  11-  20, 100.00%]: CrossEntropyWithSoftmax = 1.99390313 * 10240; EvalErrorPrediction = 0.55712891 * 10240; time = 1.4042s; samplesPerSecond = 7292.5
-MPI Rank 1: 08/16/2016 10:00:08: Finished Epoch[ 3 of 3]: [Training] CrossEntropyWithSoftmax = 1.98252294 * 20480; EvalErrorPrediction = 0.54741211 * 20480; totalSamplesSeen = 61440; learningRatePerSample = 9.7656251e-05; epochTime=2.39895s
-MPI Rank 1: 08/16/2016 10:00:08: CNTKCommandTrainEnd: speechTrain
->>>>>>> 8493f118
-MPI Rank 1: 
-MPI Rank 1: 08/16/2016 10:00:08: Action "train" complete.
-MPI Rank 1: 
-MPI Rank 1: 08/16/2016 10:00:08: __COMPLETED__
-MPI Rank 1: ~MPIWrapper
-MPI Rank 2: 08/16/2016 09:59:53: -------------------------------------------------------------------
-MPI Rank 2: 08/16/2016 09:59:53: Build info: 
-MPI Rank 2: 
-MPI Rank 2: 08/16/2016 09:59:53: 		Built time: Aug 16 2016 09:41:56
-MPI Rank 2: 08/16/2016 09:59:53: 		Last modified date: Fri Aug 12 07:32:43 2016
-MPI Rank 2: 08/16/2016 09:59:53: 		Build type: release
-MPI Rank 2: 08/16/2016 09:59:53: 		Build target: GPU
-MPI Rank 2: 08/16/2016 09:59:53: 		With 1bit-SGD: no
-MPI Rank 2: 08/16/2016 09:59:53: 		Math lib: mkl
-MPI Rank 2: 08/16/2016 09:59:53: 		CUDA_PATH: /usr/local/cuda-7.5
-MPI Rank 2: 08/16/2016 09:59:53: 		CUB_PATH: /usr/local/cub-1.4.1
-MPI Rank 2: 08/16/2016 09:59:53: 		CUDNN_PATH: /usr/local/cudnn-4.0
-MPI Rank 2: 08/16/2016 09:59:53: 		Build Branch: HEAD
-MPI Rank 2: 08/16/2016 09:59:53: 		Build SHA1: 026b1e772b963461e189f8f00aa7ed6951298f84
-MPI Rank 2: 08/16/2016 09:59:53: 		Built by philly on f67b30a647de
-MPI Rank 2: 08/16/2016 09:59:53: 		Build Path: /home/philly/jenkins/workspace/CNTK-Build-Linux
-MPI Rank 2: 08/16/2016 09:59:53: -------------------------------------------------------------------
-MPI Rank 2: 08/16/2016 09:59:55: -------------------------------------------------------------------
-MPI Rank 2: 08/16/2016 09:59:55: GPU info:
-MPI Rank 2: 
-MPI Rank 2: 08/16/2016 09:59:55: 		Device[0]: cores = 2880; computeCapability = 3.5; type = "GeForce GTX 780 Ti"; memory = 3071 MB
-MPI Rank 2: 08/16/2016 09:59:55: 		Device[1]: cores = 2880; computeCapability = 3.5; type = "GeForce GTX 780 Ti"; memory = 3071 MB
-MPI Rank 2: 08/16/2016 09:59:55: 		Device[2]: cores = 2880; computeCapability = 3.5; type = "GeForce GTX 780 Ti"; memory = 3071 MB
-MPI Rank 2: 08/16/2016 09:59:55: 		Device[3]: cores = 2880; computeCapability = 3.5; type = "GeForce GTX 780 Ti"; memory = 3071 MB
-MPI Rank 2: 08/16/2016 09:59:55: -------------------------------------------------------------------
-MPI Rank 2: 
-MPI Rank 2: 08/16/2016 09:59:55: Running on localhost at 2016/08/16 09:59:55
-MPI Rank 2: 08/16/2016 09:59:55: Command line: 
-MPI Rank 2: /home/philly/jenkins/workspace/CNTK-Test-Linux-W2/build/gpu/release/bin/cntk  configFile=/home/philly/jenkins/workspace/CNTK-Test-Linux-W2/Tests/EndToEndTests/Speech/DNN/ParallelNoQuantization/../cntk.cntk  currentDirectory=/home/philly/jenkins/workspace/CNTK-Test-Linux-W2/Tests/EndToEndTests/Speech/Data  RunDir=/tmp/cntk-test-20160816095705.492453/Speech/DNN_ParallelNoQuantization@release_cpu  DataDir=/home/philly/jenkins/workspace/CNTK-Test-Linux-W2/Tests/EndToEndTests/Speech/Data  ConfigDir=/home/philly/jenkins/workspace/CNTK-Test-Linux-W2/Tests/EndToEndTests/Speech/DNN/ParallelNoQuantization/..  OutputDir=/tmp/cntk-test-20160816095705.492453/Speech/DNN_ParallelNoQuantization@release_cpu  DeviceId=-1  timestamping=true  numCPUThreads=8  stderr=/tmp/cntk-test-20160816095705.492453/Speech/DNN_ParallelNoQuantization@release_cpu/stderr
-MPI Rank 2: 
-MPI Rank 2: 
-MPI Rank 2: 
-MPI Rank 2: 08/16/2016 09:59:55: >>>>>>>>>>>>>>>>>>>> RAW CONFIG (VARIABLES NOT RESOLVED) >>>>>>>>>>>>>>>>>>>>
-MPI Rank 2: 08/16/2016 09:59:55: precision = "float"
+MPI Rank 1: 
+MPI Rank 1: 05/03/2016 18:06:45: Action "train" complete.
+MPI Rank 1: 
+MPI Rank 1: 05/03/2016 18:06:45: __COMPLETED__
+MPI Rank 2: 05/03/2016 18:06:16: -------------------------------------------------------------------
+MPI Rank 2: 05/03/2016 18:06:16: Build info: 
+MPI Rank 2: 
+MPI Rank 2: 05/03/2016 18:06:16: 		Built time: May  3 2016 17:56:15
+MPI Rank 2: 05/03/2016 18:06:16: 		Last modified date: Tue May  3 11:36:22 2016
+MPI Rank 2: 05/03/2016 18:06:16: 		Build type: release
+MPI Rank 2: 05/03/2016 18:06:16: 		Build target: GPU
+MPI Rank 2: 05/03/2016 18:06:16: 		With 1bit-SGD: no
+MPI Rank 2: 05/03/2016 18:06:16: 		Math lib: acml
+MPI Rank 2: 05/03/2016 18:06:16: 		CUDA_PATH: /usr/local/cuda-7.5
+MPI Rank 2: 05/03/2016 18:06:16: 		CUB_PATH: /usr/local/cub-1.4.1
+MPI Rank 2: 05/03/2016 18:06:16: 		CUDNN_PATH: /usr/local/cudnn-4.0
+MPI Rank 2: 05/03/2016 18:06:16: 		Build Branch: HEAD
+MPI Rank 2: 05/03/2016 18:06:16: 		Build SHA1: 571b092d60e131fd529081a5ed52af2dc815dc82
+MPI Rank 2: 05/03/2016 18:06:16: 		Built by philly on 18750d26eb32
+MPI Rank 2: 05/03/2016 18:06:16: 		Build Path: /home/philly/jenkins/workspace/CNTK-Build-Linux
+MPI Rank 2: 05/03/2016 18:06:16: -------------------------------------------------------------------
+MPI Rank 2: 
+MPI Rank 2: 05/03/2016 18:06:16: Running on localhost at 2016/05/03 18:06:16
+MPI Rank 2: 05/03/2016 18:06:16: Command line: 
+MPI Rank 2: /home/philly/jenkins/workspace/CNTK-Test-Linux-W2/build/gpu/release/bin/cntk  configFile=/home/philly/jenkins/workspace/CNTK-Test-Linux-W2/Tests/EndToEndTests/Speech/DNN/ParallelNoQuantization/../cntk.cntk  currentDirectory=/home/philly/jenkins/workspace/CNTK-Test-Linux-W2/Tests/EndToEndTests/Speech/Data  RunDir=/tmp/cntk-test-20160503175932.483858/Speech/DNN_ParallelNoQuantization@release_cpu  DataDir=/home/philly/jenkins/workspace/CNTK-Test-Linux-W2/Tests/EndToEndTests/Speech/Data  ConfigDir=/home/philly/jenkins/workspace/CNTK-Test-Linux-W2/Tests/EndToEndTests/Speech/DNN/ParallelNoQuantization/..  OutputDir=/tmp/cntk-test-20160503175932.483858/Speech/DNN_ParallelNoQuantization@release_cpu  DeviceId=-1  timestamping=true  numCPUThreads=1  stderr=/tmp/cntk-test-20160503175932.483858/Speech/DNN_ParallelNoQuantization@release_cpu/stderr
+MPI Rank 2: 
+MPI Rank 2: 
+MPI Rank 2: 
+MPI Rank 2: 05/03/2016 18:06:16: >>>>>>>>>>>>>>>>>>>> RAW CONFIG (VARIABLES NOT RESOLVED) >>>>>>>>>>>>>>>>>>>>
+MPI Rank 2: 05/03/2016 18:06:16: precision = "float"
 MPI Rank 2: command = speechTrain
 MPI Rank 2: deviceId = $DeviceId$
 MPI Rank 2: parallelTrain = true
@@ -1417,7 +1203,7 @@
 MPI Rank 2:     SimpleNetworkBuilder = [
 MPI Rank 2:         layerSizes = 363:512:512:132
 MPI Rank 2:         trainingCriterion = "CrossEntropyWithSoftmax"
-MPI Rank 2:         evalCriterion = "ClassificationError"
+MPI Rank 2:         evalCriterion = "ErrorPrediction"
 MPI Rank 2:         layerTypes = "Sigmoid"
 MPI Rank 2:         initValueScale = 1.0
 MPI Rank 2:         applyMeanVarNorm = true
@@ -1443,7 +1229,7 @@
 MPI Rank 2:              then CrossEntropyWithSoftmax(labels, outZ, tag='criterion')
 MPI Rank 2:              else Fail('unknown trainingCriterion ' + trainingCriterion)
 MPI Rank 2:         Err = if evalCriterion == 'Err' then
-MPI Rank 2:               ClassificationError(labels, outZ, tag='evaluation')
+MPI Rank 2:               ErrorPrediction(labels, outZ, tag='evaluation')
 MPI Rank 2:               else Fail('unknown evalCriterion ' + evalCriterion)
 MPI Rank 2:         logPrior = LogPrior(labels)
 MPI Rank 2:         // TODO: how to add a tag to an infix operation?
@@ -1481,7 +1267,6 @@
 MPI Rank 2:         miniBatchMode = "partial"
 MPI Rank 2:         randomize = "auto"
 MPI Rank 2:         verbosity = 0
-MPI Rank 2:         useMersenneTwisterRand=true
 MPI Rank 2:         features = [
 MPI Rank 2:             dim = 363
 MPI Rank 2:             type = "real"
@@ -1496,31 +1281,31 @@
 MPI Rank 2:     ]
 MPI Rank 2: ]
 MPI Rank 2: currentDirectory=/home/philly/jenkins/workspace/CNTK-Test-Linux-W2/Tests/EndToEndTests/Speech/Data
-MPI Rank 2: RunDir=/tmp/cntk-test-20160816095705.492453/Speech/DNN_ParallelNoQuantization@release_cpu
+MPI Rank 2: RunDir=/tmp/cntk-test-20160503175932.483858/Speech/DNN_ParallelNoQuantization@release_cpu
 MPI Rank 2: DataDir=/home/philly/jenkins/workspace/CNTK-Test-Linux-W2/Tests/EndToEndTests/Speech/Data
 MPI Rank 2: ConfigDir=/home/philly/jenkins/workspace/CNTK-Test-Linux-W2/Tests/EndToEndTests/Speech/DNN/ParallelNoQuantization/..
-MPI Rank 2: OutputDir=/tmp/cntk-test-20160816095705.492453/Speech/DNN_ParallelNoQuantization@release_cpu
+MPI Rank 2: OutputDir=/tmp/cntk-test-20160503175932.483858/Speech/DNN_ParallelNoQuantization@release_cpu
 MPI Rank 2: DeviceId=-1
 MPI Rank 2: timestamping=true
-MPI Rank 2: numCPUThreads=8
-MPI Rank 2: stderr=/tmp/cntk-test-20160816095705.492453/Speech/DNN_ParallelNoQuantization@release_cpu/stderr
-MPI Rank 2: 
-MPI Rank 2: 08/16/2016 09:59:55: <<<<<<<<<<<<<<<<<<<< RAW CONFIG (VARIABLES NOT RESOLVED)  <<<<<<<<<<<<<<<<<<<<
-MPI Rank 2: 
-MPI Rank 2: 08/16/2016 09:59:55: >>>>>>>>>>>>>>>>>>>> RAW CONFIG WITH ALL VARIABLES RESOLVED >>>>>>>>>>>>>>>>>>>>
-MPI Rank 2: 08/16/2016 09:59:55: precision = "float"
+MPI Rank 2: numCPUThreads=1
+MPI Rank 2: stderr=/tmp/cntk-test-20160503175932.483858/Speech/DNN_ParallelNoQuantization@release_cpu/stderr
+MPI Rank 2: 
+MPI Rank 2: 05/03/2016 18:06:16: <<<<<<<<<<<<<<<<<<<< RAW CONFIG (VARIABLES NOT RESOLVED)  <<<<<<<<<<<<<<<<<<<<
+MPI Rank 2: 
+MPI Rank 2: 05/03/2016 18:06:16: >>>>>>>>>>>>>>>>>>>> RAW CONFIG WITH ALL VARIABLES RESOLVED >>>>>>>>>>>>>>>>>>>>
+MPI Rank 2: 05/03/2016 18:06:16: precision = "float"
 MPI Rank 2: command = speechTrain
 MPI Rank 2: deviceId = -1
 MPI Rank 2: parallelTrain = true
 MPI Rank 2: speechTrain = [
 MPI Rank 2:     action = "train"
-MPI Rank 2:     modelPath = "/tmp/cntk-test-20160816095705.492453/Speech/DNN_ParallelNoQuantization@release_cpu/models/cntkSpeech.dnn"
+MPI Rank 2:     modelPath = "/tmp/cntk-test-20160503175932.483858/Speech/DNN_ParallelNoQuantization@release_cpu/models/cntkSpeech.dnn"
 MPI Rank 2:     deviceId = -1
 MPI Rank 2:     traceLevel = 1
 MPI Rank 2:     SimpleNetworkBuilder = [
 MPI Rank 2:         layerSizes = 363:512:512:132
 MPI Rank 2:         trainingCriterion = "CrossEntropyWithSoftmax"
-MPI Rank 2:         evalCriterion = "ClassificationError"
+MPI Rank 2:         evalCriterion = "ErrorPrediction"
 MPI Rank 2:         layerTypes = "Sigmoid"
 MPI Rank 2:         initValueScale = 1.0
 MPI Rank 2:         applyMeanVarNorm = true
@@ -1546,7 +1331,7 @@
 MPI Rank 2:              then CrossEntropyWithSoftmax(labels, outZ, tag='criterion')
 MPI Rank 2:              else Fail('unknown trainingCriterion ' + trainingCriterion)
 MPI Rank 2:         Err = if evalCriterion == 'Err' then
-MPI Rank 2:               ClassificationError(labels, outZ, tag='evaluation')
+MPI Rank 2:               ErrorPrediction(labels, outZ, tag='evaluation')
 MPI Rank 2:               else Fail('unknown evalCriterion ' + evalCriterion)
 MPI Rank 2:         logPrior = LogPrior(labels)
 MPI Rank 2:         // TODO: how to add a tag to an infix operation?
@@ -1584,7 +1369,6 @@
 MPI Rank 2:         miniBatchMode = "partial"
 MPI Rank 2:         randomize = "auto"
 MPI Rank 2:         verbosity = 0
-MPI Rank 2:         useMersenneTwisterRand=true
 MPI Rank 2:         features = [
 MPI Rank 2:             dim = 363
 MPI Rank 2:             type = "real"
@@ -1599,37 +1383,37 @@
 MPI Rank 2:     ]
 MPI Rank 2: ]
 MPI Rank 2: currentDirectory=/home/philly/jenkins/workspace/CNTK-Test-Linux-W2/Tests/EndToEndTests/Speech/Data
-MPI Rank 2: RunDir=/tmp/cntk-test-20160816095705.492453/Speech/DNN_ParallelNoQuantization@release_cpu
+MPI Rank 2: RunDir=/tmp/cntk-test-20160503175932.483858/Speech/DNN_ParallelNoQuantization@release_cpu
 MPI Rank 2: DataDir=/home/philly/jenkins/workspace/CNTK-Test-Linux-W2/Tests/EndToEndTests/Speech/Data
 MPI Rank 2: ConfigDir=/home/philly/jenkins/workspace/CNTK-Test-Linux-W2/Tests/EndToEndTests/Speech/DNN/ParallelNoQuantization/..
-MPI Rank 2: OutputDir=/tmp/cntk-test-20160816095705.492453/Speech/DNN_ParallelNoQuantization@release_cpu
+MPI Rank 2: OutputDir=/tmp/cntk-test-20160503175932.483858/Speech/DNN_ParallelNoQuantization@release_cpu
 MPI Rank 2: DeviceId=-1
 MPI Rank 2: timestamping=true
-MPI Rank 2: numCPUThreads=8
-MPI Rank 2: stderr=/tmp/cntk-test-20160816095705.492453/Speech/DNN_ParallelNoQuantization@release_cpu/stderr
-MPI Rank 2: 
-MPI Rank 2: 08/16/2016 09:59:55: <<<<<<<<<<<<<<<<<<<< RAW CONFIG WITH ALL VARIABLES RESOLVED <<<<<<<<<<<<<<<<<<<<
-MPI Rank 2: 
-MPI Rank 2: 08/16/2016 09:59:55: >>>>>>>>>>>>>>>>>>>> PROCESSED CONFIG WITH ALL VARIABLES RESOLVED >>>>>>>>>>>>>>>>>>>>
+MPI Rank 2: numCPUThreads=1
+MPI Rank 2: stderr=/tmp/cntk-test-20160503175932.483858/Speech/DNN_ParallelNoQuantization@release_cpu/stderr
+MPI Rank 2: 
+MPI Rank 2: 05/03/2016 18:06:16: <<<<<<<<<<<<<<<<<<<< RAW CONFIG WITH ALL VARIABLES RESOLVED <<<<<<<<<<<<<<<<<<<<
+MPI Rank 2: 
+MPI Rank 2: 05/03/2016 18:06:16: >>>>>>>>>>>>>>>>>>>> PROCESSED CONFIG WITH ALL VARIABLES RESOLVED >>>>>>>>>>>>>>>>>>>>
 MPI Rank 2: configparameters: cntk.cntk:command=speechTrain
 MPI Rank 2: configparameters: cntk.cntk:ConfigDir=/home/philly/jenkins/workspace/CNTK-Test-Linux-W2/Tests/EndToEndTests/Speech/DNN/ParallelNoQuantization/..
 MPI Rank 2: configparameters: cntk.cntk:currentDirectory=/home/philly/jenkins/workspace/CNTK-Test-Linux-W2/Tests/EndToEndTests/Speech/Data
 MPI Rank 2: configparameters: cntk.cntk:DataDir=/home/philly/jenkins/workspace/CNTK-Test-Linux-W2/Tests/EndToEndTests/Speech/Data
 MPI Rank 2: configparameters: cntk.cntk:deviceId=-1
-MPI Rank 2: configparameters: cntk.cntk:numCPUThreads=8
-MPI Rank 2: configparameters: cntk.cntk:OutputDir=/tmp/cntk-test-20160816095705.492453/Speech/DNN_ParallelNoQuantization@release_cpu
+MPI Rank 2: configparameters: cntk.cntk:numCPUThreads=1
+MPI Rank 2: configparameters: cntk.cntk:OutputDir=/tmp/cntk-test-20160503175932.483858/Speech/DNN_ParallelNoQuantization@release_cpu
 MPI Rank 2: configparameters: cntk.cntk:parallelTrain=true
 MPI Rank 2: configparameters: cntk.cntk:precision=float
-MPI Rank 2: configparameters: cntk.cntk:RunDir=/tmp/cntk-test-20160816095705.492453/Speech/DNN_ParallelNoQuantization@release_cpu
+MPI Rank 2: configparameters: cntk.cntk:RunDir=/tmp/cntk-test-20160503175932.483858/Speech/DNN_ParallelNoQuantization@release_cpu
 MPI Rank 2: configparameters: cntk.cntk:speechTrain=[
 MPI Rank 2:     action = "train"
-MPI Rank 2:     modelPath = "/tmp/cntk-test-20160816095705.492453/Speech/DNN_ParallelNoQuantization@release_cpu/models/cntkSpeech.dnn"
+MPI Rank 2:     modelPath = "/tmp/cntk-test-20160503175932.483858/Speech/DNN_ParallelNoQuantization@release_cpu/models/cntkSpeech.dnn"
 MPI Rank 2:     deviceId = -1
 MPI Rank 2:     traceLevel = 1
 MPI Rank 2:     SimpleNetworkBuilder = [
 MPI Rank 2:         layerSizes = 363:512:512:132
 MPI Rank 2:         trainingCriterion = "CrossEntropyWithSoftmax"
-MPI Rank 2:         evalCriterion = "ClassificationError"
+MPI Rank 2:         evalCriterion = "ErrorPrediction"
 MPI Rank 2:         layerTypes = "Sigmoid"
 MPI Rank 2:         initValueScale = 1.0
 MPI Rank 2:         applyMeanVarNorm = true
@@ -1655,7 +1439,7 @@
 MPI Rank 2:              then CrossEntropyWithSoftmax(labels, outZ, tag='criterion')
 MPI Rank 2:              else Fail('unknown trainingCriterion ' + trainingCriterion)
 MPI Rank 2:         Err = if evalCriterion == 'Err' then
-MPI Rank 2:               ClassificationError(labels, outZ, tag='evaluation')
+MPI Rank 2:               ErrorPrediction(labels, outZ, tag='evaluation')
 MPI Rank 2:               else Fail('unknown evalCriterion ' + evalCriterion)
 MPI Rank 2:         logPrior = LogPrior(labels)
 MPI Rank 2:         // TODO: how to add a tag to an infix operation?
@@ -1693,7 +1477,6 @@
 MPI Rank 2:         miniBatchMode = "partial"
 MPI Rank 2:         randomize = "auto"
 MPI Rank 2:         verbosity = 0
-MPI Rank 2:         useMersenneTwisterRand=true
 MPI Rank 2:         features = [
 MPI Rank 2:             dim = 363
 MPI Rank 2:             type = "real"
@@ -1708,23 +1491,23 @@
 MPI Rank 2:     ]
 MPI Rank 2: ]
 MPI Rank 2: 
-MPI Rank 2: configparameters: cntk.cntk:stderr=/tmp/cntk-test-20160816095705.492453/Speech/DNN_ParallelNoQuantization@release_cpu/stderr
+MPI Rank 2: configparameters: cntk.cntk:stderr=/tmp/cntk-test-20160503175932.483858/Speech/DNN_ParallelNoQuantization@release_cpu/stderr
 MPI Rank 2: configparameters: cntk.cntk:timestamping=true
-MPI Rank 2: 08/16/2016 09:59:55: <<<<<<<<<<<<<<<<<<<< PROCESSED CONFIG WITH ALL VARIABLES RESOLVED <<<<<<<<<<<<<<<<<<<<
-MPI Rank 2: 08/16/2016 09:59:55: Commands: speechTrain
-MPI Rank 2: 08/16/2016 09:59:55: Precision = "float"
-MPI Rank 2: 08/16/2016 09:59:55: Using 8 CPU threads.
-MPI Rank 2: 08/16/2016 09:59:55: CNTKModelPath: /tmp/cntk-test-20160816095705.492453/Speech/DNN_ParallelNoQuantization@release_cpu/models/cntkSpeech.dnn
-MPI Rank 2: 08/16/2016 09:59:55: CNTKCommandTrainInfo: speechTrain : 3
-MPI Rank 2: 08/16/2016 09:59:55: CNTKCommandTrainInfo: CNTKNoMoreCommands_Total : 3
-MPI Rank 2: 
-MPI Rank 2: 08/16/2016 09:59:55: ##############################################################################
-MPI Rank 2: 08/16/2016 09:59:55: #                                                                            #
-MPI Rank 2: 08/16/2016 09:59:55: # Action "train"                                                             #
-MPI Rank 2: 08/16/2016 09:59:55: #                                                                            #
-MPI Rank 2: 08/16/2016 09:59:55: ##############################################################################
-MPI Rank 2: 
-MPI Rank 2: 08/16/2016 09:59:55: CNTKCommandTrainBegin: speechTrain
+MPI Rank 2: 05/03/2016 18:06:16: <<<<<<<<<<<<<<<<<<<< PROCESSED CONFIG WITH ALL VARIABLES RESOLVED <<<<<<<<<<<<<<<<<<<<
+MPI Rank 2: 05/03/2016 18:06:16: Commands: speechTrain
+MPI Rank 2: 05/03/2016 18:06:16: Precision = "float"
+MPI Rank 2: 05/03/2016 18:06:16: Using 1 CPU threads.
+MPI Rank 2: 05/03/2016 18:06:16: CNTKModelPath: /tmp/cntk-test-20160503175932.483858/Speech/DNN_ParallelNoQuantization@release_cpu/models/cntkSpeech.dnn
+MPI Rank 2: 05/03/2016 18:06:16: CNTKCommandTrainInfo: speechTrain : 3
+MPI Rank 2: 05/03/2016 18:06:16: CNTKCommandTrainInfo: CNTKNoMoreCommands_Total : 3
+MPI Rank 2: 
+MPI Rank 2: 05/03/2016 18:06:16: ##############################################################################
+MPI Rank 2: 05/03/2016 18:06:16: #                                                                            #
+MPI Rank 2: 05/03/2016 18:06:16: # Action "train"                                                             #
+MPI Rank 2: 05/03/2016 18:06:16: #                                                                            #
+MPI Rank 2: 05/03/2016 18:06:16: ##############################################################################
+MPI Rank 2: 
+MPI Rank 2: 05/03/2016 18:06:16: CNTKCommandTrainBegin: speechTrain
 MPI Rank 2: SimpleNetworkBuilder Using CPU
 MPI Rank 2: reading script file glob_0000.scp ... 948 entries
 MPI Rank 2: total 132 state names in state list /home/philly/jenkins/workspace/CNTK-Test-Linux-W2/Tests/EndToEndTests/Speech/Data/state.list
@@ -1733,25 +1516,13 @@
 MPI Rank 2: label set 0: 129 classes
 MPI Rank 2: minibatchutterancesource: 948 utterances grouped into 3 chunks, av. chunk size: 316.0 utterances, 84244.7 frames
 MPI Rank 2: 
-MPI Rank 2: 08/16/2016 09:59:55: Creating virgin network.
-MPI Rank 2: Node 'W0' (LearnableParameter operation): Initializing Parameter[512 x 363] <- 0.000000.
-MPI Rank 2: Node 'W0' (LearnableParameter operation): Initializing Parameter[512 x 363] <- uniform(seed=1, range=0.050000*1.000000, onCPU=false).
-MPI Rank 2: Node 'B0' (LearnableParameter operation): Initializing Parameter[512 x 1] <- 0.000000.
-MPI Rank 2: Node 'B0' (LearnableParameter operation): Initializing Parameter[512 x 1] <- 0.000000.
-MPI Rank 2: Node 'W1' (LearnableParameter operation): Initializing Parameter[512 x 512] <- 0.000000.
-MPI Rank 2: Node 'W1' (LearnableParameter operation): Initializing Parameter[512 x 512] <- uniform(seed=2, range=0.050000*1.000000, onCPU=false).
-MPI Rank 2: Node 'B1' (LearnableParameter operation): Initializing Parameter[512 x 1] <- 0.000000.
-MPI Rank 2: Node 'B1' (LearnableParameter operation): Initializing Parameter[512 x 1] <- 0.000000.
-MPI Rank 2: Node 'W2' (LearnableParameter operation): Initializing Parameter[132 x 512] <- 0.000000.
-MPI Rank 2: Node 'W2' (LearnableParameter operation): Initializing Parameter[132 x 512] <- uniform(seed=3, range=0.050000*1.000000, onCPU=false).
-MPI Rank 2: Node 'B2' (LearnableParameter operation): Initializing Parameter[132 x 1] <- 0.000000.
-MPI Rank 2: Node 'B2' (LearnableParameter operation): Initializing Parameter[132 x 1] <- 0.000000.
+MPI Rank 2: 05/03/2016 18:06:16: Creating virgin network.
 MPI Rank 2: 
 MPI Rank 2: Post-processing network...
 MPI Rank 2: 
 MPI Rank 2: 7 roots:
 MPI Rank 2: 	CrossEntropyWithSoftmax = CrossEntropyWithSoftmax()
-MPI Rank 2: 	EvalClassificationError = ClassificationError()
+MPI Rank 2: 	EvalErrorPrediction = ErrorPrediction()
 MPI Rank 2: 	InvStdOfFeatures = InvStdDev()
 MPI Rank 2: 	MeanOfFeatures = Mean()
 MPI Rank 2: 	PosteriorProb = Softmax()
@@ -1780,7 +1551,7 @@
 MPI Rank 2: Validating --> B2 = LearnableParameter() :  -> [132 x 1]
 MPI Rank 2: Validating --> HLast = Plus (W2*H1, B2) : [132 x 1 x *], [132 x 1] -> [132 x 1 x *]
 MPI Rank 2: Validating --> CrossEntropyWithSoftmax = CrossEntropyWithSoftmax (labels, HLast) : [132 x *], [132 x 1 x *] -> [1]
-MPI Rank 2: Validating --> EvalClassificationError = ClassificationError (labels, HLast) : [132 x *], [132 x 1 x *] -> [1]
+MPI Rank 2: Validating --> EvalErrorPrediction = ErrorPrediction (labels, HLast) : [132 x *], [132 x 1 x *] -> [1]
 MPI Rank 2: Validating --> PosteriorProb = Softmax (HLast) : [132 x 1 x *] -> [132 x 1 x *]
 MPI Rank 2: Validating --> Prior = Mean (labels) : [132 x *] -> [132]
 MPI Rank 2: Validating --> LogOfPrior = Log (Prior) : [132] -> [132]
@@ -1797,48 +1568,21 @@
 MPI Rank 2: 
 MPI Rank 2: Post-processing network complete.
 MPI Rank 2: 
-MPI Rank 2: 08/16/2016 09:59:55: Created model with 25 nodes on CPU.
-MPI Rank 2: 
-MPI Rank 2: 08/16/2016 09:59:55: Training criterion node(s):
-MPI Rank 2: 08/16/2016 09:59:55: 	CrossEntropyWithSoftmax = CrossEntropyWithSoftmax
-MPI Rank 2: 
-<<<<<<< HEAD
-MPI Rank 2: 05/03/2016 18:06:16: 	EvalClassificationError = ClassificationError
-=======
-MPI Rank 2: 08/16/2016 09:59:55: Evaluation criterion node(s):
-MPI Rank 2: 08/16/2016 09:59:55: 	EvalErrorPrediction = ErrorPrediction
->>>>>>> 8493f118
+MPI Rank 2: 05/03/2016 18:06:16: Created model with 25 nodes on CPU.
+MPI Rank 2: 
+MPI Rank 2: 05/03/2016 18:06:16: Training criterion node(s):
+MPI Rank 2: 05/03/2016 18:06:16: 	CrossEntropyWithSoftmax = CrossEntropyWithSoftmax
+MPI Rank 2: 
+MPI Rank 2: 05/03/2016 18:06:16: Evaluation criterion node(s):
+MPI Rank 2: 
+MPI Rank 2: 05/03/2016 18:06:16: 	EvalErrorPrediction = ErrorPrediction
 MPI Rank 2: 
 MPI Rank 2: 
 MPI Rank 2: Allocating matrices for forward and/or backward propagation.
 MPI Rank 2: 
-MPI Rank 2: Memory Sharing: Out of 40 matrices, 19 are shared as 8, and 21 are not shared.
-MPI Rank 2: 
-MPI Rank 2: 	{ H2 : [512 x 1 x *]
-MPI Rank 2: 	  W1*H1 : [512 x 1 x *] (gradient) }
-MPI Rank 2: 	{ B0 : [512 x 1] (gradient)
-MPI Rank 2: 	  H1 : [512 x 1 x *] (gradient)
-MPI Rank 2: 	  W1*H1+B1 : [512 x 1 x *] (gradient)
-MPI Rank 2: 	  W2*H1 : [132 x 1 x *] }
-MPI Rank 2: 	{ HLast : [132 x 1 x *]
-MPI Rank 2: 	  W2 : [132 x 512] (gradient) }
-MPI Rank 2: 	{ W0 : [512 x 363] (gradient)
-MPI Rank 2: 	  W0*features+B0 : [512 x 1 x *] }
-MPI Rank 2: 	{ H1 : [512 x 1 x *]
-MPI Rank 2: 	  W0*features : [512 x *] (gradient) }
-MPI Rank 2: 	{ W0*features+B0 : [512 x 1 x *] (gradient)
-MPI Rank 2: 	  W1*H1 : [512 x 1 x *] }
-MPI Rank 2: 	{ W1 : [512 x 512] (gradient)
-MPI Rank 2: 	  W1*H1+B1 : [512 x 1 x *] }
-MPI Rank 2: 	{ B1 : [512 x 1] (gradient)
-MPI Rank 2: 	  H2 : [512 x 1 x *] (gradient)
-MPI Rank 2: 	  HLast : [132 x 1 x *] (gradient) }
-MPI Rank 2: 
-MPI Rank 2: 
-MPI Rank 2: 08/16/2016 09:59:55: Training 516740 parameters in 6 out of 6 parameter tensors and 15 nodes with gradient:
-MPI Rank 2: 
-<<<<<<< HEAD
-MPI Rank 2: (nil): {[EvalClassificationError Gradient[1]] [InvStdOfFeatures Gradient[363]] [LogOfPrior Gradient[132]] [MVNormalizedFeatures Gradient[363 x *]] [MeanOfFeatures Gradient[363]] [PosteriorProb Gradient[132 x 1 x *]] [PosteriorProb Value[132 x 1 x *]] [Prior Gradient[132]] [ScaledLogLikelihood Gradient[132 x 1 x *]] [features Gradient[363 x *]] [labels Gradient[132 x *]] }
+MPI Rank 2: Memory Sharing Structure:
+MPI Rank 2: 
+MPI Rank 2: (nil): {[EvalErrorPrediction Gradient[1]] [InvStdOfFeatures Gradient[363]] [LogOfPrior Gradient[132]] [MVNormalizedFeatures Gradient[363 x *]] [MeanOfFeatures Gradient[363]] [PosteriorProb Gradient[132 x 1 x *]] [PosteriorProb Value[132 x 1 x *]] [Prior Gradient[132]] [ScaledLogLikelihood Gradient[132 x 1 x *]] [features Gradient[363 x *]] [labels Gradient[132 x *]] }
 MPI Rank 2: 0x2555908: {[InvStdOfFeatures Value[363]] }
 MPI Rank 2: 0x2555c48: {[MeanOfFeatures Value[363]] }
 MPI Rank 2: 0x256a5f8: {[labels Value[132 x *]] }
@@ -1855,7 +1599,7 @@
 MPI Rank 2: 0x261b718: {[W2*H1 Gradient[132 x 1 x *]] }
 MPI Rank 2: 0x261b8d8: {[B2 Gradient[132 x 1]] }
 MPI Rank 2: 0x2679338: {[MVNormalizedFeatures Value[363 x *]] }
-MPI Rank 2: 0x2685028: {[EvalClassificationError Value[1]] }
+MPI Rank 2: 0x2685028: {[EvalErrorPrediction Value[1]] }
 MPI Rank 2: 0x2685188: {[ScaledLogLikelihood Value[132 x 1 x *]] }
 MPI Rank 2: 0x268d658: {[Prior Value[132]] }
 MPI Rank 2: 0x268e2c8: {[CrossEntropyWithSoftmax Gradient[1]] }
@@ -1867,147 +1611,80 @@
 MPI Rank 2: 0x2691c38: {[W2 Value[132 x 512]] }
 MPI Rank 2: 0x2694418: {[B0 Value[512 x 1]] }
 MPI Rank 2: 0x26944b8: {[W1 Value[512 x 512]] }
-=======
-MPI Rank 2: 08/16/2016 09:59:55: 	Node 'B0' (LearnableParameter operation) : [512 x 1]
-MPI Rank 2: 08/16/2016 09:59:55: 	Node 'B1' (LearnableParameter operation) : [512 x 1]
-MPI Rank 2: 08/16/2016 09:59:55: 	Node 'B2' (LearnableParameter operation) : [132 x 1]
-MPI Rank 2: 08/16/2016 09:59:55: 	Node 'W0' (LearnableParameter operation) : [512 x 363]
-MPI Rank 2: 08/16/2016 09:59:55: 	Node 'W1' (LearnableParameter operation) : [512 x 512]
-MPI Rank 2: 08/16/2016 09:59:55: 	Node 'W2' (LearnableParameter operation) : [132 x 512]
->>>>>>> 8493f118
-MPI Rank 2: 
-MPI Rank 2: 
-MPI Rank 2: 08/16/2016 09:59:55: Precomputing --> 3 PreCompute nodes found.
-MPI Rank 2: 
-MPI Rank 2: 08/16/2016 09:59:55: 	MeanOfFeatures = Mean()
-MPI Rank 2: 08/16/2016 09:59:55: 	InvStdOfFeatures = InvStdDev()
-MPI Rank 2: 08/16/2016 09:59:55: 	Prior = Mean()
+MPI Rank 2: 
+MPI Rank 2: 
+MPI Rank 2: 05/03/2016 18:06:16: Precomputing --> 3 PreCompute nodes found.
+MPI Rank 2: 
+MPI Rank 2: 05/03/2016 18:06:16: 	MeanOfFeatures = Mean()
+MPI Rank 2: 05/03/2016 18:06:16: 	InvStdOfFeatures = InvStdDev()
+MPI Rank 2: 05/03/2016 18:06:16: 	Prior = Mean()
 MPI Rank 2: minibatchiterator: epoch 0: frames [0..252734] (first utterance at frame 0), data subset 0 of 1, with 1 datapasses
 MPI Rank 2: requiredata: determined feature kind as 33-dimensional 'USER' with frame shift 10.0 ms
 MPI Rank 2: 
-MPI Rank 2: 08/16/2016 09:59:56: Precomputing --> Completed.
-MPI Rank 2: 
-MPI Rank 2: 
-MPI Rank 2: 08/16/2016 09:59:56: Starting Epoch 1: learning rate per sample = 0.015625  effective momentum = 0.900000  momentum as time constant = 607.4 samples
+MPI Rank 2: 05/03/2016 18:06:17: Precomputing --> Completed.
+MPI Rank 2: 
+MPI Rank 2: 
+MPI Rank 2: 05/03/2016 18:06:18: Starting Epoch 1: learning rate per sample = 0.015625  effective momentum = 0.900000  momentum as time constant = 607.4 samples
 MPI Rank 2: minibatchiterator: epoch 0: frames [0..20480] (first utterance at frame 0), data subset 2 of 3, with 1 datapasses
 MPI Rank 2: 
-<<<<<<< HEAD
 MPI Rank 2: 05/03/2016 18:06:18: Starting minibatch loop, DataParallelSGD training (MyRank = 2, NumNodes = 3, NumGradientBits = 32), distributed reading is ENABLED.
-MPI Rank 2: 05/03/2016 18:06:18:  Epoch[ 1 of 3]-Minibatch[   1-  10, 3.12%]: CrossEntropyWithSoftmax = 4.39181891 * 640; EvalClassificationError = 0.89843750 * 640; time = 0.2686s; samplesPerSecond = 2382.9
-MPI Rank 2: 05/03/2016 18:06:18:  Epoch[ 1 of 3]-Minibatch[  11-  20, 6.25%]: CrossEntropyWithSoftmax = 4.16675421 * 640; EvalClassificationError = 0.87187500 * 640; time = 0.1976s; samplesPerSecond = 3238.1
-MPI Rank 2: 05/03/2016 18:06:18:  Epoch[ 1 of 3]-Minibatch[  21-  30, 9.38%]: CrossEntropyWithSoftmax = 3.98684059 * 640; EvalClassificationError = 0.87812500 * 640; time = 0.4059s; samplesPerSecond = 1576.7
-MPI Rank 2: 05/03/2016 18:06:19:  Epoch[ 1 of 3]-Minibatch[  31-  40, 12.50%]: CrossEntropyWithSoftmax = 3.86595333 * 640; EvalClassificationError = 0.87812500 * 640; time = 0.4661s; samplesPerSecond = 1373.2
-MPI Rank 2: 05/03/2016 18:06:19:  Epoch[ 1 of 3]-Minibatch[  41-  50, 15.62%]: CrossEntropyWithSoftmax = 3.81007105 * 640; EvalClassificationError = 0.88593750 * 640; time = 0.4198s; samplesPerSecond = 1524.6
-MPI Rank 2: 05/03/2016 18:06:20:  Epoch[ 1 of 3]-Minibatch[  51-  60, 18.75%]: CrossEntropyWithSoftmax = 3.73428214 * 640; EvalClassificationError = 0.87656250 * 640; time = 0.7104s; samplesPerSecond = 900.9
-MPI Rank 2: 05/03/2016 18:06:21:  Epoch[ 1 of 3]-Minibatch[  61-  70, 21.88%]: CrossEntropyWithSoftmax = 3.57475346 * 640; EvalClassificationError = 0.81875000 * 640; time = 0.5187s; samplesPerSecond = 1233.9
-MPI Rank 2: 05/03/2016 18:06:21:  Epoch[ 1 of 3]-Minibatch[  71-  80, 25.00%]: CrossEntropyWithSoftmax = 3.43591998 * 640; EvalClassificationError = 0.80781250 * 640; time = 0.3681s; samplesPerSecond = 1738.5
-MPI Rank 2: 05/03/2016 18:06:21:  Epoch[ 1 of 3]-Minibatch[  81-  90, 28.12%]: CrossEntropyWithSoftmax = 3.36042336 * 640; EvalClassificationError = 0.77343750 * 640; time = 0.3229s; samplesPerSecond = 1982.0
-MPI Rank 2: 05/03/2016 18:06:22:  Epoch[ 1 of 3]-Minibatch[  91- 100, 31.25%]: CrossEntropyWithSoftmax = 3.39384191 * 640; EvalClassificationError = 0.85156250 * 640; time = 0.4975s; samplesPerSecond = 1286.5
-MPI Rank 2: 05/03/2016 18:06:22:  Epoch[ 1 of 3]-Minibatch[ 101- 110, 34.38%]: CrossEntropyWithSoftmax = 3.25078527 * 640; EvalClassificationError = 0.76406250 * 640; time = 0.5045s; samplesPerSecond = 1268.6
-MPI Rank 2: 05/03/2016 18:06:23:  Epoch[ 1 of 3]-Minibatch[ 111- 120, 37.50%]: CrossEntropyWithSoftmax = 3.35324790 * 640; EvalClassificationError = 0.79375000 * 640; time = 0.3969s; samplesPerSecond = 1612.6
-MPI Rank 2: 05/03/2016 18:06:23:  Epoch[ 1 of 3]-Minibatch[ 121- 130, 40.62%]: CrossEntropyWithSoftmax = 3.19606895 * 640; EvalClassificationError = 0.76875000 * 640; time = 0.4634s; samplesPerSecond = 1381.0
-MPI Rank 2: 05/03/2016 18:06:24:  Epoch[ 1 of 3]-Minibatch[ 131- 140, 43.75%]: CrossEntropyWithSoftmax = 3.06110651 * 640; EvalClassificationError = 0.73125000 * 640; time = 0.4470s; samplesPerSecond = 1431.8
-MPI Rank 2: 05/03/2016 18:06:25:  Epoch[ 1 of 3]-Minibatch[ 141- 150, 46.88%]: CrossEntropyWithSoftmax = 3.05118547 * 640; EvalClassificationError = 0.75625000 * 640; time = 1.1102s; samplesPerSecond = 576.5
-MPI Rank 2: 05/03/2016 18:06:25:  Epoch[ 1 of 3]-Minibatch[ 151- 160, 50.00%]: CrossEntropyWithSoftmax = 3.02474034 * 640; EvalClassificationError = 0.74062500 * 640; time = 0.2978s; samplesPerSecond = 2149.0
-MPI Rank 2: 05/03/2016 18:06:25:  Epoch[ 1 of 3]-Minibatch[ 161- 170, 53.12%]: CrossEntropyWithSoftmax = 2.89903187 * 640; EvalClassificationError = 0.70781250 * 640; time = 0.3435s; samplesPerSecond = 1863.2
-MPI Rank 2: 05/03/2016 18:06:26:  Epoch[ 1 of 3]-Minibatch[ 171- 180, 56.25%]: CrossEntropyWithSoftmax = 2.75173292 * 640; EvalClassificationError = 0.68125000 * 640; time = 0.5227s; samplesPerSecond = 1224.3
-MPI Rank 2: 05/03/2016 18:06:26:  Epoch[ 1 of 3]-Minibatch[ 181- 190, 59.38%]: CrossEntropyWithSoftmax = 2.83969107 * 640; EvalClassificationError = 0.71875000 * 640; time = 0.2955s; samplesPerSecond = 2165.6
-MPI Rank 2: 05/03/2016 18:06:26:  Epoch[ 1 of 3]-Minibatch[ 191- 200, 62.50%]: CrossEntropyWithSoftmax = 2.62870412 * 640; EvalClassificationError = 0.65468750 * 640; time = 0.2553s; samplesPerSecond = 2506.9
-MPI Rank 2: 05/03/2016 18:06:27:  Epoch[ 1 of 3]-Minibatch[ 201- 210, 65.62%]: CrossEntropyWithSoftmax = 2.66655150 * 640; EvalClassificationError = 0.67187500 * 640; time = 0.7614s; samplesPerSecond = 840.6
-MPI Rank 2: 05/03/2016 18:06:28:  Epoch[ 1 of 3]-Minibatch[ 211- 220, 68.75%]: CrossEntropyWithSoftmax = 2.61327720 * 640; EvalClassificationError = 0.65937500 * 640; time = 0.7435s; samplesPerSecond = 860.7
-MPI Rank 2: 05/03/2016 18:06:28:  Epoch[ 1 of 3]-Minibatch[ 221- 230, 71.88%]: CrossEntropyWithSoftmax = 2.53100193 * 640; EvalClassificationError = 0.63750000 * 640; time = 0.5666s; samplesPerSecond = 1129.5
-MPI Rank 2: 05/03/2016 18:06:29:  Epoch[ 1 of 3]-Minibatch[ 231- 240, 75.00%]: CrossEntropyWithSoftmax = 2.43748447 * 640; EvalClassificationError = 0.64375000 * 640; time = 0.4588s; samplesPerSecond = 1395.0
-MPI Rank 2: 05/03/2016 18:06:29:  Epoch[ 1 of 3]-Minibatch[ 241- 250, 78.12%]: CrossEntropyWithSoftmax = 2.41106807 * 640; EvalClassificationError = 0.65312500 * 640; time = 0.5634s; samplesPerSecond = 1136.0
-MPI Rank 2: 05/03/2016 18:06:30:  Epoch[ 1 of 3]-Minibatch[ 251- 260, 81.25%]: CrossEntropyWithSoftmax = 2.48898886 * 640; EvalClassificationError = 0.63750000 * 640; time = 0.3528s; samplesPerSecond = 1814.0
-MPI Rank 2: 05/03/2016 18:06:30:  Epoch[ 1 of 3]-Minibatch[ 261- 270, 84.38%]: CrossEntropyWithSoftmax = 2.34965819 * 640; EvalClassificationError = 0.61093750 * 640; time = 0.2983s; samplesPerSecond = 2145.3
-MPI Rank 2: 05/03/2016 18:06:30:  Epoch[ 1 of 3]-Minibatch[ 271- 280, 87.50%]: CrossEntropyWithSoftmax = 2.23707549 * 640; EvalClassificationError = 0.57812500 * 640; time = 0.3560s; samplesPerSecond = 1797.5
-MPI Rank 2: 05/03/2016 18:06:31:  Epoch[ 1 of 3]-Minibatch[ 281- 290, 90.62%]: CrossEntropyWithSoftmax = 2.33135317 * 640; EvalClassificationError = 0.62031250 * 640; time = 0.3426s; samplesPerSecond = 1868.1
-MPI Rank 2: 05/03/2016 18:06:31:  Epoch[ 1 of 3]-Minibatch[ 291- 300, 93.75%]: CrossEntropyWithSoftmax = 2.21606912 * 640; EvalClassificationError = 0.62812500 * 640; time = 0.4546s; samplesPerSecond = 1407.7
-MPI Rank 2: 05/03/2016 18:06:32:  Epoch[ 1 of 3]-Minibatch[ 301- 310, 96.88%]: CrossEntropyWithSoftmax = 2.29109817 * 640; EvalClassificationError = 0.60625000 * 640; time = 0.5149s; samplesPerSecond = 1243.1
-MPI Rank 2: 05/03/2016 18:06:33:  Epoch[ 1 of 3]-Minibatch[ 311- 320, 100.00%]: CrossEntropyWithSoftmax = 2.20535403 * 640; EvalClassificationError = 0.57500000 * 640; time = 0.9070s; samplesPerSecond = 705.6
-MPI Rank 2: 05/03/2016 18:06:33: Finished Epoch[ 1 of 3]: [Training] CrossEntropyWithSoftmax = 3.01737292 * 20480; EvalClassificationError = 0.73061523 * 20480; totalSamplesSeen = 20480; learningRatePerSample = 0.015625; epochTime=15.1578s
-=======
-MPI Rank 2: 08/16/2016 09:59:56: Starting minibatch loop, DataParallelSGD training (MyRank = 2, NumNodes = 3, NumGradientBits = 32), distributed reading is ENABLED.
-MPI Rank 2: 08/16/2016 09:59:57:  Epoch[ 1 of 3]-Minibatch[   1-  10, 3.12%]: CrossEntropyWithSoftmax = 4.62304965 * 640; EvalErrorPrediction = 0.93437500 * 640; time = 0.2618s; samplesPerSecond = 2444.4
-MPI Rank 2: 08/16/2016 09:59:57:  Epoch[ 1 of 3]-Minibatch[  11-  20, 6.25%]: CrossEntropyWithSoftmax = 4.38132581 * 640; EvalErrorPrediction = 0.93125000 * 640; time = 0.1965s; samplesPerSecond = 3256.9
-MPI Rank 2: 08/16/2016 09:59:57:  Epoch[ 1 of 3]-Minibatch[  21-  30, 9.38%]: CrossEntropyWithSoftmax = 3.98762394 * 640; EvalErrorPrediction = 0.88593750 * 640; time = 0.4698s; samplesPerSecond = 1362.4
-MPI Rank 2: 08/16/2016 09:59:57:  Epoch[ 1 of 3]-Minibatch[  31-  40, 12.50%]: CrossEntropyWithSoftmax = 3.74489685 * 640; EvalErrorPrediction = 0.84531250 * 640; time = 0.1451s; samplesPerSecond = 4409.9
-MPI Rank 2: 08/16/2016 09:59:58:  Epoch[ 1 of 3]-Minibatch[  41-  50, 15.62%]: CrossEntropyWithSoftmax = 3.83505115 * 640; EvalErrorPrediction = 0.86406250 * 640; time = 0.3168s; samplesPerSecond = 2020.3
-MPI Rank 2: 08/16/2016 09:59:58:  Epoch[ 1 of 3]-Minibatch[  51-  60, 18.75%]: CrossEntropyWithSoftmax = 3.71847012 * 640; EvalErrorPrediction = 0.87187500 * 640; time = 0.1378s; samplesPerSecond = 4643.7
-MPI Rank 2: 08/16/2016 09:59:58:  Epoch[ 1 of 3]-Minibatch[  61-  70, 21.88%]: CrossEntropyWithSoftmax = 3.43056226 * 640; EvalErrorPrediction = 0.82500000 * 640; time = 0.1768s; samplesPerSecond = 3619.3
-MPI Rank 2: 08/16/2016 09:59:58:  Epoch[ 1 of 3]-Minibatch[  71-  80, 25.00%]: CrossEntropyWithSoftmax = 3.55346588 * 640; EvalErrorPrediction = 0.82656250 * 640; time = 0.3551s; samplesPerSecond = 1802.5
-MPI Rank 2: 08/16/2016 09:59:58:  Epoch[ 1 of 3]-Minibatch[  81-  90, 28.12%]: CrossEntropyWithSoftmax = 3.52102692 * 640; EvalErrorPrediction = 0.82343750 * 640; time = 0.1120s; samplesPerSecond = 5716.4
-MPI Rank 2: 08/16/2016 09:59:59:  Epoch[ 1 of 3]-Minibatch[  91- 100, 31.25%]: CrossEntropyWithSoftmax = 3.43553680 * 640; EvalErrorPrediction = 0.81250000 * 640; time = 0.1254s; samplesPerSecond = 5103.1
-MPI Rank 2: 08/16/2016 09:59:59:  Epoch[ 1 of 3]-Minibatch[ 101- 110, 34.38%]: CrossEntropyWithSoftmax = 3.53125248 * 640; EvalErrorPrediction = 0.83281250 * 640; time = 0.1793s; samplesPerSecond = 3570.1
-MPI Rank 2: 08/16/2016 09:59:59:  Epoch[ 1 of 3]-Minibatch[ 111- 120, 37.50%]: CrossEntropyWithSoftmax = 3.30802761 * 640; EvalErrorPrediction = 0.80000000 * 640; time = 0.1012s; samplesPerSecond = 6324.6
-MPI Rank 2: 08/16/2016 09:59:59:  Epoch[ 1 of 3]-Minibatch[ 121- 130, 40.62%]: CrossEntropyWithSoftmax = 3.23431326 * 640; EvalErrorPrediction = 0.81562500 * 640; time = 0.1353s; samplesPerSecond = 4730.5
-MPI Rank 2: 08/16/2016 09:59:59:  Epoch[ 1 of 3]-Minibatch[ 131- 140, 43.75%]: CrossEntropyWithSoftmax = 3.09809151 * 640; EvalErrorPrediction = 0.75312500 * 640; time = 0.1533s; samplesPerSecond = 4174.6
-MPI Rank 2: 08/16/2016 09:59:59:  Epoch[ 1 of 3]-Minibatch[ 141- 150, 46.88%]: CrossEntropyWithSoftmax = 2.99690035 * 640; EvalErrorPrediction = 0.74843750 * 640; time = 0.2988s; samplesPerSecond = 2142.0
-MPI Rank 2: 08/16/2016 10:00:00:  Epoch[ 1 of 3]-Minibatch[ 151- 160, 50.00%]: CrossEntropyWithSoftmax = 3.14211613 * 640; EvalErrorPrediction = 0.74062500 * 640; time = 0.1116s; samplesPerSecond = 5734.6
-MPI Rank 2: 08/16/2016 10:00:00:  Epoch[ 1 of 3]-Minibatch[ 161- 170, 53.12%]: CrossEntropyWithSoftmax = 2.86222858 * 640; EvalErrorPrediction = 0.72343750 * 640; time = 0.1125s; samplesPerSecond = 5688.6
-MPI Rank 2: 08/16/2016 10:00:00:  Epoch[ 1 of 3]-Minibatch[ 171- 180, 56.25%]: CrossEntropyWithSoftmax = 2.75962647 * 640; EvalErrorPrediction = 0.65937500 * 640; time = 0.1004s; samplesPerSecond = 6377.4
-MPI Rank 2: 08/16/2016 10:00:00:  Epoch[ 1 of 3]-Minibatch[ 181- 190, 59.38%]: CrossEntropyWithSoftmax = 2.84542338 * 640; EvalErrorPrediction = 0.72031250 * 640; time = 0.0814s; samplesPerSecond = 7865.6
-MPI Rank 2: 08/16/2016 10:00:00:  Epoch[ 1 of 3]-Minibatch[ 191- 200, 62.50%]: CrossEntropyWithSoftmax = 2.75031878 * 640; EvalErrorPrediction = 0.68281250 * 640; time = 0.1589s; samplesPerSecond = 4028.4
-MPI Rank 2: 08/16/2016 10:00:00:  Epoch[ 1 of 3]-Minibatch[ 201- 210, 65.62%]: CrossEntropyWithSoftmax = 2.62936500 * 640; EvalErrorPrediction = 0.66562500 * 640; time = 0.1510s; samplesPerSecond = 4238.3
-MPI Rank 2: 08/16/2016 10:00:00:  Epoch[ 1 of 3]-Minibatch[ 211- 220, 68.75%]: CrossEntropyWithSoftmax = 2.62926388 * 640; EvalErrorPrediction = 0.65312500 * 640; time = 0.1573s; samplesPerSecond = 4068.3
-MPI Rank 2: 08/16/2016 10:00:01:  Epoch[ 1 of 3]-Minibatch[ 221- 230, 71.88%]: CrossEntropyWithSoftmax = 2.55365661 * 640; EvalErrorPrediction = 0.65000000 * 640; time = 0.3108s; samplesPerSecond = 2059.0
-MPI Rank 2: 08/16/2016 10:00:01:  Epoch[ 1 of 3]-Minibatch[ 231- 240, 75.00%]: CrossEntropyWithSoftmax = 2.58641615 * 640; EvalErrorPrediction = 0.66250000 * 640; time = 0.1262s; samplesPerSecond = 5072.7
-MPI Rank 2: 08/16/2016 10:00:01:  Epoch[ 1 of 3]-Minibatch[ 241- 250, 78.12%]: CrossEntropyWithSoftmax = 2.50844204 * 640; EvalErrorPrediction = 0.63750000 * 640; time = 0.1518s; samplesPerSecond = 4216.4
-MPI Rank 2: 08/16/2016 10:00:01:  Epoch[ 1 of 3]-Minibatch[ 251- 260, 81.25%]: CrossEntropyWithSoftmax = 2.42228794 * 640; EvalErrorPrediction = 0.62343750 * 640; time = 0.1793s; samplesPerSecond = 3568.9
-MPI Rank 2: 08/16/2016 10:00:01:  Epoch[ 1 of 3]-Minibatch[ 261- 270, 84.38%]: CrossEntropyWithSoftmax = 2.28812796 * 640; EvalErrorPrediction = 0.59375000 * 640; time = 0.1830s; samplesPerSecond = 3497.1
-MPI Rank 2: 08/16/2016 10:00:02:  Epoch[ 1 of 3]-Minibatch[ 271- 280, 87.50%]: CrossEntropyWithSoftmax = 2.54392000 * 640; EvalErrorPrediction = 0.66718750 * 640; time = 0.2486s; samplesPerSecond = 2574.6
-MPI Rank 2: 08/16/2016 10:00:02:  Epoch[ 1 of 3]-Minibatch[ 281- 290, 90.62%]: CrossEntropyWithSoftmax = 2.29038551 * 640; EvalErrorPrediction = 0.59843750 * 640; time = 0.2396s; samplesPerSecond = 2671.5
-MPI Rank 2: 08/16/2016 10:00:02:  Epoch[ 1 of 3]-Minibatch[ 291- 300, 93.75%]: CrossEntropyWithSoftmax = 2.27576953 * 640; EvalErrorPrediction = 0.61406250 * 640; time = 0.0959s; samplesPerSecond = 6676.2
-MPI Rank 2: 08/16/2016 10:00:02:  Epoch[ 1 of 3]-Minibatch[ 301- 310, 96.88%]: CrossEntropyWithSoftmax = 2.26696531 * 640; EvalErrorPrediction = 0.58906250 * 640; time = 0.1070s; samplesPerSecond = 5980.8
-MPI Rank 2: 08/16/2016 10:00:02:  Epoch[ 1 of 3]-Minibatch[ 311- 320, 100.00%]: CrossEntropyWithSoftmax = 2.26576222 * 640; EvalErrorPrediction = 0.61093750 * 640; time = 0.1915s; samplesPerSecond = 3341.8
-MPI Rank 2: 08/16/2016 10:00:02: Finished Epoch[ 1 of 3]: [Training] CrossEntropyWithSoftmax = 3.06311469 * 20480; EvalErrorPrediction = 0.73945313 * 20480; totalSamplesSeen = 20480; learningRatePerSample = 0.015625; epochTime=5.88536s
->>>>>>> 8493f118
-MPI Rank 2: 
-MPI Rank 2: 08/16/2016 10:00:02: Starting Epoch 2: learning rate per sample = 0.001953  effective momentum = 0.656119  momentum as time constant = 607.5 samples
+MPI Rank 2: 05/03/2016 18:06:18:  Epoch[ 1 of 3]-Minibatch[   1-  10, 3.12%]: CrossEntropyWithSoftmax = 4.39181891 * 640; EvalErrorPrediction = 0.89843750 * 640; time = 0.2686s; samplesPerSecond = 2382.9
+MPI Rank 2: 05/03/2016 18:06:18:  Epoch[ 1 of 3]-Minibatch[  11-  20, 6.25%]: CrossEntropyWithSoftmax = 4.16675421 * 640; EvalErrorPrediction = 0.87187500 * 640; time = 0.1976s; samplesPerSecond = 3238.1
+MPI Rank 2: 05/03/2016 18:06:18:  Epoch[ 1 of 3]-Minibatch[  21-  30, 9.38%]: CrossEntropyWithSoftmax = 3.98684059 * 640; EvalErrorPrediction = 0.87812500 * 640; time = 0.4059s; samplesPerSecond = 1576.7
+MPI Rank 2: 05/03/2016 18:06:19:  Epoch[ 1 of 3]-Minibatch[  31-  40, 12.50%]: CrossEntropyWithSoftmax = 3.86595333 * 640; EvalErrorPrediction = 0.87812500 * 640; time = 0.4661s; samplesPerSecond = 1373.2
+MPI Rank 2: 05/03/2016 18:06:19:  Epoch[ 1 of 3]-Minibatch[  41-  50, 15.62%]: CrossEntropyWithSoftmax = 3.81007105 * 640; EvalErrorPrediction = 0.88593750 * 640; time = 0.4198s; samplesPerSecond = 1524.6
+MPI Rank 2: 05/03/2016 18:06:20:  Epoch[ 1 of 3]-Minibatch[  51-  60, 18.75%]: CrossEntropyWithSoftmax = 3.73428214 * 640; EvalErrorPrediction = 0.87656250 * 640; time = 0.7104s; samplesPerSecond = 900.9
+MPI Rank 2: 05/03/2016 18:06:21:  Epoch[ 1 of 3]-Minibatch[  61-  70, 21.88%]: CrossEntropyWithSoftmax = 3.57475346 * 640; EvalErrorPrediction = 0.81875000 * 640; time = 0.5187s; samplesPerSecond = 1233.9
+MPI Rank 2: 05/03/2016 18:06:21:  Epoch[ 1 of 3]-Minibatch[  71-  80, 25.00%]: CrossEntropyWithSoftmax = 3.43591998 * 640; EvalErrorPrediction = 0.80781250 * 640; time = 0.3681s; samplesPerSecond = 1738.5
+MPI Rank 2: 05/03/2016 18:06:21:  Epoch[ 1 of 3]-Minibatch[  81-  90, 28.12%]: CrossEntropyWithSoftmax = 3.36042336 * 640; EvalErrorPrediction = 0.77343750 * 640; time = 0.3229s; samplesPerSecond = 1982.0
+MPI Rank 2: 05/03/2016 18:06:22:  Epoch[ 1 of 3]-Minibatch[  91- 100, 31.25%]: CrossEntropyWithSoftmax = 3.39384191 * 640; EvalErrorPrediction = 0.85156250 * 640; time = 0.4975s; samplesPerSecond = 1286.5
+MPI Rank 2: 05/03/2016 18:06:22:  Epoch[ 1 of 3]-Minibatch[ 101- 110, 34.38%]: CrossEntropyWithSoftmax = 3.25078527 * 640; EvalErrorPrediction = 0.76406250 * 640; time = 0.5045s; samplesPerSecond = 1268.6
+MPI Rank 2: 05/03/2016 18:06:23:  Epoch[ 1 of 3]-Minibatch[ 111- 120, 37.50%]: CrossEntropyWithSoftmax = 3.35324790 * 640; EvalErrorPrediction = 0.79375000 * 640; time = 0.3969s; samplesPerSecond = 1612.6
+MPI Rank 2: 05/03/2016 18:06:23:  Epoch[ 1 of 3]-Minibatch[ 121- 130, 40.62%]: CrossEntropyWithSoftmax = 3.19606895 * 640; EvalErrorPrediction = 0.76875000 * 640; time = 0.4634s; samplesPerSecond = 1381.0
+MPI Rank 2: 05/03/2016 18:06:24:  Epoch[ 1 of 3]-Minibatch[ 131- 140, 43.75%]: CrossEntropyWithSoftmax = 3.06110651 * 640; EvalErrorPrediction = 0.73125000 * 640; time = 0.4470s; samplesPerSecond = 1431.8
+MPI Rank 2: 05/03/2016 18:06:25:  Epoch[ 1 of 3]-Minibatch[ 141- 150, 46.88%]: CrossEntropyWithSoftmax = 3.05118547 * 640; EvalErrorPrediction = 0.75625000 * 640; time = 1.1102s; samplesPerSecond = 576.5
+MPI Rank 2: 05/03/2016 18:06:25:  Epoch[ 1 of 3]-Minibatch[ 151- 160, 50.00%]: CrossEntropyWithSoftmax = 3.02474034 * 640; EvalErrorPrediction = 0.74062500 * 640; time = 0.2978s; samplesPerSecond = 2149.0
+MPI Rank 2: 05/03/2016 18:06:25:  Epoch[ 1 of 3]-Minibatch[ 161- 170, 53.12%]: CrossEntropyWithSoftmax = 2.89903187 * 640; EvalErrorPrediction = 0.70781250 * 640; time = 0.3435s; samplesPerSecond = 1863.2
+MPI Rank 2: 05/03/2016 18:06:26:  Epoch[ 1 of 3]-Minibatch[ 171- 180, 56.25%]: CrossEntropyWithSoftmax = 2.75173292 * 640; EvalErrorPrediction = 0.68125000 * 640; time = 0.5227s; samplesPerSecond = 1224.3
+MPI Rank 2: 05/03/2016 18:06:26:  Epoch[ 1 of 3]-Minibatch[ 181- 190, 59.38%]: CrossEntropyWithSoftmax = 2.83969107 * 640; EvalErrorPrediction = 0.71875000 * 640; time = 0.2955s; samplesPerSecond = 2165.6
+MPI Rank 2: 05/03/2016 18:06:26:  Epoch[ 1 of 3]-Minibatch[ 191- 200, 62.50%]: CrossEntropyWithSoftmax = 2.62870412 * 640; EvalErrorPrediction = 0.65468750 * 640; time = 0.2553s; samplesPerSecond = 2506.9
+MPI Rank 2: 05/03/2016 18:06:27:  Epoch[ 1 of 3]-Minibatch[ 201- 210, 65.62%]: CrossEntropyWithSoftmax = 2.66655150 * 640; EvalErrorPrediction = 0.67187500 * 640; time = 0.7614s; samplesPerSecond = 840.6
+MPI Rank 2: 05/03/2016 18:06:28:  Epoch[ 1 of 3]-Minibatch[ 211- 220, 68.75%]: CrossEntropyWithSoftmax = 2.61327720 * 640; EvalErrorPrediction = 0.65937500 * 640; time = 0.7435s; samplesPerSecond = 860.7
+MPI Rank 2: 05/03/2016 18:06:28:  Epoch[ 1 of 3]-Minibatch[ 221- 230, 71.88%]: CrossEntropyWithSoftmax = 2.53100193 * 640; EvalErrorPrediction = 0.63750000 * 640; time = 0.5666s; samplesPerSecond = 1129.5
+MPI Rank 2: 05/03/2016 18:06:29:  Epoch[ 1 of 3]-Minibatch[ 231- 240, 75.00%]: CrossEntropyWithSoftmax = 2.43748447 * 640; EvalErrorPrediction = 0.64375000 * 640; time = 0.4588s; samplesPerSecond = 1395.0
+MPI Rank 2: 05/03/2016 18:06:29:  Epoch[ 1 of 3]-Minibatch[ 241- 250, 78.12%]: CrossEntropyWithSoftmax = 2.41106807 * 640; EvalErrorPrediction = 0.65312500 * 640; time = 0.5634s; samplesPerSecond = 1136.0
+MPI Rank 2: 05/03/2016 18:06:30:  Epoch[ 1 of 3]-Minibatch[ 251- 260, 81.25%]: CrossEntropyWithSoftmax = 2.48898886 * 640; EvalErrorPrediction = 0.63750000 * 640; time = 0.3528s; samplesPerSecond = 1814.0
+MPI Rank 2: 05/03/2016 18:06:30:  Epoch[ 1 of 3]-Minibatch[ 261- 270, 84.38%]: CrossEntropyWithSoftmax = 2.34965819 * 640; EvalErrorPrediction = 0.61093750 * 640; time = 0.2983s; samplesPerSecond = 2145.3
+MPI Rank 2: 05/03/2016 18:06:30:  Epoch[ 1 of 3]-Minibatch[ 271- 280, 87.50%]: CrossEntropyWithSoftmax = 2.23707549 * 640; EvalErrorPrediction = 0.57812500 * 640; time = 0.3560s; samplesPerSecond = 1797.5
+MPI Rank 2: 05/03/2016 18:06:31:  Epoch[ 1 of 3]-Minibatch[ 281- 290, 90.62%]: CrossEntropyWithSoftmax = 2.33135317 * 640; EvalErrorPrediction = 0.62031250 * 640; time = 0.3426s; samplesPerSecond = 1868.1
+MPI Rank 2: 05/03/2016 18:06:31:  Epoch[ 1 of 3]-Minibatch[ 291- 300, 93.75%]: CrossEntropyWithSoftmax = 2.21606912 * 640; EvalErrorPrediction = 0.62812500 * 640; time = 0.4546s; samplesPerSecond = 1407.7
+MPI Rank 2: 05/03/2016 18:06:32:  Epoch[ 1 of 3]-Minibatch[ 301- 310, 96.88%]: CrossEntropyWithSoftmax = 2.29109817 * 640; EvalErrorPrediction = 0.60625000 * 640; time = 0.5149s; samplesPerSecond = 1243.1
+MPI Rank 2: 05/03/2016 18:06:33:  Epoch[ 1 of 3]-Minibatch[ 311- 320, 100.00%]: CrossEntropyWithSoftmax = 2.20535403 * 640; EvalErrorPrediction = 0.57500000 * 640; time = 0.9070s; samplesPerSecond = 705.6
+MPI Rank 2: 05/03/2016 18:06:33: Finished Epoch[ 1 of 3]: [Training] CrossEntropyWithSoftmax = 3.01737292 * 20480; EvalErrorPrediction = 0.73061523 * 20480; totalSamplesSeen = 20480; learningRatePerSample = 0.015625; epochTime=15.1578s
+MPI Rank 2: 
+MPI Rank 2: 05/03/2016 18:06:33: Starting Epoch 2: learning rate per sample = 0.001953  effective momentum = 0.656119  momentum as time constant = 607.5 samples
 MPI Rank 2: minibatchiterator: epoch 1: frames [20480..40960] (first utterance at frame 20480), data subset 2 of 3, with 1 datapasses
 MPI Rank 2: 
-<<<<<<< HEAD
 MPI Rank 2: 05/03/2016 18:06:33: Starting minibatch loop, DataParallelSGD training (MyRank = 2, NumNodes = 3, NumGradientBits = 32), distributed reading is ENABLED.
-MPI Rank 2: 05/03/2016 18:06:34:  Epoch[ 2 of 3]-Minibatch[   1-  10, 12.50%]: CrossEntropyWithSoftmax = 2.05711163 * 2560; EvalClassificationError = 0.55000000 * 2560; time = 1.0657s; samplesPerSecond = 2402.1
-MPI Rank 2: 05/03/2016 18:06:34:  Epoch[ 2 of 3]-Minibatch[  11-  20, 25.00%]: CrossEntropyWithSoftmax = 2.02925373 * 2560; EvalClassificationError = 0.54648438 * 2560; time = 0.6026s; samplesPerSecond = 4248.6
-MPI Rank 2: 05/03/2016 18:06:36:  Epoch[ 2 of 3]-Minibatch[  21-  30, 37.50%]: CrossEntropyWithSoftmax = 2.02826588 * 2560; EvalClassificationError = 0.54843750 * 2560; time = 1.3490s; samplesPerSecond = 1897.8
-MPI Rank 2: 05/03/2016 18:06:37:  Epoch[ 2 of 3]-Minibatch[  31-  40, 50.00%]: CrossEntropyWithSoftmax = 1.97095883 * 2560; EvalClassificationError = 0.54140625 * 2560; time = 0.7737s; samplesPerSecond = 3308.6
-MPI Rank 2: 05/03/2016 18:06:37:  Epoch[ 2 of 3]-Minibatch[  41-  50, 62.50%]: CrossEntropyWithSoftmax = 1.94550194 * 2560; EvalClassificationError = 0.53867188 * 2560; time = 0.8267s; samplesPerSecond = 3096.8
-MPI Rank 2: 05/03/2016 18:06:39:  Epoch[ 2 of 3]-Minibatch[  51-  60, 75.00%]: CrossEntropyWithSoftmax = 2.01561798 * 2560; EvalClassificationError = 0.54414063 * 2560; time = 1.1229s; samplesPerSecond = 2279.9
-MPI Rank 2: 05/03/2016 18:06:39:  Epoch[ 2 of 3]-Minibatch[  61-  70, 87.50%]: CrossEntropyWithSoftmax = 1.94069853 * 2560; EvalClassificationError = 0.52500000 * 2560; time = 0.9351s; samplesPerSecond = 2737.7
-MPI Rank 2: 05/03/2016 18:06:40:  Epoch[ 2 of 3]-Minibatch[  71-  80, 100.00%]: CrossEntropyWithSoftmax = 1.94857102 * 2560; EvalClassificationError = 0.54023438 * 2560; time = 0.6565s; samplesPerSecond = 3899.2
-MPI Rank 2: 05/03/2016 18:06:40: Finished Epoch[ 2 of 3]: [Training] CrossEntropyWithSoftmax = 1.99199744 * 20480; EvalClassificationError = 0.54179687 * 20480; totalSamplesSeen = 40960; learningRatePerSample = 0.001953125; epochTime=7.34262s
-=======
-MPI Rank 2: 08/16/2016 10:00:02: Starting minibatch loop, DataParallelSGD training (MyRank = 2, NumNodes = 3, NumGradientBits = 32), distributed reading is ENABLED.
-MPI Rank 2: 08/16/2016 10:00:03:  Epoch[ 2 of 3]-Minibatch[   1-  10, 12.50%]: CrossEntropyWithSoftmax = 2.16726831 * 2560; EvalErrorPrediction = 0.57851562 * 2560; time = 0.5955s; samplesPerSecond = 4298.6
-MPI Rank 2: 08/16/2016 10:00:03:  Epoch[ 2 of 3]-Minibatch[  11-  20, 25.00%]: CrossEntropyWithSoftmax = 2.08752017 * 2560; EvalErrorPrediction = 0.56523437 * 2560; time = 0.3830s; samplesPerSecond = 6684.6
-MPI Rank 2: 08/16/2016 10:00:04:  Epoch[ 2 of 3]-Minibatch[  21-  30, 37.50%]: CrossEntropyWithSoftmax = 2.07134545 * 2560; EvalErrorPrediction = 0.55585938 * 2560; time = 0.6922s; samplesPerSecond = 3698.2
-MPI Rank 2: 08/16/2016 10:00:04:  Epoch[ 2 of 3]-Minibatch[  31-  40, 50.00%]: CrossEntropyWithSoftmax = 2.05824888 * 2560; EvalErrorPrediction = 0.56562500 * 2560; time = 0.3959s; samplesPerSecond = 6466.3
-MPI Rank 2: 08/16/2016 10:00:05:  Epoch[ 2 of 3]-Minibatch[  41-  50, 62.50%]: CrossEntropyWithSoftmax = 2.04811411 * 2560; EvalErrorPrediction = 0.55937500 * 2560; time = 0.2337s; samplesPerSecond = 10954.3
-MPI Rank 2: 08/16/2016 10:00:05:  Epoch[ 2 of 3]-Minibatch[  51-  60, 75.00%]: CrossEntropyWithSoftmax = 1.99263458 * 2560; EvalErrorPrediction = 0.54375000 * 2560; time = 0.5339s; samplesPerSecond = 4794.6
-MPI Rank 2: 08/16/2016 10:00:06:  Epoch[ 2 of 3]-Minibatch[  61-  70, 87.50%]: CrossEntropyWithSoftmax = 1.99005701 * 2560; EvalErrorPrediction = 0.53359375 * 2560; time = 0.4092s; samplesPerSecond = 6255.7
-MPI Rank 2: 08/16/2016 10:00:06:  Epoch[ 2 of 3]-Minibatch[  71-  80, 100.00%]: CrossEntropyWithSoftmax = 1.97189564 * 2560; EvalErrorPrediction = 0.53984375 * 2560; time = 0.2400s; samplesPerSecond = 10667.6
-MPI Rank 2: 08/16/2016 10:00:06: Finished Epoch[ 2 of 3]: [Training] CrossEntropyWithSoftmax = 2.04838552 * 20480; EvalErrorPrediction = 0.55522461 * 20480; totalSamplesSeen = 40960; learningRatePerSample = 0.001953125; epochTime=3.48698s
->>>>>>> 8493f118
-MPI Rank 2: 
-MPI Rank 2: 08/16/2016 10:00:06: Starting Epoch 3: learning rate per sample = 0.000098  effective momentum = 0.656119  momentum as time constant = 2429.9 samples
+MPI Rank 2: 05/03/2016 18:06:34:  Epoch[ 2 of 3]-Minibatch[   1-  10, 12.50%]: CrossEntropyWithSoftmax = 2.05711163 * 2560; EvalErrorPrediction = 0.55000000 * 2560; time = 1.0657s; samplesPerSecond = 2402.1
+MPI Rank 2: 05/03/2016 18:06:34:  Epoch[ 2 of 3]-Minibatch[  11-  20, 25.00%]: CrossEntropyWithSoftmax = 2.02925373 * 2560; EvalErrorPrediction = 0.54648438 * 2560; time = 0.6026s; samplesPerSecond = 4248.6
+MPI Rank 2: 05/03/2016 18:06:36:  Epoch[ 2 of 3]-Minibatch[  21-  30, 37.50%]: CrossEntropyWithSoftmax = 2.02826588 * 2560; EvalErrorPrediction = 0.54843750 * 2560; time = 1.3490s; samplesPerSecond = 1897.8
+MPI Rank 2: 05/03/2016 18:06:37:  Epoch[ 2 of 3]-Minibatch[  31-  40, 50.00%]: CrossEntropyWithSoftmax = 1.97095883 * 2560; EvalErrorPrediction = 0.54140625 * 2560; time = 0.7737s; samplesPerSecond = 3308.6
+MPI Rank 2: 05/03/2016 18:06:37:  Epoch[ 2 of 3]-Minibatch[  41-  50, 62.50%]: CrossEntropyWithSoftmax = 1.94550194 * 2560; EvalErrorPrediction = 0.53867188 * 2560; time = 0.8267s; samplesPerSecond = 3096.8
+MPI Rank 2: 05/03/2016 18:06:39:  Epoch[ 2 of 3]-Minibatch[  51-  60, 75.00%]: CrossEntropyWithSoftmax = 2.01561798 * 2560; EvalErrorPrediction = 0.54414063 * 2560; time = 1.1229s; samplesPerSecond = 2279.9
+MPI Rank 2: 05/03/2016 18:06:39:  Epoch[ 2 of 3]-Minibatch[  61-  70, 87.50%]: CrossEntropyWithSoftmax = 1.94069853 * 2560; EvalErrorPrediction = 0.52500000 * 2560; time = 0.9351s; samplesPerSecond = 2737.7
+MPI Rank 2: 05/03/2016 18:06:40:  Epoch[ 2 of 3]-Minibatch[  71-  80, 100.00%]: CrossEntropyWithSoftmax = 1.94857102 * 2560; EvalErrorPrediction = 0.54023438 * 2560; time = 0.6565s; samplesPerSecond = 3899.2
+MPI Rank 2: 05/03/2016 18:06:40: Finished Epoch[ 2 of 3]: [Training] CrossEntropyWithSoftmax = 1.99199744 * 20480; EvalErrorPrediction = 0.54179687 * 20480; totalSamplesSeen = 40960; learningRatePerSample = 0.001953125; epochTime=7.34262s
+MPI Rank 2: 
+MPI Rank 2: 05/03/2016 18:06:40: Starting Epoch 3: learning rate per sample = 0.000098  effective momentum = 0.656119  momentum as time constant = 2429.9 samples
 MPI Rank 2: minibatchiterator: epoch 2: frames [40960..61440] (first utterance at frame 40960), data subset 2 of 3, with 1 datapasses
 MPI Rank 2: 
-<<<<<<< HEAD
 MPI Rank 2: 05/03/2016 18:06:40: Starting minibatch loop, DataParallelSGD training (MyRank = 2, NumNodes = 3, NumGradientBits = 32), distributed reading is ENABLED.
-MPI Rank 2: 05/03/2016 18:06:43:  Epoch[ 3 of 3]-Minibatch[   1-  10, 50.00%]: CrossEntropyWithSoftmax = 1.91946156 * 10240; EvalClassificationError = 0.52890625 * 10240; time = 2.3350s; samplesPerSecond = 4385.5
-MPI Rank 2: 05/03/2016 18:06:45:  Epoch[ 3 of 3]-Minibatch[  11-  20, 100.00%]: CrossEntropyWithSoftmax = 1.91066794 * 10240; EvalClassificationError = 0.52783203 * 10240; time = 2.4055s; samplesPerSecond = 4256.9
-MPI Rank 2: 05/03/2016 18:06:45: Finished Epoch[ 3 of 3]: [Training] CrossEntropyWithSoftmax = 1.91506475 * 20480; EvalClassificationError = 0.52836914 * 20480; totalSamplesSeen = 61440; learningRatePerSample = 9.7656251e-05; epochTime=4.75821s
+MPI Rank 2: 05/03/2016 18:06:43:  Epoch[ 3 of 3]-Minibatch[   1-  10, 50.00%]: CrossEntropyWithSoftmax = 1.91946156 * 10240; EvalErrorPrediction = 0.52890625 * 10240; time = 2.3350s; samplesPerSecond = 4385.5
+MPI Rank 2: 05/03/2016 18:06:45:  Epoch[ 3 of 3]-Minibatch[  11-  20, 100.00%]: CrossEntropyWithSoftmax = 1.91066794 * 10240; EvalErrorPrediction = 0.52783203 * 10240; time = 2.4055s; samplesPerSecond = 4256.9
+MPI Rank 2: 05/03/2016 18:06:45: Finished Epoch[ 3 of 3]: [Training] CrossEntropyWithSoftmax = 1.91506475 * 20480; EvalErrorPrediction = 0.52836914 * 20480; totalSamplesSeen = 61440; learningRatePerSample = 9.7656251e-05; epochTime=4.75821s
 MPI Rank 2: 05/03/2016 18:06:45: CNTKCommandTrainEnd: speechTrain
-=======
-MPI Rank 2: 08/16/2016 10:00:06: Starting minibatch loop, DataParallelSGD training (MyRank = 2, NumNodes = 3, NumGradientBits = 32), distributed reading is ENABLED.
-MPI Rank 2: 08/16/2016 10:00:07:  Epoch[ 3 of 3]-Minibatch[   1-  10, 50.00%]: CrossEntropyWithSoftmax = 1.97114275 * 10240; EvalErrorPrediction = 0.53769531 * 10240; time = 0.9897s; samplesPerSecond = 10346.1
-MPI Rank 2: 08/16/2016 10:00:08:  Epoch[ 3 of 3]-Minibatch[  11-  20, 100.00%]: CrossEntropyWithSoftmax = 1.99390313 * 10240; EvalErrorPrediction = 0.55712891 * 10240; time = 1.4041s; samplesPerSecond = 7292.7
-MPI Rank 2: 08/16/2016 10:00:08: Finished Epoch[ 3 of 3]: [Training] CrossEntropyWithSoftmax = 1.98252294 * 20480; EvalErrorPrediction = 0.54741211 * 20480; totalSamplesSeen = 61440; learningRatePerSample = 9.7656251e-05; epochTime=2.39757s
-MPI Rank 2: 08/16/2016 10:00:08: CNTKCommandTrainEnd: speechTrain
->>>>>>> 8493f118
-MPI Rank 2: 
-MPI Rank 2: 08/16/2016 10:00:08: Action "train" complete.
-MPI Rank 2: 
-MPI Rank 2: 08/16/2016 10:00:08: __COMPLETED__
-MPI Rank 2: ~MPIWrapper+MPI Rank 2: 
+MPI Rank 2: 05/03/2016 18:06:45: Action "train" complete.
+MPI Rank 2: 
+MPI Rank 2: 05/03/2016 18:06:45: __COMPLETED__