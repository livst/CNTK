﻿# Copyright (c) Microsoft. All rights reserved.
# Licensed under the MIT license. See LICENSE.md file in the project root
# for full license information.
# ==============================================================================

import sys
import numbers
import collections
import copy
import numpy as np
from numbers import Number
from scipy import sparse

from .. import cntk_py
from cntk.device import cpu, gpu, use_default_device
from .swig_helper import typemap
from ..axis import Axis
from .progress_print import *


def sanitize_precision(precision):
    '''
    Converts precision to NumPy precision

    Args:
        precision (str or `np.float32` or `np.float64`): precision, if string
         it can be one of 'float' 'float32, 'double', or 'float64'

    Returns:
        NumPy precision
    '''
    if precision in [cntk_py.DataType_Float, 'float', 'float32', np.float32]:
        return np.float32
    elif precision in [cntk_py.DataType_Double, 'double', 'float64', np.float64]:
        return np.float64
    else:
        raise ValueError('precision value: "%s" is not supported' % precision)


def cntk_device(device_id):
    '''
    Converts the legacy device ID as it was used in CNTK 1 to a :class:`~cntk.device.DeviceDescriptor` instance.

    Args:
        device_id (int): device id, -1 for CPU, 0 or higher for GPU

    Returns:
        :class:`~cntk.device.DeviceDescriptor`
    '''
    if device_id == -1:
        return cpu()
    else:
        return gpu(device_id)


def _dense_to_str(data):
    return ' '.join(data.ravel(order='C').astype(np.str))


def _sparse_to_str(data):
    return ' '.join('%s:%s' % (k, v) for k, v in sorted(data.items()))


def tensors_to_text_format(sample_idx, alias_tensor_map):
    '''
    Converts a list of NumPy arrays representing tensors of inputs into a
    format that is readable by :class:`~cntk.io.CTFDeserializer`.

    Args:
        sample_idx (int): number of current sample
        alias_tensor_map (dict): maps alias (str) to tensor (ndarray). Tensors
          are assumed to have dynamic axis.

    Returns:
        String representation in `CNTKTextReader format <https://github.com/microsoft/cntk/wiki/CNTKTextFormat-Reader>`_
    '''

    max_seq_length = max(len(t) for t in alias_tensor_map.values())

    if max_seq_length == 0:
        return ''

    lines = []
    for seq_idx in range(0, max_seq_length):
        line = []

        for alias, tensor in sorted(alias_tensor_map.items()):
            if seq_idx >= len(tensor):
                # for this alias there no more sequence elements
                continue

            if _is_tensor(tensor):
                if not isinstance(tensor, np.ndarray):
                    tensor = np.asarray(tensor)
                to_str = _dense_to_str
            elif isinstance(tensor, list) and isinstance(tensor[0], dict):
                to_str = _sparse_to_str
            else:
                raise ValueError(
                    'expected a tensor (dense) or list of dicts (sparse), but got "%s"' % type(tensor))

            line.append('%s %s' % (alias, to_str(tensor[seq_idx])))

        lines.append('%i\t|' % sample_idx + ' |'.join(line))

    return '\n'.join(lines)


def _is_tensor(data):
    '''
    Checks whether the data is a tensor, i.e. whether it is a NumPy array or a
    list of NumPy arrays.

    Args:
        data: data to check

    Returns: True, if it is a tensor.
    '''
    if isinstance(data, np.ndarray):
        return True

    if not isinstance(data, list):
        return False

    while len(data) > 0:
        # All but the innermost dimension's values have to be lists
        try:
            data[0][0]
        except:
            # We reached the innermost dimension
            try:
                data[0] + 0
                return True
            except:
                # Innermost type is not a number
                return False

        if isinstance(data, np.ndarray):
            return True

        if not isinstance(data[0], list):
            return False

        data = data[0]

    return True

@typemap
def one_hot(batch, num_classes, dtype=None, device=None):
    '''
    Converts ``batch`` into a :class:`Value` object of ``dtype``
    such that the integer data in ``batch`` is interpreted as the indices
    representing one-hot vectors. Additionally, a SciPy CSR matrix can be obtained
    by calling :meth:`~cntk.utils.Value.to_csr`.

    Example:
        >>> num_classes = 6
        >>> sparse_indices = [[1,5],[4]]
        >>> i0 = C.input_variable(shape=num_classes, is_sparse=True)
        >>> z = C.times(i0, np.eye(num_classes))
        >>> value = C.one_hot(sparse_indices, num_classes)
        >>> z.eval({i0: value})
        [array([[ 0.,  1.,  0.,  0.,  0.,  0.],
               [ 0.,  0.,  0.,  0.,  0.,  1.]], dtype=float32), array([[ 0.,  0.,  0.,  0.,  1.,  0.]], dtype=float32)]

    Args:
        batch (list (of lists, if sequence) of index data): batch input data
        num_classes (int): number of classes
        dtype (`np.float32`, `np.float64`, default None): data type
        device (:class:`~cntk.device.DeviceDescriptor`, default None): device
         this value should be put on

    Returns:
        ``batch`` converted into a :class:`~Value` object that can be passed to
        the forward or eval function.
    '''
    if device is None:
        device = use_default_device()

    if isinstance(batch, np.ndarray):
        batch = batch.tolist()

    if dtype in [np.float32, None]:
        value = cntk_py.Value.create_one_hot_float(num_classes, batch, device, False)
    elif dtype == np.float64:
        value = cntk_py.Value.create_one_hot_double(num_classes, batch, device, False)
    return value

def _has_seq_dim(var, data):
    '''
    Checks whether the data has a sequence dimensions or not.

    By default, :func:`~cntk.ops.input_variable` sets up the input variable to
    have two dynamic axes, the batch and the sequence axis. When providing the
    data, the sequence axis can be left out, if the batch doesn't make use of
    sequences, and will be implicitly added during forward or backward pass.

    Args:
        var (:class:`~cntk.ops.variables.Variable`): variable node for which
         the ``batch`` is meant
        data (list or NumPy array (dense, sparse)): batch input data

    Returns:
        whether ``data`` has a sequence axis
    '''
    num_dyn_axes = 0
    var_shape = var.shape
    var_rank = len(var_shape)

    # Find the innermost data sample
    drill = [data]
    drill_data = data
    if isinstance(drill_data, np.ndarray) or sparse.issparse(drill_data):
        drill_shape = drill_data.shape
    else:
        while isinstance(drill_data, list):
            drill_data = drill_data[0]
            num_dyn_axes += 1

            if isinstance(drill_data, np.ndarray) or sparse.issparse(drill_data):
                drill_shape = drill_data.shape
                break

            drill.append(drill_data)
            if isinstance(drill_data, Number):
                # Calculate the shape of the data point that would correspond to the input
                # variable's shape.
                drill_shape = _as_tuple(np.asarray(drill[-var_rank]).shape)
                drill.pop()

                if drill_shape == ():
                    drill_shape = (1,)
                break

    if isinstance(drill_data, np.ndarray):
        # In case a full sequence is put inside an numpy array, we have
        # to account for the real sample shape.
        additional_dyn_axes = len(drill_shape) - var_rank
        num_dyn_axes += additional_dyn_axes
        drill_shape = drill_shape[additional_dyn_axes:]
        # We also should make sure that the array is C contiguous
        if not drill_data.flags.c_contiguous:
            raise ValueError('supplied array is not C contiguous; use '
                'np.ascontiguousarray (slow) or rearrange your data/computation')
    elif sparse.issparse(drill_data):
        if len(drill_shape)==2 and drill_shape[0]==1 and var_rank==1:
            # var_shape might be defined as e.g. (3,) or (1,3)
            drill_shape = (drill_shape[1],)
        elif len(drill_shape) > var_rank:
            # the sparse data might actually encode the full sequence so we
            sub_shape = drill_shape[-var_rank:]
            if sub_shape != var_shape:
                raise ValueError('data and variable shape do not match')
            num_dyn_axes += len(drill_shape) - var_rank
            drill_shape = var_shape

    # In drill_shape we now have potential data_points per drill level. We go
    # now backwards until the shape matches var_shape, at which point we have
    # found the real shape.
    while drill_shape!=var_shape and drill:
        drill_shape = np.asarray(drill.pop()).shape
        num_dyn_axes -= 1

    if drill_shape != var_shape:
        raise ValueError('could not match the data with shape %s to the '
                'input variable (name="%s") with shape %s'%\
                        (drill_shape, var.name, var_shape))

    num_var_dyn_axes = len(var.dynamic_axes)

    if num_dyn_axes == num_var_dyn_axes:
        # num_dyn_axes is at least 1, in which case there's only a batch axis
        return (num_dyn_axes > 1)
    elif num_dyn_axes == num_var_dyn_axes-1:
        return False
    else:
        raise ValueError(
        'data having %i axes is not compatible with the '
        'input variable having %i axes'%(num_dyn_axes, num_var_dyn_axes))


def sanitize_shape(shape):
    """
    If shape is scalar, it creates a tuple out of it.
    """
    return _as_tuple(shape)


def sanitize_input(arg, fallback_dtype=np.float32, reshape=None):
    """
    Convert to :class:`~cntk.ops.variables.Variable` so that it can be passed as Variable to the
    CNTK operators.

      * If ``arg`` is a NumPy array and its type is neither `np.float32` nor `np.float64`, it sets it to `np.float32`.
      * If ``arg`` is an op, it is assumed that it has only one output, which will be returned.

    Args:
        arg (number, NumPy array, :class:`~cntk.ops.variables.Variable`, or :class:`~cntk.ops.functions.Function`): input
        fallback_dtype (NumPy dtype): fallback dtype in case ``arg`` is a list

    Returns:
      Leaves Constant, Parameter, and Variable as is. Returns Constant, if
      ``arg`` is a number or NumPy array. Variable otherwise.
    """

    from cntk.ops.variables import Constant, Variable, Parameter
    from cntk.ops import constant

    # is it a Variable?
    if isinstance(arg,
                  (Constant, cntk_py.Constant,
                   Variable, cntk_py.Variable,
                   Parameter, cntk_py.Parameter)):
        return arg

    # or a Function?
    if isinstance(arg, cntk_py.Function):
        try:
            return arg.output
        except RuntimeError:
            raise ValueError(
                'the argument has more than one output, please provide the one you want')

    # maybe a Python list that we can interpret as a NumPy array?
    if isinstance(arg, list) and not arg:
        raise ValueError('input is empty')

    if not isinstance(arg, np.ndarray) or arg.dtype!=fallback_dtype:
        arg = np.asarray(arg, dtype=fallback_dtype)
        if arg.shape == ():
            arg.shape = (1,)

    if reshape:
        arg = np.reshape(arg, reshape)

    return constant(value=arg)


def get_data_type(*args):
    """
    Calculates the highest precision numpy data type of the provided parameters.
    If the parameter is a Function instance, it calculates it based on its
    inputs. Placeholders are ignored in the type determination.

    Args:
        args (number, list, NumPy array, :class:`~cntk.ops.variables.Variable`, or :class:`~cntk.ops.functions.Function`): input

    Returns:
        np.float32, np.float64, or None
    """
    from ..ops.variables import Variable

    cntk_dtypes = set()
    numpy_dtypes = set()
    if len(args) == 1 and isinstance(args, cntk_py.Function):
        args = [args]

    for arg in args:
        if isinstance(arg, Variable) and arg.is_placeholder==True:
            continue
        if isinstance(arg,
                      (cntk_py.Variable, cntk_py.Value, cntk_py.NDArrayView)):
            if cntk_py.DataType_Double == arg.get_data_type():
                cntk_dtypes.add(np.float64)
            elif cntk_py.DataType_Float == arg.get_data_type():
                cntk_dtypes.add(np.float32)
        elif isinstance(arg, np.ndarray):
            if arg.dtype not in (np.float32, np.float64):
                raise ValueError(
                    'NumPy type "%s" is not supported' % arg.dtype)
            numpy_dtypes.add(arg.dtype.type)
        elif isinstance(arg, cntk_py.Function):
            var_outputs = arg.outputs
            if len(var_outputs) > 1:
                raise ValueError(
                    'expected single output, but got %i' % len(var_outputs))

            var_type = var_outputs[0].get_data_type()
            if cntk_py.DataType_Double == var_type:
                cntk_dtypes.add(np.float64)
            else:
                cntk_dtypes.add(np.float32)
        else:
            # We don't know anything so we convert everything to float32. If it
            # works, we know the type.
            # TODO figure out a better/faster way.
            np.asarray(arg, dtype=np.float32)
            numpy_dtypes.add(np.float32)

    if cntk_dtypes:
        if np.float64 in cntk_dtypes:
            return np.float64
        elif np.float32 in cntk_dtypes:
            return np.float32
    else:
        if np.float64 in numpy_dtypes:
            return np.float64
        elif np.float32 in numpy_dtypes:
            return np.float32


def _pad_dense_to_max_len(var, batch, max_seq_len):
    """Appends the minimal required amount of zeroes at the end of each sample
    in the batch so that it becomes rectangular. ``batch`` is assumed to be
    row-major: first index is batch item, second is sequence item, then comes
    that actual sample. The sequence length is assumed to be the only varying
    dimension.

    Args:
        batch (list of NumPy arrays): list of arrays that differ only in their
         first dimension (different sequence lengths)
        max_seq_len (int): length to which the batch elements will be padded to

    Returns:
        Padded NumPy array
    """
    # Assuming all sequences elements in all samples have the same shape
    data_point = np.asarray(batch[0][0])

    # FIXME
    # This is not the most efficient way of dealing with variable length
    # sequences, but so far the only one supported. Once, ragged arrays are
    # natively supported in CNTK, this will change.
    Z = np.zeros((len(batch), max_seq_len) +
                 (data_point.shape), dtype=data_point.dtype)
    for idx, seq in enumerate(batch):
        elem_shape = seq[0].shape if hasattr(seq[0], 'shape') else ()
        if elem_shape != data_point.shape:
            raise ValueError('shape mismatch: expected %s but got %s'
                             % (str(data_point.shape), str(elem_shape)))
        Z[idx, :len(seq)] += seq
    return Z

def _pad_sparse_seq_to_max_len(batch, max_seq_len):
    '''
    Appends sparse matrices of the same shape to every sequence so that they
    are of the same length.
    '''
    Z = []
    data_point = sparse.csr_matrix(batch[0][0].shape)
    for seq in batch:
        seq_len = seq.shape[0] if hasattr(seq, 'shape') else len(seq)
        if seq_len>max_seq_len:
            raise ValueError('sequence of length %i exceeds max '
                    'length of %i'%(seq_len, max_seq_len))
        elif max_seq_len > seq_len:
            if isinstance(batch[0], list):
                seq += (max_seq_len-seq_len)*[data_point]
            else:
                shape = list(seq.shape)
                shape[0] = max_seq_len-seq_len
                seq = [seq, sparse.csr_matrix(tuple(shape))]

        if isinstance(seq, list):
            seq = sparse.vstack(seq, format='csr')

        Z.append(seq)
    return Z

def _is_dense(batch):
    if isinstance(batch, np.ndarray):
        return True
    elif sparse.issparse(batch):
        return False

    is_dense = True
    b = batch
    while isinstance(b, list):
        b = b[0]
        if sparse.issparse(b):
            return False

    return True

@typemap
def sanitize_batch(var, batch, seq_starts=None, dtype=None, device=None):
    '''
    Convert to :class:`Value` with ``dtype``. If the samples in
    ``batch`` have different sequence lengths, pad them to max sequence length
    and create a mask.

    Args:
        var (:class:`~cntk.ops.variables.Variable`): variable node for which
         the ``batch`` is meant
        batch: batch input for `var`. It can be a pure Python structure (list
         of lists, ...), a combination of lists of NumPy arrays or SciPy
         sparse CSR matrices. Alternatively, it can also be the output of
         :func:`one_hot`.
        seq_starts (list of `bool`s or None): if None, every sequence is
         treated as a new sequence. Otherwise, it is interpreted as a list of
         Booleans that tell whether a sequence is a new sequence (`True`) or a
         continuation of the sequence in the same slot of the previous
         minibatch (`False`)
        device (:class:`~cntk.device.DeviceDescriptor`, default None): device
         this value should be put on

    Returns:
        :class:`Value`: converted batch that can be passed to the core API
    '''
    if isinstance(batch, cntk_py.Value):
        return batch

    if isinstance(batch, list):
        if len(batch) == 0:
            raise ValueError('batch is empty')

    if isinstance(batch, np.ndarray) and batch.dtype == object:
        raise ValueError('dtype object is not supported. If this is a batch '
                'of sequences, you need to pass them as a pure-Python list '
                'of NumPy arrays')

    # We need to figure out whether the data has a sequence axis. Note that
    # it is not enough to check whether the variable's dynamic axes include the
    # sequence axis, because the sequence axis might be omitted in the data if
    # it is not needed (CNTK core would then take care of this).
    batch_has_seq = _has_seq_dim(var, batch)

    is_dense = _is_dense(batch)

    if batch_has_seq or seq_starts:
        if isinstance(batch[0], list):
            seq_lens = [len(seq) for seq in batch]
        else:
            seq_lens = [seq.shape[0] for seq in batch]

        max_seq_len = max(seq_lens)

        # If the input is a list of lists of dense values, all of the same
        # length, we convert it into a NumPy array.
        if is_dense and len(set(seq_lens)) == 1:
            batch_has_seq = False
            batch = np.asarray(batch, dtype=var.dtype)

    if dtype is None:
        dtype = get_data_type(var)

    if device is None:
        device = use_default_device()

    # batch is now either a dense input that requires a mask, or it is sparse
    if batch_has_seq or seq_starts:
        mask = cntk_py.NDMask((len(batch), max_seq_len),
                device or use_default_device())
        for idx, seq_len in enumerate(seq_lens):
            if seq_starts is None or seq_starts[idx]:
                mask.mark_sequence_begin((0, idx))
            # The first parameter is provided as a vector of ints, and thus
            # won't be automatically reversed to col-major, because of which we
            # provide it as such.
            # The second parameter is specifying the rectangle of the mask that
            # is invalid. As C++ is taking an NDShape, and we reverse the shape
            # in the SWIG layer, we provide it here as row-major.
            mask.invalidate_section((seq_len, idx),
                                    (1, cntk_py.InferredDimension))
    else:
        mask = None

    if is_dense:
        if batch_has_seq:
            batch = _pad_dense_to_max_len(var, batch, max_seq_len)
        if not isinstance(batch, np.ndarray):
            batch = np.asarray(batch)
        ndav = _create_NDArrayView_from_NumPy(batch.astype(dtype), device)
        return Value(data=ndav, mask=mask)

    if isinstance(batch, np.ndarray):
        if np.issubdtype(batch.dtype, int):
            batch = batch.astype(var.dtype)
        elif batch.dtype not in (np.float32, np.float64):
            raise ValueError('only float32 and float64 are supported')

        ndav = _create_NDArrayView_from_NumPy(batch.astype(dtype), device)
        return Value(data=ndav, mask=mask)

    # There are three possibilities of providing sparse batches:
    # 1. batch is given as one big sparse array
    batch_is_sparse = sparse.issparse(batch)
    if batch_is_sparse:
        sparse_tmp = batch
    else:
        # 2. batch is given as a list of sparse arrays, each of which is a full
        #    sequence
        batch_has_sparse_sequences = batch_is_sparse or sparse.issparse(batch[0])
        if batch_has_sparse_sequences:
            sparse_tmp = batch[0]
        else:
            # 3. batch is given as a list of lists containing the sparse sequence
            #    elements
            batch_has_sparse_elements = batch_has_sparse_sequences or \
                    sparse.issparse(batch[0][0])
            if batch_has_sparse_elements:
                sparse_tmp = batch[0][0]

    if not sparse.isspmatrix_csr(sparse_tmp):
        raise ValueError("only CSR is supported as of now. Please "
                "convert your data using 'batch.tocsr()'")

    if batch_is_sparse or batch_has_sparse_sequences or \
            batch_has_sparse_elements:

        batch_shape = batch.shape if hasattr(batch, 'shape') else (len(batch),)
        sample_shape = var.shape

        if not batch_is_sparse:
            # batch is not one big sparse matrix, but a list of them (or a list
            # of lists of them), so we have to create one. Two  possibilities:
            # 1. Batch has sequence axis: only 1d sparse vectors are allowed.
            # 2. Ohterwise, 1d or 2d sparse tensors are allowed
            if batch_has_seq:
                shape = batch[0][0].shape
                if not (len(shape)==1 or len(shape)==2 and shape[0]==1):
                    raise ValueError('only 1D sparse vectors are supported in '
                            ' sequence data, you gave shape %s'%str(shape))
                # Pad and stack the sparse vectors.
                if batch_has_seq:
                    batch = _pad_sparse_seq_to_max_len(batch, max_seq_len)
                batch_shape += (max_seq_len,)
                # We are actually 1D. If rank==2, then the first dim is 1.
                sample_shape = sample_shape[-1]
            else:
                sample_shape = batch[0][0].shape
                if len(sample_shape) not in [1,2]:
                    raise ValueError('only 1D or 2D sparse vectors are supported')

            # Vertically stack sequences/samples
            batch = sparse.vstack(batch, format='csr')

            batch_shape += _as_tuple(sample_shape)

        ndav = cntk_py.NDArrayView(batch_shape, batch.data.astype(var.dtype),
                batch.indptr, batch.indices, device, False)

        return Value(data=ndav, mask=mask)

    else:
        raise ValueError('batch input not understood')


def sanitize_value(shape, value, dtype, device):
    '''
    Converts a given ``value`` to an :class:`NDArrayView` object that can be passed to
    the CNTK core.

    Args:
        shape (tuple): shape of the value
        value (None or value that can be cast to NumPy array): the value to
         be converted
        dtype: data type (np.float32 or np.float64)
        device (:class:`~cntk.device.DeviceDescriptor`): device this value should be put
         on

    Returns:
        :class:`~cntk.cntk_py.NDArrayView` object representing ``value``
    '''
    if value is None:
        if shape is None:
            raise ValueError('you need to specify at least shape or value')
        cntk_dtype = sanitize_dtype_cntk(dtype)
        ndav = _create_NDArrayView(shape, cntk_dtype, device)
    else:
        np_dtype = sanitize_dtype_numpy(dtype)
        if not isinstance(value, np.ndarray) or value.dtype != np_dtype:
            if np.isscalar(value) and shape:
                value = np.full(shape, value, dtype=np_dtype)
            else:
                value = np.asarray(value, dtype=np_dtype)

        ndav = _create_NDArrayView_from_NumPy(value, device)

    return ndav


def sanitize_function(arg):
    '''
    Tries to retrieve a Function from the argument or throws an exception if
    that's not possible.
    '''

    if isinstance(arg, cntk_py.Variable):
        arg = arg.owner

    if not isinstance(arg, cntk_py.Function):
        raise "Object of type %s cannot be cast to Variable" % str(type(arg))

    return arg


def sanitize_var_map(op_arguments, arguments, precision=None,
                     device=None):
    '''
    Sanitizes a dictionary of `Variable` s to input data such that it can be
    handed off to the evaluation methods
    (:meth:`~cntk.ops.functions.Function.forward`,
    :meth:`~cntk.ops.functions.Function.backward`, :meth:`~cntk.Trainer.train_minibatch` and
    :meth:`~cntk.Trainer.test_minibatch`).

    Args:
        op_arguments (:class:`~cntk.ops.functions.Function`): arguments of the root function. In
         :meth:`~cntk.ops.functions.Function.forward` pass it is typically
         `op.arguments`, in :meth:`~cntk.ops.functions.Function.backward` pass it is
         `op.outputs`
        arguments: maps variables to their input data. The interpretation depends on
         the input type:

           * dict: keys are input variable or names, and values are the input data.
           * any other type: if node has an unique input, arguments is
             mapped to this input. 
         For nodes with more than one input, only dict is allowed.

         In both cases, every every sample in the data will be interpreted
         as a new sequence. 
         
         Sequences can be marked as continuations of the same sequence in
         the previous minibatch (that is the sequence in the same slot).
         There are two possibilities for this:
         
          * specifying arguments as a `tuple` where the first element is
            used as arguments and the second one will be used as a list
            of bools, denoting whether a sequence is a new one (`True`) or a
            continuation of the sequence in the same slot of the previous
            minibatch (`False`). This will be applied to all batches. 
          * specifying arguments as a dictionary of variables to tuples 
            where the first element is used as arguments and the second
            one will be used as a list of bools, denoting whether a sequence
            is a new one (`True`) or a continuation of the sequence in the
            same slot of the previous minibatch (`False`). This will be
            applied to all batches. 

         Data should be either NumPy arrays or a
         :class:`~cntk.io.MinibatchData` instance.
        precision (str or `np.float32` or `np.float64`): if string it can be
         one of 'float' 'float32, 'double', 'float64', or None
        device (:class:`~cntk.device.DeviceDescriptor`, default None): device
         this value should be put on

    Returns:
        `dict` that maps variables to sanitized batches
    '''
    from ..io import MinibatchData

    if isinstance(arguments, tuple):
        arguments, seq_starts = arguments
    else:
        seq_starts = None

    if arguments is None or isinstance(arguments, (dict, list)) and len(arguments) == 0:
        if len(op_arguments) > 0:
            raise ValueError('function expects %i arguments' %
                             len(op_arguments))
        return {}

    if len(arguments) < len(op_arguments):
        raise ValueError('your graph has %i inputs, but you specified %i' %
                        (len(op_arguments), len(arguments)))

    if isinstance(arguments, dict):
        arg_names = [var.name for var in op_arguments]
        name_counter = collections.Counter(arg_names)

        var_name_map = dict((var.name, var) for var in op_arguments)
    else:
        if len(op_arguments) == 1:
            name_counter = collections.Counter([op_arguments[0].name])
            var_name_map = dict([(op_arguments[0].name, op_arguments[0])])
            arguments = dict([(op_arguments[0], arguments)])
        else:
            raise ValueError('non-dict argument (%s) is not supported for nodes with more than one input' % type(arguments).__name__)

    if precision is not None:
        precision = sanitize_precision(precision)

    var_map = {}
    for var, batch in arguments.items():
        if isinstance(var, str):
            if name_counter[var] == 0:
                raise ValueError('variable with name "%s" does not exist in the network. Available variable names: %s' % (
                    var, ", ".join(var_name_map)))
            elif name_counter[var] > 1:
                raise ValueError('node name "%s" is not unique' % var)

            try:
                var = var_name_map[var]
            except KeyError:
                raise KeyError("no input with the name '%s' was found.  Available: %s" % (
                    var, ", ".join(var_name_map.keys())))

<<<<<<< HEAD
        if not (isinstance(batch, MinibatchData) or isinstance(batch, cntk_py.Value)):
=======
        if isinstance(batch, tuple):
            if seq_starts is not None:
                raise ValueError('you cannot provide sequence start '
                        'information globally and for individual batches '
                        'at the same time')

            batch, seq_starts = batch

            if seq_starts is not None:
                if not isinstance(seq_starts, (tuple, list)):
                    raise ValueError(
                        'if you specify sequence begin markers, it needs to be a list')

                sample_size = batch.shape[0] if hasattr(batch, 'shape') else len(batch)

                if len(seq_starts) != sample_size:
                    raise ValueError('you have %i sequences, but only %i '
                            'sequence begin markers' % (sample_sizes, len(seq_starts)))


        if isinstance(batch, MinibatchData):
            batch = batch.m_data
        elif not isinstance(batch, cntk_py.Value):
>>>>>>> e25f1829
            batch = sanitize_batch(var, batch, seq_starts, precision, device)

        var_map[var] = batch

    return var_map


def _ones_like(batch, precision):
    '''
    Returns a new batch, which has the same format as ``batch`` but all values
    set to 1.

    Args:
        batch (list of NumPy arrays): a list of sequences, which are NumPy arrays
    '''
    return [np.ones_like(sample, dtype=sanitize_precision(precision)) for sample in batch]


def _create_NDArrayView(shape, data_type=cntk_py.DataType_Float, device=None):
    shape = sanitize_shape(shape)
    if device is None:
        device = use_default_device()
    # FIXME only dense supported so far
    view = cntk_py.NDArrayView(data_type, cntk_py.StorageFormat_Dense, shape,
            device)
    return view


def _create_NDArrayView_from_NumPy(nd, device=None):
    if device is None:
        device = use_default_device()

    return cntk_py.NDArrayView(nd, device, False)

class Value(cntk_py.Value):
    '''
    Internal representation of minibatch data.

    Args:
        shape (tuple): shape of the value
        value (None or value that can be cast to NumPy array): the value to
         be converted
        dtype: data type (np.float32 or np.float64)
        data (list or NumPy array (dense, sparse)): batch input data
        mask (list of list of bools): marks which elements are valid or not
         (used to mask out elements in ragged arrays)
        device (:class:`~cntk.device.DeviceDescriptor`): device this value should be put
         on
    '''
    def __init__(self, shape=None, dtype=None, data=None, mask=None, device=None):
        if device is None:
            device = use_default_device()

        if shape and dtype:
            ndav = _create_NDArrayView(shape, dtype, device)

        elif data:
            if isinstance(data, np.ndarray):
                ndav = _create_NDArrayView_from_NumPy(data, device)
            else:
                ndav = data

        if mask:
            super(Value, self).__init__(ndav, mask)
        else:
            super(Value, self).__init__(ndav)

    @property
    def shape(self):
        '''
        The rectangular shape of this value. I.e., if this value has sequences
        of varying lengths, the shape will have the max sequence length in the
        sequence dimension.
        '''
        return super(Value, self).shape().dimensions()

    @property
    def mask(self):
        '''
        The mask matrix of this value. Each row denotes a sequence with its
        elements describing the mask of the element:
         * 2: beginning of sequence (e.g. an LSTM would be reset)
         * 1: valid element
         * 0: invalid element

        Example:
          A mask of ``[[2, 1, 1], [1, 1, 0]]`` describes a batch of two
          sequences. The first has three elements, of which the first element
          (2) signals the beginning of a sequence. The second sequence has two
          elements (last element marked 'invalid' by '0'). As it starts with
          (1), it is a continuation of the 2nd sequence in the previous
          minibatch.
        '''
        return np.asarray(super(Value, self).mask())


    def __len__(self):
        '''
        Number of samples in this value object.
        '''
        return self.shape[0]

def sanitize_dtype_numpy(dtype):
    is_type = isinstance(dtype, type) or isinstance(dtype, np.dtype)
    is_str = isinstance(dtype, str)
    if is_type and dtype in (int, np.float32) or \
            hasattr(dtype, 'kind') and dtype.kind in 'iu' \
            or is_str and dtype in ('float', 'float32'):
        return np.float32
    elif is_type and dtype in (float, np.float64) or \
            is_str and dtype in ('double', 'float64'):
        # The Python type 'float' is a np.float64
        return np.float64
    else:
        raise ValueError('data type "%s" is not supported' % dtype)


def sanitize_dtype_cntk(dtype):
    if isinstance(dtype, int) and dtype in (cntk_py.DataType_Float, cntk_py.DataType_Double, cntk_py.DataType_Unknown):
        return dtype
    if dtype is None:
        return cntk_py.DataType_Unknown

    dtype = sanitize_dtype_numpy(dtype)
    if dtype == np.float32:
        return cntk_py.DataType_Float
    elif dtype == np.float64:
        return cntk_py.DataType_Double
    else:
        raise ValueError('data type "%s" is not supported' % dtype)


def sanitize_axis(axis):
    '''
    Sanitizes the axis.

    Args:
        axis (:class:`~cntk.axis.Axis` or int or None): the axis to be used.

          * :class:`~cntk.axis.Axis`: use axis instance directly (will convert
            row- to col-major in case of static axis).
          * int: if positive, use it as static axis. If negative, count from
            last to first axis
          * None: denote all available axes
    '''
    if axis is None:
        return Axis.all_static_axes()
    elif isinstance(axis, numbers.Integral):
        return Axis(-axis - 1)
    elif axis.is_static_axis:
        return Axis(-1 - axis.static_axis_index())
    else:
        return axis


def sanitize_dynamic_axes(axes):
    if not type(axes) in (list, tuple):
        axes = [axes]
    for ax in axes:
        if not isinstance(ax, cntk_py.Axis):
            raise TypeError('type Axis expected, got %s instead'%type(ax))
    axes = tuple(reversed(axes))
    return axes


def get_train_loss(trainer):
    '''
    Fetch the train loss from the last minibatch and copy it to the CPU in case it is on the GPU.

    Args:
        trainer (:class:`~cntk.trainer.Trainer`): the trainer used.
    Returns:
        the loss value
    '''
    # we copy the value so swig does not destroy it when we leave the scope
    return copy.copy(trainer.previous_minibatch_loss_average)


def get_train_eval_criterion(trainer):
    '''
    Fetch the train evaluation criterion (e.g., classification error) from the last minibatch and copy it to the CPU in case it is on the GPU.

    Args:
        trainer (:class:`Trainer`): the trainer used.
    Returns:
        the criterion value
    '''
    # we copy the value so swig does not destroy it when we leave the scope
    return copy.copy(trainer.previous_minibatch_evaluation_average)


def ensure_dev(ndav, dev):

    if ndav.device() != dev:

        ndav_on_target = _create_NDArrayView(
            ndav.shape().dimensions(), data_type=ndav.get_data_type(), dev=dev)
        ndav_on_target.copy_from(ndav)
        ndav = ndav_on_target

    return ndav


def value_to_seq(value):
    '''
    Convert a Value to a sequence of NumPy arrays that have their masked
    entries removed.

    Args:
        value (:class:`Value`): Value as it is returned by Swig

    Returns:
        a list of NumPy arrays
    '''

    np_data = np.asarray(value)
    mask = value.mask()
    if mask:
        mask = np.asarray(mask)
        np_data = [seq[mask[idx] != cntk_py.MaskKind_Invalid]
                   for idx, seq in enumerate(np_data)]

    return np_data


def eval(op, arguments=None, precision=None, device=None, backward_pass=False, expected_backward=None):
    '''
    It evaluates ``op`` on the data provided by the reader. This is useful
    mainly to explore the operators and for convenient unit testing.

    Args:
        op (:class:`Function`): operation to evaluate
        arguments: maps variables to their input data. The
         interpretation depends on the input type:
          * `dict`: keys are input variable or names, and values are the input data.
          * any other type: if node has an unique input, ``arguments`` is mapped to this input.
           For nodes with more than one input, only `dict` is allowed.
         In both cases, every sample in the data will be interpreted
         as a new sequence. To mark samples as continuations of the
         previous sequence, specify ``arguments`` as `tuple`: the
         first element will be used as ``arguments``, and the second one will
         be used as a list of bools, denoting whether a sequence is a new
         one (`True`) or a continuation of the previous one (`False`).
         Data should be either NumPy arrays or a
         :class:`~cntk.io.MinibatchData` instance.
        seq_starts (list of `bool`s or None): if None, every sequence is
         treated as a new sequence. Otherwise, it is interpreted as a list of
         Booleans that tell whether a sequence is a new sequence (`True`) or a
         continuation of the sequence in the same slot of the previous
         minibatch (`False`)
        precision (str or None): precision being 'float32', 'float64', or
         None, in which case it will be determined by inspecting the operator
         (costly)
        device (:class:`~cntk.device.DeviceDescriptor`, default None): device
         this value should be put on
        backward_pass (`bool`, optional): whether a backward pass is performed
        expected_backward (`dict` or None): keys are variables for which to
         compute a backward ouptut. By default (None) all entries from
         'arguments' are used

    Returns:
        mapping of output variables to their values.
    '''

    if backward_pass:
        state, forward_output = op.forward(arguments, op.outputs, op.outputs,
            device=device)

        if expected_backward is None:
            expected_backward = arguments
        root_gradients = {v: _ones_like(o, precision) for v, o in
                          forward_output.items()}

        backward_output = op.backward(state, root_gradients, expected_backward)

        return forward_output, backward_output

    else:
        state, forward_output = op.forward(arguments, op.outputs, None, device=device)
        return forward_output, None

# helper to convert a dictionary into a Python class, so that the dict looks like an immutable record
# TODO: move to utils?
class _ClassFromDict(dict):
    def __init__(self, args_dict):
        super(_ClassFromDict, self).__init__(args_dict)
        # TODO: try to delete __setattr__ to make it immutable
        self.__dict__.update(args_dict)
        #for key in args_dict:   # self.__dict__.update(args_dict)
        #    self[key] = args_dict[key]
    def __getattr__(self, key):
        if key not in self:
            raise AttributeError("record has no attribute '{}'".format(key))
        return self[key]
    def __setattr__(self, key, value):
        raise AttributeError('record is immutable')


# easier construction of records
# e.g. r = Record(x = 13, y = 42) ; x = r.x
def Record(**kwargs):
    return _ClassFromDict(kwargs)

def _as_tuple(x):
    '''
    Convert an argument to a tuple.

    Args:
        x: if scalar, it returns ``(x,)``. If iterable, it converts it to
        tuple.

    Returns:
        Tuple of ``x``.
    '''
    if np.isscalar(x):
        x = (x,)
    return tuple(x)<|MERGE_RESOLUTION|>--- conflicted
+++ resolved
@@ -784,9 +784,6 @@
                 raise KeyError("no input with the name '%s' was found.  Available: %s" % (
                     var, ", ".join(var_name_map.keys())))
 
-<<<<<<< HEAD
-        if not (isinstance(batch, MinibatchData) or isinstance(batch, cntk_py.Value)):
-=======
         if isinstance(batch, tuple):
             if seq_starts is not None:
                 raise ValueError('you cannot provide sequence start '
@@ -807,10 +804,7 @@
                             'sequence begin markers' % (sample_sizes, len(seq_starts)))
 
 
-        if isinstance(batch, MinibatchData):
-            batch = batch.m_data
-        elif not isinstance(batch, cntk_py.Value):
->>>>>>> e25f1829
+        if not (isinstance(batch, MinibatchData) or isinstance(batch, cntk_py.Value)):
             batch = sanitize_batch(var, batch, seq_starts, precision, device)
 
         var_map[var] = batch
