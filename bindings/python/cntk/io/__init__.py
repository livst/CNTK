﻿# Copyright (c) Microsoft. All rights reserved.

# Licensed under the MIT license. See LICENSE.md file in the project root
# for full license information.
# ==============================================================================

from .. import cntk_py
from ..tensor import ArrayMixin
from ..utils import typemap, value_to_seq
from cntk.device import use_default_device

INFINITELY_REPEAT = cntk_py.MinibatchSource.infinitely_repeat
FULL_DATA_SWEEP = cntk_py.MinibatchSource.full_data_sweep
INFINITE_SAMPLES = cntk_py.MinibatchSource.infinite_samples

class MinibatchData(cntk_py.MinibatchData, ArrayMixin):
    '''
    Holds a minibatch of input data. This is never directly created, but
    only returned by :class:`MinibatchSource` instances.
    '''

    @property
    def num_sequences(self):
        '''
        The number of sequences in this minibatch
        '''
        return self.number_of_sequences

    @property
    def num_samples(self):
        '''
        The number of samples in this minibatch
        '''
        return self.number_of_samples

    @property
    def value(self):
        '''
        The value of the minibatch as a NumPy array.
        '''
        return value_to_seq(self.data)

    @property
    def shape(self):
        '''
        The shape of the data in this minibatch as tuple.
        '''
        return self.data.shape().dimensions()

    @property
    def mask(self):
        '''
        The mask object of the minibatch. In it, `2` marks the beginning of a
        sequence, `1` marks a sequence element as valid, and `0` marks it as
        invalid.
        '''
<<<<<<< HEAD
        return self.data.mask().to_numpy()

    @property
    def end_of_sweep(self):
        '''
        Indicates whether the data in this minibatch is comes from a sweep end
        or crosses a sweep boundary (and as a result includes data from 
        different sweeps).
        '''
        return self.data.is_sparse()
=======
        return self.m_data.mask().to_ndarray()
>>>>>>> e25f1829

    @property
    def is_sparse(self):
        '''
        Whether the data in this minibatch is sparse.
        '''
        return self.data.is_sparse()

    def __len__(self):
        return self.num_sequences

class MinibatchSource(cntk_py.MinibatchSource):
    '''
    Parent class of all minibatch sources. For most cases you will need the
    helper functions :func:`text_format_minibatch_source` or
    :func:`minibatch_source`.
    A `MinibatchSource` can be indexed by the stream name, which will return a
    :class:`MinibatchData` object that can be passed e.g. to the
    :func:`~cntk.trainer.Trainer.train_minibatch` function.

    Args:
        deserializers ('list', default is empty): list of deserializers
         (:class:`ImageDeserializer` for now).
        randomize (bool, default True): randomize images before every epoch
        epoch_size (int): epoch size
        distributed_after (int): sample count after which minibatch source becomes distributed
        multithreaded_deserializer (bool): using multi threaded deserializer
    '''
    def __init__(self, deserializers=None, randomize=True, epoch_size=INFINITELY_REPEAT, distributed_after=INFINITE_SAMPLES, multithreaded_deserializer=None):
        if not isinstance(deserializers, (list,tuple)):
            deserializers = [deserializers] # allow passing a single item or a list
        reader_config = ReaderConfig(
            deserializers=deserializers,
            randomize=randomize,
            epoch_size=epoch_size,
            distributed_after=distributed_after,
            multithreaded_deserializer=multithreaded_deserializer)
        source = minibatch_source(reader_config)
        # transplant into this class instance
        self.__dict__ = source.__dict__
        # transplant all members of deserializers into a record called streams
        streams = {}
        for si in self.stream_infos():
            streams[si.m_name] = si
        from ..utils import Record
        self.streams = Record(**streams)

    def stream_infos(self):
        '''
        Describes the stream that this source produces.

        Returns:
            dict mapping input names to the stream information
        '''
        return super(MinibatchSource, self).stream_infos()

    def stream_info(self, name):
        '''
        Gets the description of the stream with given name.
        Throws an exception if there are none or multiple streams with this
        same name.
        '''
        return super(MinibatchSource, self).stream_info(name)

    def __getitem__(self, name):
        '''
        Return the :class:`StreamInfo` for the given stream name

        Args:
            name (str): stream name to fetch :class:`StreamInfo` for
        '''
        return self.stream_info(name)

    @typemap
    def next_minibatch(self, minibatch_size_in_samples,
            input_map=None, device=None):
        '''
        Reads a minibatch that contains data for all input streams.  The
        minibatch size is specified in terms of #samples and/or #sequences for the
        primary input stream; value of 0 for #samples/#sequences means
        unspecified.  In case the size is specified in terms of both #sequences
        and #samples, the smaller of the 2 is taken.  An empty map is returned
        when the MinibatchSource has no more data to return.

        Args:
            minibatch_size_in_samples (int): number of samples to retrieve for
             the next minibatch. Must be > 0.
            input_map (dict): mapping of :class:`~cntk.ops.variabls.Variable`
             to :class:`StreamInformation` which will be used to convert the
             returned data.
            device (`DeviceDescriptor`, defaults to `None`): CNTK DeviceDescriptor

        Returns:
            A mapping of :class:`StramInformation` to :class:`MinibatchData` if
            ``input_map`` was not specified. Otherwise, the returned value will
            be a mapping of :class:`~cntk.ops.variabls.Variable` to class:`MinibatchData`.
        '''
        if device is None:
            device = use_default_device()

        mb = super(MinibatchSource, self).get_next_minibatch(
                minibatch_size_in_samples, device)

        if input_map:
            if not mb:
                return {}
            else:
                return { key : mb[value] for (key, value) in input_map.items() }
        else:
            return mb

    def get_checkpoint_state(self):
        '''
        Gets the checkpoint state of the MinibatchSource.

        Returns:
            :class:`~cntk_py.Dictionary`
        '''
        return super(MinibatchSource, self).get_checkpoint_state()

    def restore_from_checkpoint(self, checkpoint):
        '''
        Restores the MinibatchSource state from the specified checkpoint.

        Args:
            checkpoint (:class:`~cntk_py.Dictionary`): checkpoint to restore from
        '''
        super(MinibatchSource, self).restore_from_checkpoint(checkpoint)

    @property
    def is_distributed(self):
        '''
        Whether the minibatch source is running distributed
        '''
        return super(MinibatchSource, self).is_distributed()

def _py_dict_to_cntk_dict(py_dict):
    '''
    Converts a Python dictionary into a CNTK Dictionary whose values are CNTK DictionaryValue instances.
    Args:
        py_dict (dict): a dictionary to be converted.
    Returns:
        :class:`~cntk_py.Dictionary`
    '''
    res = cntk_py.Dictionary()
    for k, v in py_dict.items():
        if isinstance(v, dict):
            res[k] = cntk_py.DictionaryValueFromDict(_py_dict_to_cntk_dict(v))
        # TODO: add support to list of lists ?
        elif isinstance(v, list):
            l = []
            for e in v:
                if isinstance(e, dict):
                    l.append(cntk_py.DictionaryValueFromDict(
                        _py_dict_to_cntk_dict(e)))
                else:
                    l.append(cntk_py.DictionaryValue(e))
            res[k] = cntk_py.DictionaryValue(l)
        else:
            res[k] = cntk_py.DictionaryValue(v)
    return res


# TODO: This should be a private function; use MinibatchSource(deserializer, ...).
@typemap
def minibatch_source(config):
    '''
    Instantiate the CNTK built-in composite minibatch source which is used to stream data into the network.
    Args:
        config (dict): a dictionary containing all the key-value configuration entries.
    Returns:
        :class:`MinibatchSource`
    '''
    cntk_dict = _py_dict_to_cntk_dict(config)
    return cntk_py.create_composite_minibatch_source(cntk_dict)

# TODO: This should be a private class.
class ReaderConfig(dict):
    '''
    Reader configuration.

    Args:
        deserializers ('list', default is empty): list of deserializers
         (:class:`ImageDeserializer` for now).
        randomize (bool, default True): randomize images before every epoch
        epoch_size (int): epoch size
        distributed_after (int): sample count after which reader becomes distributed
        multithreaded_deserializer (bool): using multi threaded deserializer
    '''
    def __init__(self, deserializers=None, randomize=True, epoch_size=INFINITELY_REPEAT, distributed_after=INFINITE_SAMPLES, multithreaded_deserializer=None):

        self['epochSize'] = cntk_py.SizeTWrapper(epoch_size) # force to store in size_t
        if not isinstance(deserializers, (list, tuple)):
            deserializers = [deserializers]
        self['deserializers'] = self.deserializers = deserializers or []
        self['randomize'] = randomize
        self['distributedAfterSampleCount'] = cntk_py.SizeTWrapper(distributed_after)
        if multithreaded_deserializer != None:
            self['multiThreadedDeserialization'] = multithreaded_deserializer

    @typemap
    def minibatch_source(self):
        '''
        Creates an instance of :class:`MinibatchSource` from this
        instance, which can be used to feed data into the `eval()` methods of
        the graph nodes or the `train_minibatch()` of :class:`~cntk.trainer.Trainer`.

        Returns:
            instance of :class:`MinibatchSource`
        '''
        return minibatch_source(self)


class Deserializer(dict):
    '''
    Base deserializer class that can be used in the :class:`ReaderConfig`. A
    deserializer is responsible for deserialization of input from external
    storage into in-memory sequences.

    Currently CNTK supports the below deserializers:

    ========================== ============
    Deserializer type          Description
    ========================== ============
    :class:`ImageDeserializer` Deserializer for images that uses OpenCV
    :class:`CTFDeserializer`   Deserializer for text of the `CNTKTextReader format <https://github.com/microsoft/cntk/wiki/CNTKTextFormat-Reader>`_
    ========================== ============

    Args:
        type (str): type of the deserializer

    See also:
        https://github.com/microsoft/cntk/wiki/Understanding-and-Extending-Readers
    '''

    def __init__(self, type):
        self['type'] = type


class ImageDeserializer(Deserializer):
    '''
    This class configures the image reader that reads images and corresponding
    labels from a file of the form::

         <full path to image> <tab> <numerical label (0-based class id)>
    or::

        sequenceId <tab> path <tab> label

    Args:
        filename (str): file name of the map file that associates images to
         classes

    See also:
        `Image reader definition <https://github.com/microsoft/cntk/wiki/Image-reader>`_
    '''

    def __init__(self, filename, streams=None):
        super(ImageDeserializer, self).__init__('ImageDeserializer')
        self['file'] = filename
        self['input'] = self.input = {}
        # In ImageDeserializer, stream field names are hard-coded as "image" and "label".
        # These are configured in a somewhat inconsistent way.
        if streams is not None:
            for key in streams:
                s = streams[key]
                node = s.stream_alias
                if node == "image":
                    # BUGBUG: Can dim not be specified as well?
                    # TODO: clean this up and use a unified internal representation
                    self.map_features(key, s.transforms)
                elif node == "label":
                    self.map_labels(key, s.dim)
                else:
                    raise ValueError("ImageDeserializer: invalid field name '{}', allowed are 'image' and 'label'".format(node))

    # TODO: should be a private method; use constructor only
    def map_features(self, node, transforms):
        '''
        Maps feature node (either node instance or node name) to the transforms
        that will be applied to the images. It is usually applied to the input
        of the network with data augmentation.

        Args:
            node (str or input node): node or its name
            transforms (`list` of transforms): the transforms can be created by
             the static methods `crop`, `scale`, or `mean`.

        '''
        if not isinstance(node, str):
            node = node.name()
        if not isinstance(transforms, list):
            transforms = [transforms] if transforms else []
        self.input[node] = dict(transforms=transforms)

    # TODO: should be a private method; use constructor only
    def map_labels(self, node, num_classes):
        '''
        Maps label node (either node instance or node name)
        that will be applied to the images. It is usually used to define the
        ground truth of train or test.

        Args:
            node (str or input node): node or its name
            num_classes (int): number of classes

        '''
        if not isinstance(node, str):
            node = node.name()
        self.input[node] = dict(labelDim=num_classes) # reader distinguishes labels from features by calling this 'labelDim'

    @staticmethod
    def crop(crop_type='center', ratio=1.0, jitter_type='uniRatio'):
        '''
        Crop transform that can be used to pass to `map_features`

        Args:
            crop_type (str, default 'center'): 'center' or 'random'.  'random'
             is usually used during training while 'center' is usually for testing.
             Random cropping is a popular data augmentation technique used to improve
             generalization of the DNN.
            ratio (`float`, default 1.0): crop ratio. It specifies the ratio of
             final image dimension, e.g.  width , to the size of the random crop
             taken from the image. For example, the ratio 224 / 256 = 0.875 means
             crop of size 224 will be taken from the image rescaled to 256 (implementation
             detail:  ImageReader  takes the crop and then rescales instead of doing
             the other way around). To enable scale jitter (another popular data
             augmentation technique), use colon-delimited values like  cropRatio=0.875:0.466
             which means 224 crop will be taken from images randomly scaled to have
             size in [256, 480] range.
            jitter_type (str, default 'uniRatio'): crop scale jitter type, possible
             values are 'None', 'UniRatio'. 'uniRatio' means uniform distributed jitter
             scale between the minimum and maximum cropRatio values.

        Returns:
            dict describing the crop transform
        '''
        return dict(type='Crop', cropType=crop_type, cropRatio=ratio,
                jitterType=jitter_type)

    @staticmethod
    def scale(width, height, channels, interpolations='linear', scale_mode="fill", pad_value=-1):
        '''
        Scale transform that can be used to pass to `map_features` for data augmentation.

        Args:
            width (int): width of the image in pixels
            height (int): height of the image in pixels
            channels (int): channels of the image
            interpolations (str, default 'linear'): possible values are
             'nearest', 'linear', 'cubic', and 'lanczos'
            scale_mode (str, default 'fill'): 'fill', 'crop' or 'pad'.
             'fill' - warp the image to the given target size.
             'crop' - resize the image's shorter side to the given target size and crop the overlap.
             'pad'  - resize the image's larger side to the given target size, center it and pad the rest
            pad_value (int, default -1): -1 or int value. The pad value used for the 'pad' mode.
             If set to -1 then the border will be replicated.

        Returns:
            dict describing the scale transform
        '''
        return dict(type='Scale', width=width, height=height, channels=channels,
                interpolations=interpolations, scaleMode=scale_mode, padValue=pad_value)

    @staticmethod
    def mean(filename):
        '''
        Mean transform that can be used to pass to `map_features` for data augmentation.

        Args:
            filename (str): file that stores the mean values for each pixel
             in OpenCV matrix XML format

        Returns:
            dict describing the mean transform
        '''
        return dict(type='Mean', meanFile=filename)

    # TODO color transpose


class CTFDeserializer(Deserializer):
    '''
    This class configures the text reader that reads text-encoded files from a
    file with lines of the form::

        [Sequence_Id](Sample)+

    where::

        Sample=|Input_Name (Value )*

    Args:
        filename (str): file name containing the text input

    See also:
        `CNTKTextReader format <https://github.com/microsoft/cntk/wiki/CNTKTextFormat-Reader>`_
    '''

    def __init__(self, filename, streams=None):
        super(CTFDeserializer, self).__init__('CNTKTextFormatDeserializer')
        self['file'] = filename
        self['input'] = self.input = {}
        # connect all streams (: StreamDef) if given
        if streams is not None:
            for key in streams:
                s = streams[key]
                # TODO: guard against any other fields, such as transformers, which is not valid here
                self.map_input(key, s.dim, "sparse" if s.is_sparse else "dense", alias=s.stream_alias)

    # TODO: should be a private method; use constructor only
    def map_input(self, node, dim, format="dense", alias=None):
        '''
        Maps node (either node instance or node name) to a part of the text input,
        either specified by the node name or the alias in the text file.

        Example: for node name 'input0' an input line could look like this::

          |input0 3 7 1 0 2

        Args:
            node (str or input node): node or its name
            dim (int): specifies the dimension of the input value vector
             (for dense input this directly corresponds to the number of values in each sample,
             for sparse this represents the upper bound on the range of possible index values).
            format (str, default 'dense'): 'dense' or 'sparse'. Specifies the input type.
            alias (str, default None): None or alias name. Optional abbreviated name that
             is used in the text file to avoid repeating long input names. For details please
             see `CNTKTextReader format <https://github.com/microsoft/cntk/wiki/CNTKTextFormat-Reader>`_
        '''
        if not isinstance(node, str):
            node = node.name()
        if alias is None:
            alias=node
        self.input[node] = dict(dim=dim, format=format, alias=alias)


# TODO: This should not exist; use MinibatchSource(CTFDeserializer(...))
@typemap
def text_format_minibatch_source(path, stream_configs, epoch_size=INFINITELY_REPEAT, randomize=True, distributed_after=INFINITE_SAMPLES):
    '''
    Creates a minibatch source from a CNTKTextFormatReader file.

    Args:
        path (file): filename of the data file
        stream_configs (`list` of :class:`StreamConfiguration` instances): list
         of stream configurations, each of which describes one stream in the
         file
        epoch_size (int, optional): size of an epoch. In case of 0 the size
         of the training set will be taken. Default is max of 64bit.
        randomize (bool, optional): whether to randomize the contents of data file.
        distributed_after (int, optional): sample count after which minibatch source becomes distributed

    Returns:
        :class:`MinibatchSource`
    '''
    return cntk_py.text_format_minibatch_source(path, stream_configs, epoch_size, randomize, distributed_after)


# TODO: this should be a private class; use StreamDef instead
class StreamConfiguration(cntk_py.StreamConfiguration):
    '''
    Configuration of a stream in a text format reader. This can be used in
    :func:`text_format_minibatch_source`.

    Args:
        name (str): name of this stream
        dim (int): dimensions of this stream. A text format reader reads data
         as flat arrays. If you need different shapes you can
         :func:`~cntk.ops.reshape` it later.
        is_sparse (bool, default `False`): whether the provided data is sparse
         (`False` by default)
        stream_alias (str, default ''): name of the stream in the file that is fed to the
         :func:`text_format_minibatch_source`
    '''

    def __init__(self, name, dim, is_sparse=False, stream_alias=''):
        return super(StreamConfiguration, self).__init__(name, dim, is_sparse, stream_alias)


# wrapper around text_format_minibatch_source() that attaches a record of streams
# TODO: This should not exist; use MinibatchSource(CTFDeserializer(...))
def _unused_CNTKTextFormatMinibatchSource(path, streams, epoch_size=None): # TODO: delete this
    from cntk.utils import _ClassFromDict
    # convert streams into StreamConfiguration format
    # TODO: stream_alias should default to 'key'
    stream_configs = [ StreamConfiguration(key, dim=value.dim, is_sparse=value.is_sparse, stream_alias=value.stream_alias) for (key, value) in streams.items() ]
    if epoch_size is not None:  # TODO: use MAX_UI64, now that we have access
        source = text_format_minibatch_source(path, stream_configs, epoch_size)
    else:
        source = text_format_minibatch_source(path, stream_configs)
    # attach a dictionary of the streams
    source.streams = _ClassFromDict({ name : source.stream_info(name) for name in streams.keys() })
    return source


# stream definition for use in StreamDefs
# returns a record { stream_alias, is_sparse, optional dim, optional transforms }
from cntk.utils import Record
def StreamDef(field, shape=None, is_sparse=False, transforms=None):
    # note: the names used inside here are required by the C++ code which looks them up in a dictionary
    config = dict(stream_alias=field, is_sparse=is_sparse)
    if shape is not None:
        config['dim'] = shape
    if transforms is not None:
        config['transforms'] = transforms
    return Record(**config)
    # TODO: we should always use 'shape' unless it is always rank-1 or a single rank's dimension
    # TODO: dim should be inferred from the file, at least for dense

# StreamDefs for use in constructing deserializers
# StreamDefs(query = StreamDef(...), labels = StreamDef(...), ...)
StreamDefs = Record<|MERGE_RESOLUTION|>--- conflicted
+++ resolved
@@ -54,8 +54,7 @@
         sequence, `1` marks a sequence element as valid, and `0` marks it as
         invalid.
         '''
-<<<<<<< HEAD
-        return self.data.mask().to_numpy()
+        return self.data.mask().to_ndarray()
 
     @property
     def end_of_sweep(self):
@@ -65,9 +64,6 @@
         different sweeps).
         '''
         return self.data.is_sparse()
-=======
-        return self.m_data.mask().to_ndarray()
->>>>>>> e25f1829
 
     @property
     def is_sparse(self):
