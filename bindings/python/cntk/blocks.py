﻿# ==============================================================================
# Copyright (c) Microsoft. All rights reserved.
# Licensed under the MIT license. See LICENSE.md file in the project root
# for full license information.
# ==============================================================================

# blocks -- basic building blocks that are semantically not layers (not used in a layered fashion)
#           e.g. the LSTM

# TODO: further clean up the dependencies
import numpy as np
import sys
import os
import time
<<<<<<< HEAD
from cntk import parameter, constant, input_variable, placeholder_variable, combine
from cntk.ops import times, slice, sigmoid, tanh, past_value, future_value
=======
from cntk import DeviceDescriptor, Trainer, Axis, text_format_minibatch_source, StreamConfiguration, slice, sigmoid, tanh, past_value, future_value
from cntk.learner import sgd, fsadagrad
from cntk.ops import parameter, constant, input_variable, placeholder_variable, times, cross_entropy_with_softmax, combine, classification_error
import itertools
>>>>>>> feb3b127
from cntk.utils.debughelpers import _name_node, _node_name, _node_description, _log_node
from cntk.utils import Record, _as_tuple
from cntk.initializer import glorot_uniform
from _cntk_py import InferredDimension

# TODO: As you are on the level of cntk here, you could use relative imports:
# from .ops.functions import Function
# No -> SystemError: Parent module '' not loaded, cannot perform relative import
from cntk.ops.functions import Function
from cntk.ops.variables import Variable

_trace_layers = False
#_trace_layers = True  # uncomment this to log creation of graph through layers

_default_initializer = glorot_uniform()
_INFERRED = (InferredDimension,)  # as a tuple, makes life easier

def UntestedBranchError(name):
    # pass
    raise NotImplementedError("Untested code branch: " + name)

# "upgrade" a current Function to add additional operators and methods, as a temporary stopgap
# at end of each layer constructor, return _extend_Function(z, 'Type (for debugging)')
# use this until __call__ is implemented in Function()
# Also add the >> operator (forward function composition).
# Returns its arg to allow chaining.
def _extend_Function(f):
    class FunctionEx(f.__class__):
        def __call__(self, *args):
            return _apply(self, _as_tuple(args))
        def __rshift__(self, other):
            return other(self)
        def _name(self):  # retrieve the debug name
            return _node_name(self)
    if hasattr(f, '__call__'):  # already extended: don't do it again
        return f
    f.__class__ = FunctionEx
    if _trace_layers:
        print("def {}".format(_node_description(f)))
    return f

# name and extend; in this order, so that _extend_Function can print a meaningful log message
def _name_and_extend_Function(f, name=None):
    if name is not None:
        _name_node(f, name)
    _extend_Function(f)

# give a new name to a function, by wrapping it
def _wrap_rename_Function(f, name):
     f = combine([f]) ; _name_and_extend_Function(f, name)  # 'combine' to create a separate identity so we can reassign the debug name
     return f

def _apply(f, args):
    import operator   # add()
    import functools  # reduce()
    from cntk.ops.functions import CloneMethod
    # flatten args to a list. Note it may be a a tuple or even a nested tree of tuples, e.g. LSTM (x, (h, c))
    def flatten_tuple(args):
        if not isinstance(args, tuple): # not a tuple: singleton; create a singleton tuple
            return (args,)
        return functools.reduce(operator.add, [(flatten_tuple(item)) for item in args])
    args = list(flatten_tuple(args))
    # TODO: This should go into Function.replace_placeholders()
    def _output_of(arg):  # helper to get the output of an arg; use arg itself if no output() method (that'd be a Variable)
        try:
            return arg.output
        except AttributeError:
            return arg  # Variables have no output()
    args = [_output_of(arg) for arg in args]
    placeholders = f.placeholders  # f parameters to fill in
    if len(args) != len(placeholders):
        raise TypeError("_apply ({}): number of arguments {} must match number of placeholders {}".format(_node_description(f), len(args), len(placeholders)))
    _function_name = _node_name(f)  # these are for logging/debugging only
    _function_description = _node_description(f)
    _arg_description = ", ".join([_node_name(f) for f in list(args)])
    f = f.clone(CloneMethod.share, dict(zip(f.placeholders, args)))
    _name_and_extend_Function(f, _function_name)
    if _trace_layers:
        print("{} = {} ({})".format(_node_description(f), _function_description, _arg_description))
    return f

# some mappings to BS format
# TODO: random init parameters: init_filter_rank=0, init_output_rank=1, init_on_cpu_only=True, random_seed=-1
# init must be given
def Parameter(shape, init, name=''):
    if init is None:
        raise "Parameter: init cannot be None"
    p = parameter(shape, init=init, name=name)
    return _name_node(p, 'parameter')   # these are factory methods for things with state

# TODO: parameter order; shape should be optional (only for filling a tensor with a scalar--rare case)
def Constant(init, shape=None, name=''):
    p = constant (init, shape, name=name)
    return _name_node(p, 'constant')   # these are factory methods for things with state

def Input(*args, **kwargs):
    return _name_node(input_variable(*args, **kwargs), 'input')

def Placeholder(_inf=None, name='placeholder'):
    if _inf is None:
        p = placeholder_variable()
    else:  # BUGBUG: This code branch is only needed for Recurrence(), and will go away completely.
        p = placeholder_variable(shape=_as_tuple(_inf.shape), dynamic_axes=_inf.axis, name=name)
    _name_node(p, name)
    if _trace_layers:
        print("new " + _node_description(p))
    return p

# TODO: Let's not encourage users to use combine([f]) as a workaround for identity/pass, but rather have it as a first-class operator implemented that we then use. [Willi]
#       If we have Function identity, in same pattern as e.g. sigmoid, then that would suffice.
def _Identity():
    x = Placeholder(name='identity_arg')
    #apply_x = combine([x])  # BUGBUG: not working
    apply_x = x + Constant(0, name='Identity0')  # this fakes combine()
    _name_and_extend_Function(apply_x, 'Identity')
    return apply_x

# there is only one identity function
# TODO: This should become a C++-side Function, e.g. like sigmoid
identity = _Identity()

def Stabilizer(steepness=4):
    UntestedBranchError("Stabilizer")
    # sharpened Softplus: 1/steepness ln(1+e^{steepness*beta})
    # this behaves linear for weights around 1, yet guarantees positiveness

    # parameters
    param = Parameter((1), init=0.99537863, name='stabilizer_param')  # 1/steepness*ln (e^steepness-1) for steepness==4
    # TODO: compute this strange value directly in Python

    # application
    x = Placeholder(name='stabilizer_arg')
    # TODO: risk of confusion; can these functions be namespaced?
    beta = log (1 + exp (steepness * param)) / steepness
    apply_x = beta * x
    _name_and_extend_Function(apply_x, 'Stabilizer')
    return apply_x

# TODO: For now, shape and cell_shape can only be rank-1 vectors
def LSTM(shape, cell_shape=None, use_peepholes=False, init=_default_initializer, init_bias=0, enable_self_stabilization=False): # (x, (h, c))
    has_projection = cell_shape is not None
    has_aux = False

    if has_aux:
        UntestedBranchError("LSTM, has_aux option")
    if enable_self_stabilization:
        UntestedBranchError("LSTM, enable_self_stabilization option")

    shape = _as_tuple(shape)

    cell_shape = _as_tuple(cell_shape) if cell_shape is not None else shape

    #stack_axis = -1  #
    stack_axis = 0  # BUGBUG: should be -1, i.e. the fastest-changing one, to match BS
    # determine stacking dimensions
    cell_shape_list = list(cell_shape)
    stacked_dim = cell_shape_list[0]
    cell_shape_list[stack_axis] = stacked_dim*4
    cell_shape_stacked = tuple(cell_shape_list)  # patched dims with stack_axis duplicated 4 times

    # parameters
    b  = Parameter(            cell_shape_stacked, init=init_bias, name='b')                        # a bias
    W  = Parameter(_INFERRED + cell_shape_stacked, init=init,      name='W')                             # input
    A  = Parameter(_INFERRED + cell_shape_stacked, init=init,      name='A') if has_aux else None        # aux input (optional)
    H  = Parameter(shape     + cell_shape_stacked, init=init,      name='H')                             # hidden-to-hidden
    Ci = Parameter(            cell_shape,         init=init,      name='Ci') if use_peepholes else None  # cell-to-hiddden {note: applied elementwise}
    Cf = Parameter(            cell_shape,         init=init,      name='Cf') if use_peepholes else None  # cell-to-hiddden {note: applied elementwise}
    Co = Parameter(            cell_shape,         init=init,      name='Co') if use_peepholes else None  # cell-to-hiddden {note: applied elementwise}

    Wmr = ParameterTensor (cell_shape + shape, init=init, init_value_scale=init_value_scale) if has_projection else None  # final projection

    Sdh = Stabilizer() if enable_self_stabilization else identity
    Sdc = Stabilizer() if enable_self_stabilization else identity
    Sct = Stabilizer() if enable_self_stabilization else identity
    Sht = Stabilizer() if enable_self_stabilization else identity

    def create_hc_placeholder():
        return (Placeholder(name='hPh'), Placeholder(name='cPh')) # (h, c)

    # parameters to model function
    x = Placeholder(name='lstm_block_arg')
    prev_state = create_hc_placeholder()

    # formula of model function
    dh, dc = prev_state

    dhs = Sdh(dh)  # previous values, stabilized
    dcs = Sdc(dc)
    # note: input does not get a stabilizer here, user is meant to do that outside

    # projected contribution from input(s), hidden, and bias
    proj4 = b + times(x, W) + times(dhs, H) + times(aux, A) if has_aux else \
            b + times(x, W) + times(dhs, H)

    it_proj  = slice (proj4, stack_axis, 0*stacked_dim, 1*stacked_dim)  # split along stack_axis
    bit_proj = slice (proj4, stack_axis, 1*stacked_dim, 2*stacked_dim)
    ft_proj  = slice (proj4, stack_axis, 2*stacked_dim, 3*stacked_dim)
    ot_proj  = slice (proj4, stack_axis, 3*stacked_dim, 4*stacked_dim)

    # add peephole connection if requested
    def peep(x, c, C):
        return x + C * c if use_peepholes else x

    it = sigmoid (peep (it_proj, dcs, Ci))        # input gate(t)
    bit = it * tanh (bit_proj)                    # applied to tanh of input network

    ft = sigmoid (peep (ft_proj, dcs, Cf))        # forget-me-not gate(t)
    bft = ft * dc                                 # applied to cell(t-1)

    ct = bft + bit                                # c(t) is sum of both

    ot = sigmoid (peep (ot_proj, Sct(ct), Co))    # output gate(t)
    ht = ot * tanh (ct)                           # applied to tanh(cell(t))

    c = ct                                        # cell value
    h = times(Sht(ht), Wmr) if has_projection else \
        ht

    _name_node(h, 'h')
    if _trace_layers:
        _log_node(h)  # this looks right
    _name_node(c, 'c')

    # TODO: figure out how to do scoping, and also rename all the apply... to expression
    apply_x_h_c = combine ([h, c])
    # return to caller a helper function to create placeholders for recurrence
    apply_x_h_c.create_placeholder = create_hc_placeholder
    _name_and_extend_Function(apply_x_h_c, 'LSTM')
    return apply_x_h_c<|MERGE_RESOLUTION|>--- conflicted
+++ resolved
@@ -12,15 +12,12 @@
 import sys
 import os
 import time
-<<<<<<< HEAD
 from cntk import parameter, constant, input_variable, placeholder_variable, combine
 from cntk.ops import times, slice, sigmoid, tanh, past_value, future_value
-=======
-from cntk import DeviceDescriptor, Trainer, Axis, text_format_minibatch_source, StreamConfiguration, slice, sigmoid, tanh, past_value, future_value
+#from cntk import DeviceDescriptor, Trainer, Axis, text_format_minibatch_source, StreamConfiguration, slice, sigmoid, tanh, past_value, future_value
 from cntk.learner import sgd, fsadagrad
-from cntk.ops import parameter, constant, input_variable, placeholder_variable, times, cross_entropy_with_softmax, combine, classification_error
-import itertools
->>>>>>> feb3b127
+#from cntk.ops import parameter, constant, input_variable, placeholder_variable, times, cross_entropy_with_softmax, combine, classification_error
+#import itertools
 from cntk.utils.debughelpers import _name_node, _node_name, _node_description, _log_node
 from cntk.utils import Record, _as_tuple
 from cntk.initializer import glorot_uniform
@@ -48,7 +45,7 @@
 # Also add the >> operator (forward function composition).
 # Returns its arg to allow chaining.
 def _extend_Function(f):
-    class FunctionEx(f.__class__):
+    class FunctionEx(f.__class__): 
         def __call__(self, *args):
             return _apply(self, _as_tuple(args))
         def __rshift__(self, other):
@@ -173,7 +170,7 @@
 
     cell_shape = _as_tuple(cell_shape) if cell_shape is not None else shape
 
-    #stack_axis = -1  #
+    #stack_axis = -1  # 
     stack_axis = 0  # BUGBUG: should be -1, i.e. the fastest-changing one, to match BS
     # determine stacking dimensions
     cell_shape_list = list(cell_shape)
