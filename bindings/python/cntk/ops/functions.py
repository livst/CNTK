from cntk import cntk_py
from ..utils import typemap, sanitize_var_map, value_to_seq
from enum import Enum, unique

@unique
class CloneMethod(Enum):
    clone = 1
    '''
    New learnable Parameters are created and initialied with the current values of the
    corresponding Parameters of the Function being cloned
    '''

    share = 2
    '''
    Parameters are shared between the Function being cloned and the new clone
    '''

    freeze = 3
    '''
    Parameters are cloned and made immutable; i.e. Constants in the new clone
    (e.g. for use as a fixed feature extractor)
    '''


class Function(cntk_py.Function):
    '''
    Base class of all primitive tensor operators.

    If it has only one output, one can invoke Variable methods on it, which it
    will relay to its only output.
    '''

    def __getattr__(self, name):
        if name in self.__dict__:
            return self.__dict__[name]

        if len(self.outputs) == 1:
            return getattr(self.output, name)

        raise AttributeError("'%s' object has no attribute '%s'" %
                             (type(self), name))

    @property
    @typemap
    def arguments(self):
        '''
        List of all input variables of the Function that are not of type Parameter or Constant
        '''
        return super(Function, self).arguments()

    @property
    @typemap
    def attributes(self):
        '''
        List of the attributes of the function
        '''
        return super(Function, self).attributes()

    @typemap
    def clone(self, method=CloneMethod.freeze, substitutions=None):
        '''
        Clones the function. The parameters of the Function are either cloned,
        shared or frozen as specified by the method argument and any variable
        replacements requested are applied in the cloned Function instance.

        Args:
            method (:class:`cntk.ops.function.CloneMethod`): one of
             * 'clone': the returned function gets its own copy of parameters (default)
             * 'share': the returned function shares its parameters with this function
             * 'freeze': parameters are cloned and made immutable (constant).
<<<<<<< HEAD
            substitutions (`dict`): a dictionary mapping variables in this
             function to variables in the cloned function 
=======
            replacements (`dict`): a dictionary mapping variables in this
             function to variables in the cloned function
>>>>>>> a19285cf

        Returns:
            `Function`: the cloned Function
        '''
        if not isinstance(method, CloneMethod):
            raise ValueError('clone method "%s" is not supported' %
                    str(method))

        method = getattr(cntk_py,
                'ParameterCloningMethod_' + method.name.capitalize())
        if substitutions is None:
            substitutions = dict()
        return super(Function, self).clone(method, substitutions)

    @property
    @typemap
    def constants(self):
        '''
        List of all `Constant` variables of this `Function`
        '''
        return super(Function, self).constants()

    def eval(self, arguments=None, device=None):
        '''
        Evaluate the node using the specified `arguments` as input.

        Args:
            arguments (`dict` or `list` or `tuple`): maps variables to their
             input data. The interpretation depends on the input type:
               * `dict`: keys are input variable or names and values are the input data.
               * `list`: elements are input data in the order their respective variables have been defined in the network.
             In both cases, every every sample in the data will be interpreted
             as a new sequence. To mark samples as continuations of the
             previous sequence, specify `arguments` as `tuple`: the
             first element will be used as `arguments`, and the second one will
             be used as a list of bools, denoting whether a sequence is a new
             one (`True`) or a continuation of the previous one (`False`).
             Data should be either NumPy arrays or a
             :class:`cntk.io.MinibatchData` instance.
            device (:class:`cntk.DeviceDescriptor`): the device descriptor that
             contains the type and id of the device on which the computation is
             to be performed.

        Returns:
            `bool`: `True` if updates have been performed
        '''
        _, output_map = self.forward(arguments or {}, self.outputs, device=device)

        if len(output_map) > 1:
            return output_map
        else:
            return list(output_map.values())[0]

    @typemap
    def forward(self, arguments, outputs, keep_for_backward=None, device=None):
        '''
<<<<<<< HEAD
        Computes the values of speficied variables in `outputs`, using values 
        provided in `arguments` that correspond to each input `Variable` of 
        the function whose `is_input` is `True`.
=======
        Computes and stores the values of speficied variables in `outputs`,
        using provided `arguments` values corresponding to each leaf `Variable`
        of the function whose `is_input` is `True`.
>>>>>>> a19285cf

        Args:
            arguments (`dict` or `list` or `tuple`): maps variables to their
             input data. The interpretation depends on the input type:
               * `dict`: keys are input variable or names and values are the input data.
               * `list`: elements are input data in the order their respective variables have been defined in the network.
             In both cases, every every sample in the data will be interpreted
             as a new sequence. To mark samples as continuations of the
             previous sequence, specify `arguments` as `tuple`: the
             first element will be used as `arguments`, and the second one will
             be used as a list of bools, denoting whether a sequence is a new
             one (`True`) or a continuation of the previous one (`False`).
             Data should be either NumPy arrays or a
             :class:`cntk.io.MinibatchData` instance.
            outputs (iterable): outputs to fetch values for.
            keep_for_backward (`set`, default `None): the subset of the
             Function's output variables for which gradients shall be calculated
             in a subsequent backward call. If `None`, the returned state will
             be `None` and a subsequent call to `backward` will not be
             possible.
             for backpropagation.
            device (:class:`cntk.DeviceDescriptor`, default `None): the device
             descriptor that contains the type and id of the device on which the
             computation is. If `None`, the default device is used.

        Returns:
             A tuple (`BackpropState`, `map` of outputs to NumPy arrays). The
             BackpropState is a handle taken by :func:`backward`.
        '''
        if device is None:
            from cntk import DeviceDescriptor
            device = DeviceDescriptor.use_default_device()

        in_var_map = sanitize_var_map(self.arguments, arguments,
                                      None, device)
        output_map = {v: None for v in outputs}
        keep_for_backward = set(keep_for_backward or {})

        state = super(Function, self)._forward(in_var_map, output_map, device,
                                             keep_for_backward)

        for k in output_map:
            output_map[k] = value_to_seq(output_map[k])

        return state, output_map

    @typemap
    def backward(self, state, root_gradients, variables):
        '''
        Backpropagates supplied `root_gradients` for one or more of the output
        variables of the Function, to calculate gradients with respect to
        `variables`.

        Args:
            state (`BackPropState`): state obtained from a previous call to the
             func:`cntk.ops.Function.forward` method on this Function for the
             computation that this gradient backpropagation corresponds to.
            root_gradients (`dict`): the gradients that will be backpropagated
            variables (`set`): a list of input variables with respect to which
             the gradients have to be computed.

        Returns:
            `dict`: mapping of `variables` to NumPy arrays
        '''
        root_gradients = sanitize_var_map(self.outputs, root_gradients)

        var_gradients = dict((var, None) for var in variables)

        self._backward(state, root_gradients, var_gradients)

        backward_output = {}
        for var, value in var_gradients.items():
            var_gradients[var] = value_to_seq(value)

        return var_gradients

    @property
    @typemap
    def inputs(self):
        '''
        List of all input variables of this function.
        '''
        return super(Function, self).inputs()

    @property
    @typemap
    def name(self):
        '''
        Name of this function
        '''
        return super(Function, self).name()

    @property
    @typemap
    def op_name(self):
        '''
        Name of the operation that this Function performs
        '''
        return super(Function, self).op_name()


    @property
    @typemap
    def output(self):
        '''
        The single output variable if there is only one, or raises an exception.
        '''
        return super(Function, self).output()

    @property
    @typemap
    def outputs(self):
        '''
        List consisting of all output variables of this function.
        '''
        return super(Function, self).outputs()

    @property
    @typemap
    def parameters(self):
        '''
        List of all parameter variables of this function.
        '''
        return super(Function, self).parameters()

    @property
    @typemap
    def placeholders(self):
        '''
        List of all placeholders variables of this function.
        '''
        return super(Function, self).placeholders()

    @typemap
    def replace_placeholder(self, placeholderReplacement):
        '''
        In-place replace the only placeholder in the function graph with the specified replacement

        Args:
            placeholderReplacement (:class:`cntk.ops.variables.Variable`): the variable that will replace the placeholder

        Returns:
            `Function`: itself

        :raises ExceptionType: when the function has multiple placeholders.
        '''
        kwargs = dict(locals())
        del kwargs['self']
        return super(Function, self).replace_placeholder(**kwargs)

    @typemap
    def restore_from_model(self, modelFilePath):
        '''
        Restore the models parameters from a saved model file

        Args:
            modelFilePath (`str`): saved model path

        Returns:
            `None`: this method only has the side-effect of loading the model parameters from the file
        '''
        kwargs = dict(locals())
        del kwargs['self']
        return super(Function, self).restore_from_legacy_model(**kwargs)

    @property
    @typemap
    def root_function(self):
        '''
        The primitive function at the root of the graph of functions underlying this function.
        '''
        return super(Function, self).root_function()<|MERGE_RESOLUTION|>--- conflicted
+++ resolved
@@ -68,13 +68,8 @@
              * 'clone': the returned function gets its own copy of parameters (default)
              * 'share': the returned function shares its parameters with this function
              * 'freeze': parameters are cloned and made immutable (constant).
-<<<<<<< HEAD
             substitutions (`dict`): a dictionary mapping variables in this
              function to variables in the cloned function 
-=======
-            replacements (`dict`): a dictionary mapping variables in this
-             function to variables in the cloned function
->>>>>>> a19285cf
 
         Returns:
             `Function`: the cloned Function
@@ -131,15 +126,9 @@
     @typemap
     def forward(self, arguments, outputs, keep_for_backward=None, device=None):
         '''
-<<<<<<< HEAD
         Computes the values of speficied variables in `outputs`, using values 
         provided in `arguments` that correspond to each input `Variable` of 
         the function whose `is_input` is `True`.
-=======
-        Computes and stores the values of speficied variables in `outputs`,
-        using provided `arguments` values corresponding to each leaf `Variable`
-        of the function whose `is_input` is `True`.
->>>>>>> a19285cf
 
         Args:
             arguments (`dict` or `list` or `tuple`): maps variables to their
